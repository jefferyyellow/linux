// SPDX-License-Identifier: GPL-2.0
/* Marvell RVU Admin Function driver
 *
 * Copyright (C) 2018 Marvell.
 *
 */

#include <linux/bitfield.h>
#include <linux/module.h>
#include <linux/pci.h>

#include "rvu_struct.h"
#include "rvu_reg.h"
#include "rvu.h"
#include "npc.h"
#include "cgx.h"
#include "npc_profile.h"

#define RSVD_MCAM_ENTRIES_PER_PF	3 /* Broadcast, Promisc and AllMulticast */
#define RSVD_MCAM_ENTRIES_PER_NIXLF	1 /* Ucast for LFs */

#define NPC_PARSE_RESULT_DMAC_OFFSET	8
#define NPC_HW_TSTAMP_OFFSET		8ULL
#define NPC_KEX_CHAN_MASK		0xFFFULL
#define NPC_KEX_PF_FUNC_MASK		0xFFFFULL

#define ALIGN_8B_CEIL(__a)	(((__a) + 7) & (-8))

static const char def_pfl_name[] = "default";

static void npc_mcam_free_all_entries(struct rvu *rvu, struct npc_mcam *mcam,
				      int blkaddr, u16 pcifunc);
static void npc_mcam_free_all_counters(struct rvu *rvu, struct npc_mcam *mcam,
				       u16 pcifunc);

bool is_npc_intf_tx(u8 intf)
{
	return !!(intf & 0x1);
}

bool is_npc_intf_rx(u8 intf)
{
	return !(intf & 0x1);
}

bool is_npc_interface_valid(struct rvu *rvu, u8 intf)
{
	struct rvu_hwinfo *hw = rvu->hw;

	return intf < hw->npc_intfs;
}

int rvu_npc_get_tx_nibble_cfg(struct rvu *rvu, u64 nibble_ena)
{
	/* Due to a HW issue in these silicon versions, parse nibble enable
	 * configuration has to be identical for both Rx and Tx interfaces.
	 */
	if (is_rvu_96xx_B0(rvu))
		return nibble_ena;
	return 0;
}

static int npc_mcam_verify_pf_func(struct rvu *rvu,
				   struct mcam_entry *entry_data, u8 intf,
				   u16 pcifunc)
{
	u16 pf_func, pf_func_mask;

	if (is_npc_intf_rx(intf))
		return 0;

	pf_func_mask = (entry_data->kw_mask[0] >> 32) &
		NPC_KEX_PF_FUNC_MASK;
	pf_func = (entry_data->kw[0] >> 32) & NPC_KEX_PF_FUNC_MASK;

	pf_func = be16_to_cpu((__force __be16)pf_func);
	if (pf_func_mask != NPC_KEX_PF_FUNC_MASK ||
	    ((pf_func & ~RVU_PFVF_FUNC_MASK) !=
	     (pcifunc & ~RVU_PFVF_FUNC_MASK)))
		return -EINVAL;

	return 0;
}

void rvu_npc_set_pkind(struct rvu *rvu, int pkind, struct rvu_pfvf *pfvf)
{
	int blkaddr;
	u64 val = 0;

	blkaddr = rvu_get_blkaddr(rvu, BLKTYPE_NPC, 0);
	if (blkaddr < 0)
		return;

	/* Config CPI base for the PKIND */
	val = pkind | 1ULL << 62;
	rvu_write64(rvu, blkaddr, NPC_AF_PKINDX_CPI_DEFX(pkind, 0), val);
}

int rvu_npc_get_pkind(struct rvu *rvu, u16 pf)
{
	struct npc_pkind *pkind = &rvu->hw->pkind;
	u32 map;
	int i;

	for (i = 0; i < pkind->rsrc.max; i++) {
		map = pkind->pfchan_map[i];
		if (((map >> 16) & 0x3F) == pf)
			return i;
	}
	return -1;
}

#define NPC_AF_ACTION0_PTR_ADVANCE	GENMASK_ULL(27, 20)

int npc_config_ts_kpuaction(struct rvu *rvu, int pf, u16 pcifunc, bool enable)
{
	int pkind, blkaddr;
	u64 val;

	pkind = rvu_npc_get_pkind(rvu, pf);
	if (pkind < 0) {
		dev_err(rvu->dev, "%s: pkind not mapped\n", __func__);
		return -EINVAL;
	}

	blkaddr = rvu_get_blkaddr(rvu, BLKTYPE_NPC, pcifunc);
	if (blkaddr < 0) {
		dev_err(rvu->dev, "%s: NPC block not implemented\n", __func__);
		return -EINVAL;
	}

	val = rvu_read64(rvu, blkaddr, NPC_AF_PKINDX_ACTION0(pkind));
	val &= ~NPC_AF_ACTION0_PTR_ADVANCE;
	/* If timestamp is enabled then configure NPC to shift 8 bytes */
	if (enable)
		val |= FIELD_PREP(NPC_AF_ACTION0_PTR_ADVANCE,
				  NPC_HW_TSTAMP_OFFSET);
	rvu_write64(rvu, blkaddr, NPC_AF_PKINDX_ACTION0(pkind), val);

	return 0;
}

static int npc_get_ucast_mcam_index(struct npc_mcam *mcam, u16 pcifunc,
				    int nixlf)
{
	struct rvu_hwinfo *hw = container_of(mcam, struct rvu_hwinfo, mcam);
	struct rvu *rvu = hw->rvu;
	int blkaddr = 0, max = 0;
	struct rvu_block *block;
	struct rvu_pfvf *pfvf;

	pfvf = rvu_get_pfvf(rvu, pcifunc);
	/* Given a PF/VF and NIX LF number calculate the unicast mcam
	 * entry index based on the NIX block assigned to the PF/VF.
	 */
	blkaddr = rvu_get_next_nix_blkaddr(rvu, blkaddr);
	while (blkaddr) {
		if (pfvf->nix_blkaddr == blkaddr)
			break;
		block = &rvu->hw->block[blkaddr];
		max += block->lf.max;
		blkaddr = rvu_get_next_nix_blkaddr(rvu, blkaddr);
	}

	return mcam->nixlf_offset + (max + nixlf) * RSVD_MCAM_ENTRIES_PER_NIXLF;
}

int npc_get_nixlf_mcam_index(struct npc_mcam *mcam,
			     u16 pcifunc, int nixlf, int type)
{
	int pf = rvu_get_pf(pcifunc);
	int index;

	/* Check if this is for a PF */
	if (pf && !(pcifunc & RVU_PFVF_FUNC_MASK)) {
		/* Reserved entries exclude PF0 */
		pf--;
		index = mcam->pf_offset + (pf * RSVD_MCAM_ENTRIES_PER_PF);
		/* Broadcast address matching entry should be first so
		 * that the packet can be replicated to all VFs.
		 */
		if (type == NIXLF_BCAST_ENTRY)
			return index;
		else if (type == NIXLF_ALLMULTI_ENTRY)
			return index + 1;
		else if (type == NIXLF_PROMISC_ENTRY)
			return index + 2;
	}

	return npc_get_ucast_mcam_index(mcam, pcifunc, nixlf);
}

int npc_get_bank(struct npc_mcam *mcam, int index)
{
	int bank = index / mcam->banksize;

	/* 0,1 & 2,3 banks are combined for this keysize */
	if (mcam->keysize == NPC_MCAM_KEY_X2)
		return bank ? 2 : 0;

	return bank;
}

bool is_mcam_entry_enabled(struct rvu *rvu, struct npc_mcam *mcam,
			   int blkaddr, int index)
{
	int bank = npc_get_bank(mcam, index);
	u64 cfg;

	index &= (mcam->banksize - 1);
	cfg = rvu_read64(rvu, blkaddr, NPC_AF_MCAMEX_BANKX_CFG(index, bank));
	return (cfg & 1);
}

void npc_enable_mcam_entry(struct rvu *rvu, struct npc_mcam *mcam,
			   int blkaddr, int index, bool enable)
{
	int bank = npc_get_bank(mcam, index);
	int actbank = bank;

	index &= (mcam->banksize - 1);
	for (; bank < (actbank + mcam->banks_per_entry); bank++) {
		rvu_write64(rvu, blkaddr,
			    NPC_AF_MCAMEX_BANKX_CFG(index, bank),
			    enable ? 1 : 0);
	}
}

static void npc_clear_mcam_entry(struct rvu *rvu, struct npc_mcam *mcam,
				 int blkaddr, int index)
{
	int bank = npc_get_bank(mcam, index);
	int actbank = bank;

	index &= (mcam->banksize - 1);
	for (; bank < (actbank + mcam->banks_per_entry); bank++) {
		rvu_write64(rvu, blkaddr,
			    NPC_AF_MCAMEX_BANKX_CAMX_INTF(index, bank, 1), 0);
		rvu_write64(rvu, blkaddr,
			    NPC_AF_MCAMEX_BANKX_CAMX_INTF(index, bank, 0), 0);

		rvu_write64(rvu, blkaddr,
			    NPC_AF_MCAMEX_BANKX_CAMX_W0(index, bank, 1), 0);
		rvu_write64(rvu, blkaddr,
			    NPC_AF_MCAMEX_BANKX_CAMX_W0(index, bank, 0), 0);

		rvu_write64(rvu, blkaddr,
			    NPC_AF_MCAMEX_BANKX_CAMX_W1(index, bank, 1), 0);
		rvu_write64(rvu, blkaddr,
			    NPC_AF_MCAMEX_BANKX_CAMX_W1(index, bank, 0), 0);
	}
}

static void npc_get_keyword(struct mcam_entry *entry, int idx,
			    u64 *cam0, u64 *cam1)
{
	u64 kw_mask = 0x00;

#define CAM_MASK(n)	(BIT_ULL(n) - 1)

	/* 0, 2, 4, 6 indices refer to BANKX_CAMX_W0 and
	 * 1, 3, 5, 7 indices refer to BANKX_CAMX_W1.
	 *
	 * Also, only 48 bits of BANKX_CAMX_W1 are valid.
	 */
	switch (idx) {
	case 0:
		/* BANK(X)_CAM_W0<63:0> = MCAM_KEY[KW0]<63:0> */
		*cam1 = entry->kw[0];
		kw_mask = entry->kw_mask[0];
		break;
	case 1:
		/* BANK(X)_CAM_W1<47:0> = MCAM_KEY[KW1]<47:0> */
		*cam1 = entry->kw[1] & CAM_MASK(48);
		kw_mask = entry->kw_mask[1] & CAM_MASK(48);
		break;
	case 2:
		/* BANK(X + 1)_CAM_W0<15:0> = MCAM_KEY[KW1]<63:48>
		 * BANK(X + 1)_CAM_W0<63:16> = MCAM_KEY[KW2]<47:0>
		 */
		*cam1 = (entry->kw[1] >> 48) & CAM_MASK(16);
		*cam1 |= ((entry->kw[2] & CAM_MASK(48)) << 16);
		kw_mask = (entry->kw_mask[1] >> 48) & CAM_MASK(16);
		kw_mask |= ((entry->kw_mask[2] & CAM_MASK(48)) << 16);
		break;
	case 3:
		/* BANK(X + 1)_CAM_W1<15:0> = MCAM_KEY[KW2]<63:48>
		 * BANK(X + 1)_CAM_W1<47:16> = MCAM_KEY[KW3]<31:0>
		 */
		*cam1 = (entry->kw[2] >> 48) & CAM_MASK(16);
		*cam1 |= ((entry->kw[3] & CAM_MASK(32)) << 16);
		kw_mask = (entry->kw_mask[2] >> 48) & CAM_MASK(16);
		kw_mask |= ((entry->kw_mask[3] & CAM_MASK(32)) << 16);
		break;
	case 4:
		/* BANK(X + 2)_CAM_W0<31:0> = MCAM_KEY[KW3]<63:32>
		 * BANK(X + 2)_CAM_W0<63:32> = MCAM_KEY[KW4]<31:0>
		 */
		*cam1 = (entry->kw[3] >> 32) & CAM_MASK(32);
		*cam1 |= ((entry->kw[4] & CAM_MASK(32)) << 32);
		kw_mask = (entry->kw_mask[3] >> 32) & CAM_MASK(32);
		kw_mask |= ((entry->kw_mask[4] & CAM_MASK(32)) << 32);
		break;
	case 5:
		/* BANK(X + 2)_CAM_W1<31:0> = MCAM_KEY[KW4]<63:32>
		 * BANK(X + 2)_CAM_W1<47:32> = MCAM_KEY[KW5]<15:0>
		 */
		*cam1 = (entry->kw[4] >> 32) & CAM_MASK(32);
		*cam1 |= ((entry->kw[5] & CAM_MASK(16)) << 32);
		kw_mask = (entry->kw_mask[4] >> 32) & CAM_MASK(32);
		kw_mask |= ((entry->kw_mask[5] & CAM_MASK(16)) << 32);
		break;
	case 6:
		/* BANK(X + 3)_CAM_W0<47:0> = MCAM_KEY[KW5]<63:16>
		 * BANK(X + 3)_CAM_W0<63:48> = MCAM_KEY[KW6]<15:0>
		 */
		*cam1 = (entry->kw[5] >> 16) & CAM_MASK(48);
		*cam1 |= ((entry->kw[6] & CAM_MASK(16)) << 48);
		kw_mask = (entry->kw_mask[5] >> 16) & CAM_MASK(48);
		kw_mask |= ((entry->kw_mask[6] & CAM_MASK(16)) << 48);
		break;
	case 7:
		/* BANK(X + 3)_CAM_W1<47:0> = MCAM_KEY[KW6]<63:16> */
		*cam1 = (entry->kw[6] >> 16) & CAM_MASK(48);
		kw_mask = (entry->kw_mask[6] >> 16) & CAM_MASK(48);
		break;
	}

	*cam1 &= kw_mask;
	*cam0 = ~*cam1 & kw_mask;
}

static void npc_fill_entryword(struct mcam_entry *entry, int idx,
			       u64 cam0, u64 cam1)
{
	/* Similar to npc_get_keyword, but fills mcam_entry structure from
	 * CAM registers.
	 */
	switch (idx) {
	case 0:
		entry->kw[0] = cam1;
		entry->kw_mask[0] = cam1 ^ cam0;
		break;
	case 1:
		entry->kw[1] = cam1;
		entry->kw_mask[1] = cam1 ^ cam0;
		break;
	case 2:
		entry->kw[1] |= (cam1 & CAM_MASK(16)) << 48;
		entry->kw[2] = (cam1 >> 16) & CAM_MASK(48);
		entry->kw_mask[1] |= ((cam1 ^ cam0) & CAM_MASK(16)) << 48;
		entry->kw_mask[2] = ((cam1 ^ cam0) >> 16) & CAM_MASK(48);
		break;
	case 3:
		entry->kw[2] |= (cam1 & CAM_MASK(16)) << 48;
		entry->kw[3] = (cam1 >> 16) & CAM_MASK(32);
		entry->kw_mask[2] |= ((cam1 ^ cam0) & CAM_MASK(16)) << 48;
		entry->kw_mask[3] = ((cam1 ^ cam0) >> 16) & CAM_MASK(32);
		break;
	case 4:
		entry->kw[3] |= (cam1 & CAM_MASK(32)) << 32;
		entry->kw[4] = (cam1 >> 32) & CAM_MASK(32);
		entry->kw_mask[3] |= ((cam1 ^ cam0) & CAM_MASK(32)) << 32;
		entry->kw_mask[4] = ((cam1 ^ cam0) >> 32) & CAM_MASK(32);
		break;
	case 5:
		entry->kw[4] |= (cam1 & CAM_MASK(32)) << 32;
		entry->kw[5] = (cam1 >> 32) & CAM_MASK(16);
		entry->kw_mask[4] |= ((cam1 ^ cam0) & CAM_MASK(32)) << 32;
		entry->kw_mask[5] = ((cam1 ^ cam0) >> 32) & CAM_MASK(16);
		break;
	case 6:
		entry->kw[5] |= (cam1 & CAM_MASK(48)) << 16;
		entry->kw[6] = (cam1 >> 48) & CAM_MASK(16);
		entry->kw_mask[5] |= ((cam1 ^ cam0) & CAM_MASK(48)) << 16;
		entry->kw_mask[6] = ((cam1 ^ cam0) >> 48) & CAM_MASK(16);
		break;
	case 7:
		entry->kw[6] |= (cam1 & CAM_MASK(48)) << 16;
		entry->kw_mask[6] |= ((cam1 ^ cam0) & CAM_MASK(48)) << 16;
		break;
	}
}

static u64 npc_get_default_entry_action(struct rvu *rvu, struct npc_mcam *mcam,
					int blkaddr, u16 pf_func)
{
	int bank, nixlf, index;

	/* get ucast entry rule entry index */
	nix_get_nixlf(rvu, pf_func, &nixlf, NULL);
	index = npc_get_nixlf_mcam_index(mcam, pf_func, nixlf,
					 NIXLF_UCAST_ENTRY);
	bank = npc_get_bank(mcam, index);
	index &= (mcam->banksize - 1);

	return rvu_read64(rvu, blkaddr,
			  NPC_AF_MCAMEX_BANKX_ACTION(index, bank));
}

static void npc_fixup_vf_rule(struct rvu *rvu, struct npc_mcam *mcam,
			      int blkaddr, int index, struct mcam_entry *entry,
			      bool *enable)
{
	u16 owner, target_func;
	struct rvu_pfvf *pfvf;
	u64 rx_action;

	owner = mcam->entry2pfvf_map[index];
	target_func = (entry->action >> 4) & 0xffff;
	/* do nothing when target is LBK/PF or owner is not PF */
	if (is_pffunc_af(owner) || is_afvf(target_func) ||
	    (owner & RVU_PFVF_FUNC_MASK) ||
	    !(target_func & RVU_PFVF_FUNC_MASK))
		return;

	/* save entry2target_pffunc */
	pfvf = rvu_get_pfvf(rvu, target_func);
	mcam->entry2target_pffunc[index] = target_func;

	/* don't enable rule when nixlf not attached or initialized */
	if (!(is_nixlf_attached(rvu, target_func) &&
	      test_bit(NIXLF_INITIALIZED, &pfvf->flags)))
		*enable = false;

	/* copy VF default entry action to the VF mcam entry */
	rx_action = npc_get_default_entry_action(rvu, mcam, blkaddr,
						 target_func);
	if (rx_action)
		entry->action = rx_action;
}

static void npc_config_mcam_entry(struct rvu *rvu, struct npc_mcam *mcam,
				  int blkaddr, int index, u8 intf,
				  struct mcam_entry *entry, bool enable)
{
	int bank = npc_get_bank(mcam, index);
	int kw = 0, actbank, actindex;
	u8 tx_intf_mask = ~intf & 0x3;
	u8 tx_intf = intf;
	u64 cam0, cam1;

	actbank = bank; /* Save bank id, to set action later on */
	actindex = index;
	index &= (mcam->banksize - 1);

	/* Disable before mcam entry update */
	npc_enable_mcam_entry(rvu, mcam, blkaddr, actindex, false);

	/* Clear mcam entry to avoid writes being suppressed by NPC */
	npc_clear_mcam_entry(rvu, mcam, blkaddr, actindex);

	/* CAM1 takes the comparison value and
	 * CAM0 specifies match for a bit in key being '0' or '1' or 'dontcare'.
	 * CAM1<n> = 0 & CAM0<n> = 1 => match if key<n> = 0
	 * CAM1<n> = 1 & CAM0<n> = 0 => match if key<n> = 1
	 * CAM1<n> = 0 & CAM0<n> = 0 => always match i.e dontcare.
	 */
	for (; bank < (actbank + mcam->banks_per_entry); bank++, kw = kw + 2) {
		/* Interface should be set in all banks */
		if (is_npc_intf_tx(intf)) {
			/* Last bit must be set and rest don't care
			 * for TX interfaces
			 */
			tx_intf_mask = 0x1;
			tx_intf = intf & tx_intf_mask;
			tx_intf_mask = ~tx_intf & tx_intf_mask;
		}

		rvu_write64(rvu, blkaddr,
			    NPC_AF_MCAMEX_BANKX_CAMX_INTF(index, bank, 1),
			    tx_intf);
		rvu_write64(rvu, blkaddr,
			    NPC_AF_MCAMEX_BANKX_CAMX_INTF(index, bank, 0),
			    tx_intf_mask);

		/* Set the match key */
		npc_get_keyword(entry, kw, &cam0, &cam1);
		rvu_write64(rvu, blkaddr,
			    NPC_AF_MCAMEX_BANKX_CAMX_W0(index, bank, 1), cam1);
		rvu_write64(rvu, blkaddr,
			    NPC_AF_MCAMEX_BANKX_CAMX_W0(index, bank, 0), cam0);

		npc_get_keyword(entry, kw + 1, &cam0, &cam1);
		rvu_write64(rvu, blkaddr,
			    NPC_AF_MCAMEX_BANKX_CAMX_W1(index, bank, 1), cam1);
		rvu_write64(rvu, blkaddr,
			    NPC_AF_MCAMEX_BANKX_CAMX_W1(index, bank, 0), cam0);
	}

	/* PF installing VF rule */
	if (intf == NIX_INTF_RX && actindex < mcam->bmap_entries)
		npc_fixup_vf_rule(rvu, mcam, blkaddr, index, entry, &enable);

	/* Set 'action' */
	rvu_write64(rvu, blkaddr,
		    NPC_AF_MCAMEX_BANKX_ACTION(index, actbank), entry->action);

	/* Set TAG 'action' */
	rvu_write64(rvu, blkaddr, NPC_AF_MCAMEX_BANKX_TAG_ACT(index, actbank),
		    entry->vtag_action);

	/* Enable the entry */
	if (enable)
		npc_enable_mcam_entry(rvu, mcam, blkaddr, actindex, true);
}

void npc_read_mcam_entry(struct rvu *rvu, struct npc_mcam *mcam,
			 int blkaddr, u16 src,
			 struct mcam_entry *entry, u8 *intf, u8 *ena)
{
	int sbank = npc_get_bank(mcam, src);
	int bank, kw = 0;
	u64 cam0, cam1;

	src &= (mcam->banksize - 1);
	bank = sbank;

	for (; bank < (sbank + mcam->banks_per_entry); bank++, kw = kw + 2) {
		cam1 = rvu_read64(rvu, blkaddr,
				  NPC_AF_MCAMEX_BANKX_CAMX_W0(src, bank, 1));
		cam0 = rvu_read64(rvu, blkaddr,
				  NPC_AF_MCAMEX_BANKX_CAMX_W0(src, bank, 0));
		npc_fill_entryword(entry, kw, cam0, cam1);

		cam1 = rvu_read64(rvu, blkaddr,
				  NPC_AF_MCAMEX_BANKX_CAMX_W1(src, bank, 1));
		cam0 = rvu_read64(rvu, blkaddr,
				  NPC_AF_MCAMEX_BANKX_CAMX_W1(src, bank, 0));
		npc_fill_entryword(entry, kw + 1, cam0, cam1);
	}

	entry->action = rvu_read64(rvu, blkaddr,
				   NPC_AF_MCAMEX_BANKX_ACTION(src, sbank));
	entry->vtag_action =
		rvu_read64(rvu, blkaddr,
			   NPC_AF_MCAMEX_BANKX_TAG_ACT(src, sbank));
	*intf = rvu_read64(rvu, blkaddr,
			   NPC_AF_MCAMEX_BANKX_CAMX_INTF(src, sbank, 1)) & 3;
	*ena = rvu_read64(rvu, blkaddr,
			  NPC_AF_MCAMEX_BANKX_CFG(src, sbank)) & 1;
}

static void npc_copy_mcam_entry(struct rvu *rvu, struct npc_mcam *mcam,
				int blkaddr, u16 src, u16 dest)
{
	int dbank = npc_get_bank(mcam, dest);
	int sbank = npc_get_bank(mcam, src);
	u64 cfg, sreg, dreg;
	int bank, i;

	src &= (mcam->banksize - 1);
	dest &= (mcam->banksize - 1);

	/* Copy INTF's, W0's, W1's CAM0 and CAM1 configuration */
	for (bank = 0; bank < mcam->banks_per_entry; bank++) {
		sreg = NPC_AF_MCAMEX_BANKX_CAMX_INTF(src, sbank + bank, 0);
		dreg = NPC_AF_MCAMEX_BANKX_CAMX_INTF(dest, dbank + bank, 0);
		for (i = 0; i < 6; i++) {
			cfg = rvu_read64(rvu, blkaddr, sreg + (i * 8));
			rvu_write64(rvu, blkaddr, dreg + (i * 8), cfg);
		}
	}

	/* Copy action */
	cfg = rvu_read64(rvu, blkaddr,
			 NPC_AF_MCAMEX_BANKX_ACTION(src, sbank));
	rvu_write64(rvu, blkaddr,
		    NPC_AF_MCAMEX_BANKX_ACTION(dest, dbank), cfg);

	/* Copy TAG action */
	cfg = rvu_read64(rvu, blkaddr,
			 NPC_AF_MCAMEX_BANKX_TAG_ACT(src, sbank));
	rvu_write64(rvu, blkaddr,
		    NPC_AF_MCAMEX_BANKX_TAG_ACT(dest, dbank), cfg);

	/* Enable or disable */
	cfg = rvu_read64(rvu, blkaddr,
			 NPC_AF_MCAMEX_BANKX_CFG(src, sbank));
	rvu_write64(rvu, blkaddr,
		    NPC_AF_MCAMEX_BANKX_CFG(dest, dbank), cfg);
}

static u64 npc_get_mcam_action(struct rvu *rvu, struct npc_mcam *mcam,
			       int blkaddr, int index)
{
	int bank = npc_get_bank(mcam, index);

	index &= (mcam->banksize - 1);
	return rvu_read64(rvu, blkaddr,
			  NPC_AF_MCAMEX_BANKX_ACTION(index, bank));
}

void rvu_npc_install_ucast_entry(struct rvu *rvu, u16 pcifunc,
				 int nixlf, u64 chan, u8 *mac_addr)
{
	struct rvu_pfvf *pfvf = rvu_get_pfvf(rvu, pcifunc);
	struct npc_install_flow_req req = { 0 };
	struct npc_install_flow_rsp rsp = { 0 };
	struct npc_mcam *mcam = &rvu->hw->mcam;
	struct nix_rx_action action;
	int blkaddr, index;

	/* AF's and SDP VFs work in promiscuous mode */
	if (is_afvf(pcifunc) || is_sdp_vf(pcifunc))
		return;

	blkaddr = rvu_get_blkaddr(rvu, BLKTYPE_NPC, 0);
	if (blkaddr < 0)
		return;

	index = npc_get_nixlf_mcam_index(mcam, pcifunc,
					 nixlf, NIXLF_UCAST_ENTRY);

	/* Don't change the action if entry is already enabled
	 * Otherwise RSS action may get overwritten.
	 */
	if (is_mcam_entry_enabled(rvu, mcam, blkaddr, index)) {
		*(u64 *)&action = npc_get_mcam_action(rvu, mcam,
						      blkaddr, index);
	} else {
		*(u64 *)&action = 0x00;
		action.op = NIX_RX_ACTIONOP_UCAST;
		action.pf_func = pcifunc;
	}

	req.default_rule = 1;
	ether_addr_copy(req.packet.dmac, mac_addr);
	eth_broadcast_addr((u8 *)&req.mask.dmac);
	req.features = BIT_ULL(NPC_DMAC);
	req.channel = chan;
	req.chan_mask = 0xFFFU;
	req.intf = pfvf->nix_rx_intf;
	req.op = action.op;
	req.hdr.pcifunc = 0; /* AF is requester */
	req.vf = action.pf_func;
	req.index = action.index;
	req.match_id = action.match_id;
	req.flow_key_alg = action.flow_key_alg;

	rvu_mbox_handler_npc_install_flow(rvu, &req, &rsp);
}

void rvu_npc_install_promisc_entry(struct rvu *rvu, u16 pcifunc,
				   int nixlf, u64 chan, u8 chan_cnt)
{
	struct rvu_pfvf *pfvf = rvu_get_pfvf(rvu, pcifunc);
	struct npc_install_flow_req req = { 0 };
	struct npc_install_flow_rsp rsp = { 0 };
	struct npc_mcam *mcam = &rvu->hw->mcam;
	struct rvu_hwinfo *hw = rvu->hw;
	int blkaddr, ucast_idx, index;
	struct nix_rx_action action;
	u64 relaxed_mask;

	if (!hw->cap.nix_rx_multicast && is_cgx_vf(rvu, pcifunc))
		return;

	blkaddr = rvu_get_blkaddr(rvu, BLKTYPE_NPC, 0);
	if (blkaddr < 0)
		return;

	index = npc_get_nixlf_mcam_index(mcam, pcifunc,
					 nixlf, NIXLF_PROMISC_ENTRY);

	if (is_cgx_vf(rvu, pcifunc))
		index = npc_get_nixlf_mcam_index(mcam,
						 pcifunc & ~RVU_PFVF_FUNC_MASK,
						 nixlf, NIXLF_PROMISC_ENTRY);

	/* If the corresponding PF's ucast action is RSS,
	 * use the same action for promisc also
	 */
	ucast_idx = npc_get_nixlf_mcam_index(mcam, pcifunc,
					     nixlf, NIXLF_UCAST_ENTRY);
	if (is_mcam_entry_enabled(rvu, mcam, blkaddr, ucast_idx))
		*(u64 *)&action = npc_get_mcam_action(rvu, mcam,
						      blkaddr, ucast_idx);

	if (action.op != NIX_RX_ACTIONOP_RSS) {
		*(u64 *)&action = 0x00;
		action.op = NIX_RX_ACTIONOP_UCAST;
	}

	/* RX_ACTION set to MCAST for CGX PF's */
	if (hw->cap.nix_rx_multicast && pfvf->use_mce_list &&
	    is_pf_cgxmapped(rvu, rvu_get_pf(pcifunc))) {
		*(u64 *)&action = 0x00;
		action.op = NIX_RX_ACTIONOP_MCAST;
		pfvf = rvu_get_pfvf(rvu, pcifunc & ~RVU_PFVF_FUNC_MASK);
		action.index = pfvf->promisc_mce_idx;
	}

	/* For cn10k the upper two bits of the channel number are
	 * cpt channel number. with masking out these bits in the
	 * mcam entry, same entry used for NIX will allow packets
	 * received from cpt for parsing.
	 */
	if (!is_rvu_otx2(rvu)) {
		req.chan_mask = NIX_CHAN_CPT_X2P_MASK;
	} else {
		req.chan_mask = 0xFFFU;
	}

	if (chan_cnt > 1) {
		if (!is_power_of_2(chan_cnt)) {
			dev_err(rvu->dev,
				"%s: channel count more than 1, must be power of 2\n", __func__);
			return;
		}
		relaxed_mask = GENMASK_ULL(BITS_PER_LONG_LONG - 1,
					   ilog2(chan_cnt));
		req.chan_mask &= relaxed_mask;
	}

	req.channel = chan;
	req.intf = pfvf->nix_rx_intf;
	req.entry = index;
	req.op = action.op;
	req.hdr.pcifunc = 0; /* AF is requester */
	req.vf = pcifunc;
	req.index = action.index;
	req.match_id = action.match_id;
	req.flow_key_alg = action.flow_key_alg;

	rvu_mbox_handler_npc_install_flow(rvu, &req, &rsp);
}

void rvu_npc_enable_promisc_entry(struct rvu *rvu, u16 pcifunc,
				  int nixlf, bool enable)
{
	struct npc_mcam *mcam = &rvu->hw->mcam;
	int blkaddr, index;

	blkaddr = rvu_get_blkaddr(rvu, BLKTYPE_NPC, 0);
	if (blkaddr < 0)
		return;

	/* Get 'pcifunc' of PF device */
	pcifunc = pcifunc & ~RVU_PFVF_FUNC_MASK;

	index = npc_get_nixlf_mcam_index(mcam, pcifunc,
					 nixlf, NIXLF_PROMISC_ENTRY);
	npc_enable_mcam_entry(rvu, mcam, blkaddr, index, enable);
}

void rvu_npc_install_bcast_match_entry(struct rvu *rvu, u16 pcifunc,
				       int nixlf, u64 chan)
{
	struct rvu_pfvf *pfvf;
	struct npc_install_flow_req req = { 0 };
	struct npc_install_flow_rsp rsp = { 0 };
	struct npc_mcam *mcam = &rvu->hw->mcam;
	struct rvu_hwinfo *hw = rvu->hw;
	int blkaddr, index;

	blkaddr = rvu_get_blkaddr(rvu, BLKTYPE_NPC, 0);
	if (blkaddr < 0)
		return;

	/* Skip LBK VFs */
	if (is_afvf(pcifunc))
		return;

	/* If pkt replication is not supported,
	 * then only PF is allowed to add a bcast match entry.
	 */
	if (!hw->cap.nix_rx_multicast && is_vf(pcifunc))
		return;

	/* Get 'pcifunc' of PF device */
	pcifunc = pcifunc & ~RVU_PFVF_FUNC_MASK;
	pfvf = rvu_get_pfvf(rvu, pcifunc);
	index = npc_get_nixlf_mcam_index(mcam, pcifunc,
					 nixlf, NIXLF_BCAST_ENTRY);

	if (!hw->cap.nix_rx_multicast) {
		/* Early silicon doesn't support pkt replication,
		 * so install entry with UCAST action, so that PF
		 * receives all broadcast packets.
		 */
		req.op = NIX_RX_ACTIONOP_UCAST;
	} else {
		req.op = NIX_RX_ACTIONOP_MCAST;
		req.index = pfvf->bcast_mce_idx;
	}

	eth_broadcast_addr((u8 *)&req.packet.dmac);
	eth_broadcast_addr((u8 *)&req.mask.dmac);
	req.features = BIT_ULL(NPC_DMAC);
	req.channel = chan;
	req.chan_mask = 0xFFFU;
	req.intf = pfvf->nix_rx_intf;
	req.entry = index;
	req.hdr.pcifunc = 0; /* AF is requester */
	req.vf = pcifunc;

	rvu_mbox_handler_npc_install_flow(rvu, &req, &rsp);
}

void rvu_npc_enable_bcast_entry(struct rvu *rvu, u16 pcifunc, int nixlf,
				bool enable)
{
	struct npc_mcam *mcam = &rvu->hw->mcam;
	int blkaddr, index;

	blkaddr = rvu_get_blkaddr(rvu, BLKTYPE_NPC, 0);
	if (blkaddr < 0)
		return;

	/* Get 'pcifunc' of PF device */
	pcifunc = pcifunc & ~RVU_PFVF_FUNC_MASK;

	index = npc_get_nixlf_mcam_index(mcam, pcifunc, nixlf,
					 NIXLF_BCAST_ENTRY);
	npc_enable_mcam_entry(rvu, mcam, blkaddr, index, enable);
}

void rvu_npc_install_allmulti_entry(struct rvu *rvu, u16 pcifunc, int nixlf,
				    u64 chan)
{
	struct npc_install_flow_req req = { 0 };
	struct npc_install_flow_rsp rsp = { 0 };
	struct npc_mcam *mcam = &rvu->hw->mcam;
	struct rvu_hwinfo *hw = rvu->hw;
	int blkaddr, ucast_idx, index;
	u8 mac_addr[ETH_ALEN] = { 0 };
	struct nix_rx_action action;
	struct rvu_pfvf *pfvf;
	u16 vf_func;

	/* Only CGX PF/VF can add allmulticast entry */
	if (is_afvf(pcifunc) && is_sdp_vf(pcifunc))
		return;

	blkaddr = rvu_get_blkaddr(rvu, BLKTYPE_NPC, 0);
	if (blkaddr < 0)
		return;

	/* Get 'pcifunc' of PF device */
	vf_func = pcifunc & RVU_PFVF_FUNC_MASK;
	pcifunc = pcifunc & ~RVU_PFVF_FUNC_MASK;
	pfvf = rvu_get_pfvf(rvu, pcifunc);
	index = npc_get_nixlf_mcam_index(mcam, pcifunc,
					 nixlf, NIXLF_ALLMULTI_ENTRY);

	/* If the corresponding PF's ucast action is RSS,
	 * use the same action for multicast entry also
	 */
	ucast_idx = npc_get_nixlf_mcam_index(mcam, pcifunc,
					     nixlf, NIXLF_UCAST_ENTRY);
	if (is_mcam_entry_enabled(rvu, mcam, blkaddr, ucast_idx))
		*(u64 *)&action = npc_get_mcam_action(rvu, mcam,
							blkaddr, ucast_idx);

	if (action.op != NIX_RX_ACTIONOP_RSS) {
		*(u64 *)&action = 0x00;
		action.op = NIX_RX_ACTIONOP_UCAST;
		action.pf_func = pcifunc;
	}

	/* RX_ACTION set to MCAST for CGX PF's */
	if (hw->cap.nix_rx_multicast && pfvf->use_mce_list) {
		*(u64 *)&action = 0x00;
		action.op = NIX_RX_ACTIONOP_MCAST;
		action.index = pfvf->mcast_mce_idx;
	}

	mac_addr[0] = 0x01;	/* LSB bit of 1st byte in DMAC */
	ether_addr_copy(req.packet.dmac, mac_addr);
	ether_addr_copy(req.mask.dmac, mac_addr);
	req.features = BIT_ULL(NPC_DMAC);

	/* For cn10k the upper two bits of the channel number are
	 * cpt channel number. with masking out these bits in the
	 * mcam entry, same entry used for NIX will allow packets
	 * received from cpt for parsing.
	 */
	if (!is_rvu_otx2(rvu))
		req.chan_mask = NIX_CHAN_CPT_X2P_MASK;
	else
		req.chan_mask = 0xFFFU;

	req.channel = chan;
	req.intf = pfvf->nix_rx_intf;
	req.entry = index;
	req.op = action.op;
	req.hdr.pcifunc = 0; /* AF is requester */
	req.vf = pcifunc | vf_func;
	req.index = action.index;
	req.match_id = action.match_id;
	req.flow_key_alg = action.flow_key_alg;

	rvu_mbox_handler_npc_install_flow(rvu, &req, &rsp);
}

void rvu_npc_enable_allmulti_entry(struct rvu *rvu, u16 pcifunc, int nixlf,
				   bool enable)
{
	struct npc_mcam *mcam = &rvu->hw->mcam;
	int blkaddr, index;

	blkaddr = rvu_get_blkaddr(rvu, BLKTYPE_NPC, 0);
	if (blkaddr < 0)
		return;

	/* Get 'pcifunc' of PF device */
	pcifunc = pcifunc & ~RVU_PFVF_FUNC_MASK;

	index = npc_get_nixlf_mcam_index(mcam, pcifunc, nixlf,
					 NIXLF_ALLMULTI_ENTRY);
	npc_enable_mcam_entry(rvu, mcam, blkaddr, index, enable);
}

static void npc_update_vf_flow_entry(struct rvu *rvu, struct npc_mcam *mcam,
				     int blkaddr, u16 pcifunc, u64 rx_action)
{
	int actindex, index, bank, entry;
	bool enable;

	if (!(pcifunc & RVU_PFVF_FUNC_MASK))
		return;

	mutex_lock(&mcam->lock);
	for (index = 0; index < mcam->bmap_entries; index++) {
		if (mcam->entry2target_pffunc[index] == pcifunc) {
			bank = npc_get_bank(mcam, index);
			actindex = index;
			entry = index & (mcam->banksize - 1);

			/* read vf flow entry enable status */
			enable = is_mcam_entry_enabled(rvu, mcam, blkaddr,
						       actindex);
			/* disable before mcam entry update */
			npc_enable_mcam_entry(rvu, mcam, blkaddr, actindex,
					      false);
			/* update 'action' */
			rvu_write64(rvu, blkaddr,
				    NPC_AF_MCAMEX_BANKX_ACTION(entry, bank),
				    rx_action);
			if (enable)
				npc_enable_mcam_entry(rvu, mcam, blkaddr,
						      actindex, true);
		}
	}
	mutex_unlock(&mcam->lock);
}

void rvu_npc_update_flowkey_alg_idx(struct rvu *rvu, u16 pcifunc, int nixlf,
				    int group, int alg_idx, int mcam_index)
{
	struct npc_mcam *mcam = &rvu->hw->mcam;
	struct rvu_hwinfo *hw = rvu->hw;
	struct nix_rx_action action;
	int blkaddr, index, bank;
	struct rvu_pfvf *pfvf;

	blkaddr = rvu_get_blkaddr(rvu, BLKTYPE_NPC, 0);
	if (blkaddr < 0)
		return;

	/* Check if this is for reserved default entry */
	if (mcam_index < 0) {
		if (group != DEFAULT_RSS_CONTEXT_GROUP)
			return;
		index = npc_get_nixlf_mcam_index(mcam, pcifunc,
						 nixlf, NIXLF_UCAST_ENTRY);
	} else {
		/* TODO: validate this mcam index */
		index = mcam_index;
	}

	if (index >= mcam->total_entries)
		return;

	bank = npc_get_bank(mcam, index);
	index &= (mcam->banksize - 1);

	*(u64 *)&action = rvu_read64(rvu, blkaddr,
				     NPC_AF_MCAMEX_BANKX_ACTION(index, bank));
	/* Ignore if no action was set earlier */
	if (!*(u64 *)&action)
		return;

	action.op = NIX_RX_ACTIONOP_RSS;
	action.pf_func = pcifunc;
	action.index = group;
	action.flow_key_alg = alg_idx;

	rvu_write64(rvu, blkaddr,
		    NPC_AF_MCAMEX_BANKX_ACTION(index, bank), *(u64 *)&action);

	/* update the VF flow rule action with the VF default entry action */
	if (mcam_index < 0)
		npc_update_vf_flow_entry(rvu, mcam, blkaddr, pcifunc,
					 *(u64 *)&action);

	/* update the action change in default rule */
	pfvf = rvu_get_pfvf(rvu, pcifunc);
	if (pfvf->def_ucast_rule)
		pfvf->def_ucast_rule->rx_action = action;

	index = npc_get_nixlf_mcam_index(mcam, pcifunc,
					 nixlf, NIXLF_PROMISC_ENTRY);

	/* If PF's promiscuous entry is enabled,
	 * Set RSS action for that entry as well
	 */
	if ((!hw->cap.nix_rx_multicast || !pfvf->use_mce_list) &&
	    is_mcam_entry_enabled(rvu, mcam, blkaddr, index)) {
		bank = npc_get_bank(mcam, index);
		index &= (mcam->banksize - 1);

		rvu_write64(rvu, blkaddr,
			    NPC_AF_MCAMEX_BANKX_ACTION(index, bank),
			    *(u64 *)&action);
	}
}

void npc_enadis_default_mce_entry(struct rvu *rvu, u16 pcifunc,
				  int nixlf, int type, bool enable)
{
	struct npc_mcam *mcam = &rvu->hw->mcam;
	struct rvu_hwinfo *hw = rvu->hw;
	struct nix_mce_list *mce_list;
	int index, blkaddr, mce_idx;
	struct rvu_pfvf *pfvf;

	blkaddr = rvu_get_blkaddr(rvu, BLKTYPE_NPC, 0);
	if (blkaddr < 0)
		return;

	index = npc_get_nixlf_mcam_index(mcam, pcifunc & ~RVU_PFVF_FUNC_MASK,
					 nixlf, type);

	/* disable MCAM entry when packet replication is not supported by hw */
	if (!hw->cap.nix_rx_multicast && !is_vf(pcifunc)) {
		npc_enable_mcam_entry(rvu, mcam, blkaddr, index, enable);
		return;
	}

	/* return incase mce list is not enabled */
	pfvf = rvu_get_pfvf(rvu, pcifunc & ~RVU_PFVF_FUNC_MASK);
	if (hw->cap.nix_rx_multicast && is_vf(pcifunc) &&
	    type != NIXLF_BCAST_ENTRY && !pfvf->use_mce_list)
		return;

	nix_get_mce_list(rvu, pcifunc, type, &mce_list, &mce_idx);

	nix_update_mce_list(rvu, pcifunc, mce_list,
			    mce_idx, index, enable);
	if (enable)
		npc_enable_mcam_entry(rvu, mcam, blkaddr, index, enable);
}

static void npc_enadis_default_entries(struct rvu *rvu, u16 pcifunc,
				       int nixlf, bool enable)
{
	struct npc_mcam *mcam = &rvu->hw->mcam;
	int index, blkaddr;

	blkaddr = rvu_get_blkaddr(rvu, BLKTYPE_NPC, 0);
	if (blkaddr < 0)
		return;

	/* Ucast MCAM match entry of this PF/VF */
	index = npc_get_nixlf_mcam_index(mcam, pcifunc,
					 nixlf, NIXLF_UCAST_ENTRY);
	npc_enable_mcam_entry(rvu, mcam, blkaddr, index, enable);

	/* Nothing to do for VFs, on platforms where pkt replication
	 * is not supported
	 */
	if ((pcifunc & RVU_PFVF_FUNC_MASK) && !rvu->hw->cap.nix_rx_multicast)
		return;

	/* add/delete pf_func to broadcast MCE list */
	npc_enadis_default_mce_entry(rvu, pcifunc, nixlf,
				     NIXLF_BCAST_ENTRY, enable);
}

void rvu_npc_disable_default_entries(struct rvu *rvu, u16 pcifunc, int nixlf)
{
	npc_enadis_default_entries(rvu, pcifunc, nixlf, false);

	/* Delete multicast and promisc MCAM entries */
	npc_enadis_default_mce_entry(rvu, pcifunc, nixlf,
				     NIXLF_ALLMULTI_ENTRY, false);
	npc_enadis_default_mce_entry(rvu, pcifunc, nixlf,
				     NIXLF_PROMISC_ENTRY, false);
}

void rvu_npc_enable_default_entries(struct rvu *rvu, u16 pcifunc, int nixlf)
{
	/* Enables only broadcast match entry. Promisc/Allmulti are enabled
	 * in set_rx_mode mbox handler.
	 */
	npc_enadis_default_entries(rvu, pcifunc, nixlf, true);
}

void rvu_npc_disable_mcam_entries(struct rvu *rvu, u16 pcifunc, int nixlf)
{
	struct rvu_pfvf *pfvf = rvu_get_pfvf(rvu, pcifunc);
	struct npc_mcam *mcam = &rvu->hw->mcam;
	struct rvu_npc_mcam_rule *rule, *tmp;
	int blkaddr;

	blkaddr = rvu_get_blkaddr(rvu, BLKTYPE_NPC, 0);
	if (blkaddr < 0)
		return;

	mutex_lock(&mcam->lock);

	/* Disable MCAM entries directing traffic to this 'pcifunc' */
	list_for_each_entry_safe(rule, tmp, &mcam->mcam_rules, list) {
		if (is_npc_intf_rx(rule->intf) &&
		    rule->rx_action.pf_func == pcifunc &&
		    rule->rx_action.op != NIX_RX_ACTIONOP_MCAST) {
			npc_enable_mcam_entry(rvu, mcam, blkaddr,
					      rule->entry, false);
			rule->enable = false;
			/* Indicate that default rule is disabled */
			if (rule->default_rule) {
				pfvf->def_ucast_rule = NULL;
				list_del(&rule->list);
				kfree(rule);
			}
		}
	}

	mutex_unlock(&mcam->lock);

	npc_mcam_disable_flows(rvu, pcifunc);

	rvu_npc_disable_default_entries(rvu, pcifunc, nixlf);
}

void rvu_npc_free_mcam_entries(struct rvu *rvu, u16 pcifunc, int nixlf)
{
	struct npc_mcam *mcam = &rvu->hw->mcam;
	struct rvu_npc_mcam_rule *rule, *tmp;
	int blkaddr;

	blkaddr = rvu_get_blkaddr(rvu, BLKTYPE_NPC, 0);
	if (blkaddr < 0)
		return;

	mutex_lock(&mcam->lock);

	/* Free all MCAM entries owned by this 'pcifunc' */
	npc_mcam_free_all_entries(rvu, mcam, blkaddr, pcifunc);

	/* Free all MCAM counters owned by this 'pcifunc' */
	npc_mcam_free_all_counters(rvu, mcam, pcifunc);

	/* Delete MCAM entries owned by this 'pcifunc' */
	list_for_each_entry_safe(rule, tmp, &mcam->mcam_rules, list) {
		if (rule->owner == pcifunc && !rule->default_rule) {
			list_del(&rule->list);
			kfree(rule);
		}
	}

	mutex_unlock(&mcam->lock);

	rvu_npc_disable_default_entries(rvu, pcifunc, nixlf);
}

#define SET_KEX_LD(intf, lid, ltype, ld, cfg)	\
	rvu_write64(rvu, blkaddr,			\
		NPC_AF_INTFX_LIDX_LTX_LDX_CFG(intf, lid, ltype, ld), cfg)

#define SET_KEX_LDFLAGS(intf, ld, flags, cfg)	\
	rvu_write64(rvu, blkaddr,			\
		NPC_AF_INTFX_LDATAX_FLAGSX_CFG(intf, ld, flags), cfg)

static void npc_program_mkex_rx(struct rvu *rvu, int blkaddr,
				struct npc_mcam_kex *mkex, u8 intf)
{
	int lid, lt, ld, fl;

	if (is_npc_intf_tx(intf))
		return;

	rvu_write64(rvu, blkaddr, NPC_AF_INTFX_KEX_CFG(intf),
		    mkex->keyx_cfg[NIX_INTF_RX]);

	/* Program LDATA */
	for (lid = 0; lid < NPC_MAX_LID; lid++) {
		for (lt = 0; lt < NPC_MAX_LT; lt++) {
			for (ld = 0; ld < NPC_MAX_LD; ld++)
				SET_KEX_LD(intf, lid, lt, ld,
					   mkex->intf_lid_lt_ld[NIX_INTF_RX]
					   [lid][lt][ld]);
		}
	}
	/* Program LFLAGS */
	for (ld = 0; ld < NPC_MAX_LD; ld++) {
		for (fl = 0; fl < NPC_MAX_LFL; fl++)
			SET_KEX_LDFLAGS(intf, ld, fl,
					mkex->intf_ld_flags[NIX_INTF_RX]
					[ld][fl]);
	}
}

static void npc_program_mkex_tx(struct rvu *rvu, int blkaddr,
				struct npc_mcam_kex *mkex, u8 intf)
{
	int lid, lt, ld, fl;

	if (is_npc_intf_rx(intf))
		return;

	rvu_write64(rvu, blkaddr, NPC_AF_INTFX_KEX_CFG(intf),
		    mkex->keyx_cfg[NIX_INTF_TX]);

	/* Program LDATA */
	for (lid = 0; lid < NPC_MAX_LID; lid++) {
		for (lt = 0; lt < NPC_MAX_LT; lt++) {
			for (ld = 0; ld < NPC_MAX_LD; ld++)
				SET_KEX_LD(intf, lid, lt, ld,
					   mkex->intf_lid_lt_ld[NIX_INTF_TX]
					   [lid][lt][ld]);
		}
	}
	/* Program LFLAGS */
	for (ld = 0; ld < NPC_MAX_LD; ld++) {
		for (fl = 0; fl < NPC_MAX_LFL; fl++)
			SET_KEX_LDFLAGS(intf, ld, fl,
					mkex->intf_ld_flags[NIX_INTF_TX]
					[ld][fl]);
	}
}

static void npc_program_mkex_profile(struct rvu *rvu, int blkaddr,
				     struct npc_mcam_kex *mkex)
{
	struct rvu_hwinfo *hw = rvu->hw;
	u8 intf;
	int ld;

	for (ld = 0; ld < NPC_MAX_LD; ld++)
		rvu_write64(rvu, blkaddr, NPC_AF_KEX_LDATAX_FLAGS_CFG(ld),
			    mkex->kex_ld_flags[ld]);

	for (intf = 0; intf < hw->npc_intfs; intf++) {
		npc_program_mkex_rx(rvu, blkaddr, mkex, intf);
		npc_program_mkex_tx(rvu, blkaddr, mkex, intf);
	}
}

static int npc_fwdb_prfl_img_map(struct rvu *rvu, void __iomem **prfl_img_addr,
				 u64 *size)
{
	u64 prfl_addr, prfl_sz;

	if (!rvu->fwdata)
		return -EINVAL;

	prfl_addr = rvu->fwdata->mcam_addr;
	prfl_sz = rvu->fwdata->mcam_sz;

	if (!prfl_addr || !prfl_sz)
		return -EINVAL;

	*prfl_img_addr = ioremap_wc(prfl_addr, prfl_sz);
	if (!(*prfl_img_addr))
		return -ENOMEM;

	*size = prfl_sz;

	return 0;
}

/* strtoull of "mkexprof" with base:36 */
#define MKEX_END_SIGN  0xdeadbeef

static void npc_load_mkex_profile(struct rvu *rvu, int blkaddr,
				  const char *mkex_profile)
{
	struct device *dev = &rvu->pdev->dev;
	struct npc_mcam_kex *mcam_kex;
	void __iomem *mkex_prfl_addr = NULL;
	u64 prfl_sz;
	int ret;

	/* If user not selected mkex profile */
	if (rvu->kpu_fwdata_sz ||
	    !strncmp(mkex_profile, def_pfl_name, MKEX_NAME_LEN))
		goto program_mkex;

	/* Setting up the mapping for mkex profile image */
	ret = npc_fwdb_prfl_img_map(rvu, &mkex_prfl_addr, &prfl_sz);
	if (ret < 0)
		goto program_mkex;

	mcam_kex = (struct npc_mcam_kex __force *)mkex_prfl_addr;

	while (((s64)prfl_sz > 0) && (mcam_kex->mkex_sign != MKEX_END_SIGN)) {
		/* Compare with mkex mod_param name string */
		if (mcam_kex->mkex_sign == MKEX_SIGN &&
		    !strncmp(mcam_kex->name, mkex_profile, MKEX_NAME_LEN)) {
			/* Due to an errata (35786) in A0/B0 pass silicon,
			 * parse nibble enable configuration has to be
			 * identical for both Rx and Tx interfaces.
			 */
			if (!is_rvu_96xx_B0(rvu) ||
			    mcam_kex->keyx_cfg[NIX_INTF_RX] == mcam_kex->keyx_cfg[NIX_INTF_TX])
				rvu->kpu.mkex = mcam_kex;
			goto program_mkex;
		}

		mcam_kex++;
		prfl_sz -= sizeof(struct npc_mcam_kex);
	}
	dev_warn(dev, "Failed to load requested profile: %s\n", mkex_profile);

program_mkex:
	dev_info(rvu->dev, "Using %s mkex profile\n", rvu->kpu.mkex->name);
	/* Program selected mkex profile */
	npc_program_mkex_profile(rvu, blkaddr, rvu->kpu.mkex);
	if (mkex_prfl_addr)
		iounmap(mkex_prfl_addr);
}

static void npc_config_kpuaction(struct rvu *rvu, int blkaddr,
				 const struct npc_kpu_profile_action *kpuaction,
				 int kpu, int entry, bool pkind)
{
	struct npc_kpu_action0 action0 = {0};
	struct npc_kpu_action1 action1 = {0};
	u64 reg;

	action1.errlev = kpuaction->errlev;
	action1.errcode = kpuaction->errcode;
	action1.dp0_offset = kpuaction->dp0_offset;
	action1.dp1_offset = kpuaction->dp1_offset;
	action1.dp2_offset = kpuaction->dp2_offset;

	if (pkind)
		reg = NPC_AF_PKINDX_ACTION1(entry);
	else
		reg = NPC_AF_KPUX_ENTRYX_ACTION1(kpu, entry);

	rvu_write64(rvu, blkaddr, reg, *(u64 *)&action1);

	action0.byp_count = kpuaction->bypass_count;
	action0.capture_ena = kpuaction->cap_ena;
	action0.parse_done = kpuaction->parse_done;
	action0.next_state = kpuaction->next_state;
	action0.capture_lid = kpuaction->lid;
	action0.capture_ltype = kpuaction->ltype;
	action0.capture_flags = kpuaction->flags;
	action0.ptr_advance = kpuaction->ptr_advance;
	action0.var_len_offset = kpuaction->offset;
	action0.var_len_mask = kpuaction->mask;
	action0.var_len_right = kpuaction->right;
	action0.var_len_shift = kpuaction->shift;

	if (pkind)
		reg = NPC_AF_PKINDX_ACTION0(entry);
	else
		reg = NPC_AF_KPUX_ENTRYX_ACTION0(kpu, entry);

	rvu_write64(rvu, blkaddr, reg, *(u64 *)&action0);
}

static void npc_config_kpucam(struct rvu *rvu, int blkaddr,
			      const struct npc_kpu_profile_cam *kpucam,
			      int kpu, int entry)
{
	struct npc_kpu_cam cam0 = {0};
	struct npc_kpu_cam cam1 = {0};

	cam1.state = kpucam->state & kpucam->state_mask;
	cam1.dp0_data = kpucam->dp0 & kpucam->dp0_mask;
	cam1.dp1_data = kpucam->dp1 & kpucam->dp1_mask;
	cam1.dp2_data = kpucam->dp2 & kpucam->dp2_mask;

	cam0.state = ~kpucam->state & kpucam->state_mask;
	cam0.dp0_data = ~kpucam->dp0 & kpucam->dp0_mask;
	cam0.dp1_data = ~kpucam->dp1 & kpucam->dp1_mask;
	cam0.dp2_data = ~kpucam->dp2 & kpucam->dp2_mask;

	rvu_write64(rvu, blkaddr,
		    NPC_AF_KPUX_ENTRYX_CAMX(kpu, entry, 0), *(u64 *)&cam0);
	rvu_write64(rvu, blkaddr,
		    NPC_AF_KPUX_ENTRYX_CAMX(kpu, entry, 1), *(u64 *)&cam1);
}

static inline u64 enable_mask(int count)
{
	return (((count) < 64) ? ~(BIT_ULL(count) - 1) : (0x00ULL));
}

static void npc_program_kpu_profile(struct rvu *rvu, int blkaddr, int kpu,
				    const struct npc_kpu_profile *profile)
{
	int entry, num_entries, max_entries;
	u64 entry_mask;

	if (profile->cam_entries != profile->action_entries) {
		dev_err(rvu->dev,
			"KPU%d: CAM and action entries [%d != %d] not equal\n",
			kpu, profile->cam_entries, profile->action_entries);
	}

	max_entries = rvu->hw->npc_kpu_entries;

	/* Program CAM match entries for previous KPU extracted data */
	num_entries = min_t(int, profile->cam_entries, max_entries);
	for (entry = 0; entry < num_entries; entry++)
		npc_config_kpucam(rvu, blkaddr,
				  &profile->cam[entry], kpu, entry);

	/* Program this KPU's actions */
	num_entries = min_t(int, profile->action_entries, max_entries);
	for (entry = 0; entry < num_entries; entry++)
		npc_config_kpuaction(rvu, blkaddr, &profile->action[entry],
				     kpu, entry, false);

	/* Enable all programmed entries */
	num_entries = min_t(int, profile->action_entries, profile->cam_entries);
	entry_mask = enable_mask(num_entries);
	/* Disable first KPU_MAX_CST_ENT entries for built-in profile */
	if (!rvu->kpu.custom)
		entry_mask |= GENMASK_ULL(KPU_MAX_CST_ENT - 1, 0);
	rvu_write64(rvu, blkaddr,
		    NPC_AF_KPUX_ENTRY_DISX(kpu, 0), entry_mask);
	if (num_entries > 64) {
		rvu_write64(rvu, blkaddr,
			    NPC_AF_KPUX_ENTRY_DISX(kpu, 1),
			    enable_mask(num_entries - 64));
	}

	/* Enable this KPU */
	rvu_write64(rvu, blkaddr, NPC_AF_KPUX_CFG(kpu), 0x01);
}

static int npc_prepare_default_kpu(struct npc_kpu_profile_adapter *profile)
{
	profile->custom = 0;
	profile->name = def_pfl_name;
	profile->version = NPC_KPU_PROFILE_VER;
	profile->ikpu = ikpu_action_entries;
	profile->pkinds = ARRAY_SIZE(ikpu_action_entries);
	profile->kpu = npc_kpu_profiles;
	profile->kpus = ARRAY_SIZE(npc_kpu_profiles);
	profile->lt_def = &npc_lt_defaults;
	profile->mkex = &npc_mkex_default;

	return 0;
}

static int npc_apply_custom_kpu(struct rvu *rvu,
				struct npc_kpu_profile_adapter *profile)
{
	size_t hdr_sz = sizeof(struct npc_kpu_profile_fwdata), offset = 0;
	struct npc_kpu_profile_fwdata *fw = rvu->kpu_fwdata;
	struct npc_kpu_profile_action *action;
	struct npc_kpu_profile_cam *cam;
	struct npc_kpu_fwdata *fw_kpu;
	int entries;
	u16 kpu, entry;

	if (rvu->kpu_fwdata_sz < hdr_sz) {
		dev_warn(rvu->dev, "Invalid KPU profile size\n");
		return -EINVAL;
	}
	if (le64_to_cpu(fw->signature) != KPU_SIGN) {
		dev_warn(rvu->dev, "Invalid KPU profile signature %llx\n",
			 fw->signature);
		return -EINVAL;
	}
	/* Verify if the using known profile structure */
	if (NPC_KPU_VER_MAJ(profile->version) >
	    NPC_KPU_VER_MAJ(NPC_KPU_PROFILE_VER)) {
		dev_warn(rvu->dev, "Not supported Major version: %d > %d\n",
			 NPC_KPU_VER_MAJ(profile->version),
			 NPC_KPU_VER_MAJ(NPC_KPU_PROFILE_VER));
		return -EINVAL;
	}
	/* Verify if profile is aligned with the required kernel changes */
	if (NPC_KPU_VER_MIN(profile->version) <
	    NPC_KPU_VER_MIN(NPC_KPU_PROFILE_VER)) {
		dev_warn(rvu->dev,
			 "Invalid KPU profile version: %d.%d.%d expected version <= %d.%d.%d\n",
			 NPC_KPU_VER_MAJ(profile->version),
			 NPC_KPU_VER_MIN(profile->version),
			 NPC_KPU_VER_PATCH(profile->version),
			 NPC_KPU_VER_MAJ(NPC_KPU_PROFILE_VER),
			 NPC_KPU_VER_MIN(NPC_KPU_PROFILE_VER),
			 NPC_KPU_VER_PATCH(NPC_KPU_PROFILE_VER));
		return -EINVAL;
	}
	/* Verify if profile fits the HW */
	if (fw->kpus > profile->kpus) {
		dev_warn(rvu->dev, "Not enough KPUs: %d > %ld\n", fw->kpus,
			 profile->kpus);
		return -EINVAL;
	}

	profile->custom = 1;
	profile->name = fw->name;
	profile->version = le64_to_cpu(fw->version);
	profile->mkex = &fw->mkex;
	profile->lt_def = &fw->lt_def;

	for (kpu = 0; kpu < fw->kpus; kpu++) {
		fw_kpu = (struct npc_kpu_fwdata *)(fw->data + offset);
		if (fw_kpu->entries > KPU_MAX_CST_ENT)
			dev_warn(rvu->dev,
				 "Too many custom entries on KPU%d: %d > %d\n",
				 kpu, fw_kpu->entries, KPU_MAX_CST_ENT);
		entries = min(fw_kpu->entries, KPU_MAX_CST_ENT);
		cam = (struct npc_kpu_profile_cam *)fw_kpu->data;
		offset += sizeof(*fw_kpu) + fw_kpu->entries * sizeof(*cam);
		action = (struct npc_kpu_profile_action *)(fw->data + offset);
		offset += fw_kpu->entries * sizeof(*action);
		if (rvu->kpu_fwdata_sz < hdr_sz + offset) {
			dev_warn(rvu->dev,
				 "Profile size mismatch on KPU%i parsing.\n",
				 kpu + 1);
			return -EINVAL;
		}
		for (entry = 0; entry < entries; entry++) {
			profile->kpu[kpu].cam[entry] = cam[entry];
			profile->kpu[kpu].action[entry] = action[entry];
		}
	}

	return 0;
}

static int npc_load_kpu_prfl_img(struct rvu *rvu, void __iomem *prfl_addr,
				 u64 prfl_sz, const char *kpu_profile)
{
	struct npc_kpu_profile_fwdata *kpu_data = NULL;
	int rc = -EINVAL;

	kpu_data = (struct npc_kpu_profile_fwdata __force *)prfl_addr;
	if (le64_to_cpu(kpu_data->signature) == KPU_SIGN &&
	    !strncmp(kpu_data->name, kpu_profile, KPU_NAME_LEN)) {
		dev_info(rvu->dev, "Loading KPU profile from firmware db: %s\n",
			 kpu_profile);
		rvu->kpu_fwdata = kpu_data;
		rvu->kpu_fwdata_sz = prfl_sz;
		rvu->kpu_prfl_addr = prfl_addr;
		rc = 0;
	}

	return rc;
}

static int npc_fwdb_detect_load_prfl_img(struct rvu *rvu, uint64_t prfl_sz,
					 const char *kpu_profile)
{
	struct npc_coalesced_kpu_prfl *img_data = NULL;
	int i = 0, rc = -EINVAL;
	void __iomem *kpu_prfl_addr;
	u16 offset;

	img_data = (struct npc_coalesced_kpu_prfl __force *)rvu->kpu_prfl_addr;
	if (le64_to_cpu(img_data->signature) == KPU_SIGN &&
	    !strncmp(img_data->name, kpu_profile, KPU_NAME_LEN)) {
		/* Loaded profile is a single KPU profile. */
		rc = npc_load_kpu_prfl_img(rvu, rvu->kpu_prfl_addr,
					   prfl_sz, kpu_profile);
		goto done;
	}

	/* Loaded profile is coalesced image, offset of first KPU profile.*/
	offset = offsetof(struct npc_coalesced_kpu_prfl, prfl_sz) +
		(img_data->num_prfl * sizeof(uint16_t));
	/* Check if mapped image is coalesced image. */
	while (i < img_data->num_prfl) {
		/* Profile image offsets are rounded up to next 8 multiple.*/
		offset = ALIGN_8B_CEIL(offset);
		kpu_prfl_addr = (void __iomem *)((uintptr_t)rvu->kpu_prfl_addr +
					 offset);
		rc = npc_load_kpu_prfl_img(rvu, kpu_prfl_addr,
					   img_data->prfl_sz[i], kpu_profile);
		if (!rc)
			break;
		/* Calculating offset of profile image based on profile size.*/
		offset += img_data->prfl_sz[i];
		i++;
	}
done:
	return rc;
}

static int npc_load_kpu_profile_fwdb(struct rvu *rvu, const char *kpu_profile)
{
	int ret = -EINVAL;
	u64 prfl_sz;

	/* Setting up the mapping for NPC profile image */
	ret = npc_fwdb_prfl_img_map(rvu, &rvu->kpu_prfl_addr, &prfl_sz);
	if (ret < 0)
		goto done;

	/* Detect if profile is coalesced or single KPU profile and load */
	ret = npc_fwdb_detect_load_prfl_img(rvu, prfl_sz, kpu_profile);
	if (ret == 0)
		goto done;

	/* Cleaning up if KPU profile image from fwdata is not valid. */
	if (rvu->kpu_prfl_addr) {
		iounmap(rvu->kpu_prfl_addr);
		rvu->kpu_prfl_addr = NULL;
		rvu->kpu_fwdata_sz = 0;
		rvu->kpu_fwdata = NULL;
	}

done:
	return ret;
}

static void npc_load_kpu_profile(struct rvu *rvu)
{
	struct npc_kpu_profile_adapter *profile = &rvu->kpu;
	const char *kpu_profile = rvu->kpu_pfl_name;
	const struct firmware *fw = NULL;
	bool retry_fwdb = false;

	/* If user not specified profile customization */
	if (!strncmp(kpu_profile, def_pfl_name, KPU_NAME_LEN))
		goto revert_to_default;
	/* First prepare default KPU, then we'll customize top entries. */
	npc_prepare_default_kpu(profile);

	/* Order of preceedence for load loading NPC profile (high to low)
	 * Firmware binary in filesystem.
	 * Firmware database method.
	 * Default KPU profile.
	 */
	if (!request_firmware(&fw, kpu_profile, rvu->dev)) {
		dev_info(rvu->dev, "Loading KPU profile from firmware: %s\n",
			 kpu_profile);
		rvu->kpu_fwdata = kzalloc(fw->size, GFP_KERNEL);
		if (rvu->kpu_fwdata) {
			memcpy(rvu->kpu_fwdata, fw->data, fw->size);
			rvu->kpu_fwdata_sz = fw->size;
		}
		release_firmware(fw);
		retry_fwdb = true;
		goto program_kpu;
	}

load_image_fwdb:
	/* Loading the KPU profile using firmware database */
	if (npc_load_kpu_profile_fwdb(rvu, kpu_profile))
		goto revert_to_default;

program_kpu:
	/* Apply profile customization if firmware was loaded. */
	if (!rvu->kpu_fwdata_sz || npc_apply_custom_kpu(rvu, profile)) {
		/* If image from firmware filesystem fails to load or invalid
		 * retry with firmware database method.
		 */
		if (rvu->kpu_fwdata || rvu->kpu_fwdata_sz) {
			/* Loading image from firmware database failed. */
			if (rvu->kpu_prfl_addr) {
				iounmap(rvu->kpu_prfl_addr);
				rvu->kpu_prfl_addr = NULL;
			} else {
				kfree(rvu->kpu_fwdata);
			}
			rvu->kpu_fwdata = NULL;
			rvu->kpu_fwdata_sz = 0;
			if (retry_fwdb) {
				retry_fwdb = false;
				goto load_image_fwdb;
			}
		}
<<<<<<< HEAD

		dev_warn(rvu->dev,
			 "Can't load KPU profile %s. Using default.\n",
			 kpu_profile);
		kfree(rvu->kpu_fwdata);
		rvu->kpu_fwdata = NULL;
		goto revert_to_default;
	}

	dev_info(rvu->dev, "Using custom profile '%s', version %d.%d.%d\n",
		 profile->name, NPC_KPU_VER_MAJ(profile->version),
		 NPC_KPU_VER_MIN(profile->version),
		 NPC_KPU_VER_PATCH(profile->version));

	return;

=======

		dev_warn(rvu->dev,
			 "Can't load KPU profile %s. Using default.\n",
			 kpu_profile);
		kfree(rvu->kpu_fwdata);
		rvu->kpu_fwdata = NULL;
		goto revert_to_default;
	}

	dev_info(rvu->dev, "Using custom profile '%s', version %d.%d.%d\n",
		 profile->name, NPC_KPU_VER_MAJ(profile->version),
		 NPC_KPU_VER_MIN(profile->version),
		 NPC_KPU_VER_PATCH(profile->version));

	return;

>>>>>>> df0cc57e
revert_to_default:
	npc_prepare_default_kpu(profile);
}

static void npc_parser_profile_init(struct rvu *rvu, int blkaddr)
{
	struct rvu_hwinfo *hw = rvu->hw;
	int num_pkinds, num_kpus, idx;

	/* Disable all KPUs and their entries */
	for (idx = 0; idx < hw->npc_kpus; idx++) {
		rvu_write64(rvu, blkaddr,
			    NPC_AF_KPUX_ENTRY_DISX(idx, 0), ~0ULL);
		rvu_write64(rvu, blkaddr,
			    NPC_AF_KPUX_ENTRY_DISX(idx, 1), ~0ULL);
		rvu_write64(rvu, blkaddr, NPC_AF_KPUX_CFG(idx), 0x00);
	}

	/* Load and customize KPU profile. */
	npc_load_kpu_profile(rvu);

	/* First program IKPU profile i.e PKIND configs.
	 * Check HW max count to avoid configuring junk or
	 * writing to unsupported CSR addresses.
	 */
	num_pkinds = rvu->kpu.pkinds;
	num_pkinds = min_t(int, hw->npc_pkinds, num_pkinds);

	for (idx = 0; idx < num_pkinds; idx++)
		npc_config_kpuaction(rvu, blkaddr, &rvu->kpu.ikpu[idx], 0, idx, true);

	/* Program KPU CAM and Action profiles */
	num_kpus = rvu->kpu.kpus;
	num_kpus = min_t(int, hw->npc_kpus, num_kpus);

	for (idx = 0; idx < num_kpus; idx++)
		npc_program_kpu_profile(rvu, blkaddr, idx, &rvu->kpu.kpu[idx]);
}

static int npc_mcam_rsrcs_init(struct rvu *rvu, int blkaddr)
{
	int nixlf_count = rvu_get_nixlf_count(rvu);
	struct npc_mcam *mcam = &rvu->hw->mcam;
	int rsvd, err;
	u16 index;
	int cntr;
	u64 cfg;

	/* Actual number of MCAM entries vary by entry size */
	cfg = (rvu_read64(rvu, blkaddr,
			  NPC_AF_INTFX_KEX_CFG(0)) >> 32) & 0x07;
	mcam->total_entries = (mcam->banks / BIT_ULL(cfg)) * mcam->banksize;
	mcam->keysize = cfg;

	/* Number of banks combined per MCAM entry */
	if (cfg == NPC_MCAM_KEY_X4)
		mcam->banks_per_entry = 4;
	else if (cfg == NPC_MCAM_KEY_X2)
		mcam->banks_per_entry = 2;
	else
		mcam->banks_per_entry = 1;

	/* Reserve one MCAM entry for each of the NIX LF to
	 * guarantee space to install default matching DMAC rule.
	 * Also reserve 2 MCAM entries for each PF for default
	 * channel based matching or 'bcast & promisc' matching to
	 * support BCAST and PROMISC modes of operation for PFs.
	 * PF0 is excluded.
	 */
	rsvd = (nixlf_count * RSVD_MCAM_ENTRIES_PER_NIXLF) +
		((rvu->hw->total_pfs - 1) * RSVD_MCAM_ENTRIES_PER_PF);
	if (mcam->total_entries <= rsvd) {
		dev_warn(rvu->dev,
			 "Insufficient NPC MCAM size %d for pkt I/O, exiting\n",
			 mcam->total_entries);
		return -ENOMEM;
	}

	mcam->bmap_entries = mcam->total_entries - rsvd;
	mcam->nixlf_offset = mcam->bmap_entries;
	mcam->pf_offset = mcam->nixlf_offset + nixlf_count;

	/* Allocate bitmaps for managing MCAM entries */
	mcam->bmap = devm_kcalloc(rvu->dev, BITS_TO_LONGS(mcam->bmap_entries),
				  sizeof(long), GFP_KERNEL);
	if (!mcam->bmap)
		return -ENOMEM;

	mcam->bmap_reverse = devm_kcalloc(rvu->dev,
					  BITS_TO_LONGS(mcam->bmap_entries),
					  sizeof(long), GFP_KERNEL);
	if (!mcam->bmap_reverse)
		return -ENOMEM;

	mcam->bmap_fcnt = mcam->bmap_entries;

	/* Alloc memory for saving entry to RVU PFFUNC allocation mapping */
	mcam->entry2pfvf_map = devm_kcalloc(rvu->dev, mcam->bmap_entries,
					    sizeof(u16), GFP_KERNEL);
	if (!mcam->entry2pfvf_map)
		return -ENOMEM;

	/* Reserve 1/8th of MCAM entries at the bottom for low priority
	 * allocations and another 1/8th at the top for high priority
	 * allocations.
	 */
	mcam->lprio_count = mcam->bmap_entries / 8;
	if (mcam->lprio_count > BITS_PER_LONG)
		mcam->lprio_count = round_down(mcam->lprio_count,
					       BITS_PER_LONG);
	mcam->lprio_start = mcam->bmap_entries - mcam->lprio_count;
	mcam->hprio_count = mcam->lprio_count;
	mcam->hprio_end = mcam->hprio_count;


	/* Allocate bitmap for managing MCAM counters and memory
	 * for saving counter to RVU PFFUNC allocation mapping.
	 */
	err = rvu_alloc_bitmap(&mcam->counters);
	if (err)
		return err;

	mcam->cntr2pfvf_map = devm_kcalloc(rvu->dev, mcam->counters.max,
					   sizeof(u16), GFP_KERNEL);
	if (!mcam->cntr2pfvf_map)
		goto free_mem;

	/* Alloc memory for MCAM entry to counter mapping and for tracking
	 * counter's reference count.
	 */
	mcam->entry2cntr_map = devm_kcalloc(rvu->dev, mcam->bmap_entries,
					    sizeof(u16), GFP_KERNEL);
	if (!mcam->entry2cntr_map)
		goto free_mem;

	mcam->cntr_refcnt = devm_kcalloc(rvu->dev, mcam->counters.max,
					 sizeof(u16), GFP_KERNEL);
	if (!mcam->cntr_refcnt)
		goto free_mem;

	/* Alloc memory for saving target device of mcam rule */
	mcam->entry2target_pffunc = devm_kcalloc(rvu->dev, mcam->total_entries,
						 sizeof(u16), GFP_KERNEL);
	if (!mcam->entry2target_pffunc)
		goto free_mem;

	for (index = 0; index < mcam->bmap_entries; index++) {
		mcam->entry2pfvf_map[index] = NPC_MCAM_INVALID_MAP;
		mcam->entry2cntr_map[index] = NPC_MCAM_INVALID_MAP;
	}

	for (cntr = 0; cntr < mcam->counters.max; cntr++)
		mcam->cntr2pfvf_map[cntr] = NPC_MCAM_INVALID_MAP;

	mutex_init(&mcam->lock);

	return 0;

free_mem:
	kfree(mcam->counters.bmap);
	return -ENOMEM;
}

static void rvu_npc_hw_init(struct rvu *rvu, int blkaddr)
{
	struct npc_pkind *pkind = &rvu->hw->pkind;
	struct npc_mcam *mcam = &rvu->hw->mcam;
	struct rvu_hwinfo *hw = rvu->hw;
	u64 npc_const, npc_const1;
	u64 npc_const2 = 0;

	npc_const = rvu_read64(rvu, blkaddr, NPC_AF_CONST);
	npc_const1 = rvu_read64(rvu, blkaddr, NPC_AF_CONST1);
	if (npc_const1 & BIT_ULL(63))
		npc_const2 = rvu_read64(rvu, blkaddr, NPC_AF_CONST2);

	pkind->rsrc.max = NPC_UNRESERVED_PKIND_COUNT;
	hw->npc_pkinds = (npc_const1 >> 12) & 0xFFULL;
	hw->npc_kpu_entries = npc_const1 & 0xFFFULL;
	hw->npc_kpus = (npc_const >> 8) & 0x1FULL;
	hw->npc_intfs = npc_const & 0xFULL;
	hw->npc_counters = (npc_const >> 48) & 0xFFFFULL;

	mcam->banks = (npc_const >> 44) & 0xFULL;
	mcam->banksize = (npc_const >> 28) & 0xFFFFULL;
	hw->npc_stat_ena = BIT_ULL(9);
	/* Extended set */
	if (npc_const2) {
		hw->npc_ext_set = true;
		/* 96xx supports only match_stats and npc_counters
		 * reflected in NPC_AF_CONST reg.
		 * STAT_SEL and ENA are at [0:8] and 9 bit positions.
		 * 98xx has both match_stat and ext and npc_counter
		 * reflected in NPC_AF_CONST2
		 * STAT_SEL_EXT added at [12:14] bit position.
		 * cn10k supports only ext and hence npc_counters in
		 * NPC_AF_CONST is 0 and npc_counters reflected in NPC_AF_CONST2.
		 * STAT_SEL bitpos incremented from [0:8] to [0:11] and ENA bit moved to 63
		 */
		if (!hw->npc_counters)
			hw->npc_stat_ena = BIT_ULL(63);
		hw->npc_counters = (npc_const2 >> 16) & 0xFFFFULL;
		mcam->banksize = npc_const2 & 0xFFFFULL;
	}

	mcam->counters.max = hw->npc_counters;
}

static void rvu_npc_setup_interfaces(struct rvu *rvu, int blkaddr)
{
	struct npc_mcam *mcam = &rvu->hw->mcam;
	struct rvu_hwinfo *hw = rvu->hw;
	u64 nibble_ena, rx_kex, tx_kex;
	u8 intf;

	/* Reserve last counter for MCAM RX miss action which is set to
	 * drop packet. This way we will know how many pkts didn't match
	 * any MCAM entry.
	 */
	mcam->counters.max--;
	mcam->rx_miss_act_cntr = mcam->counters.max;

	rx_kex = npc_mkex_default.keyx_cfg[NIX_INTF_RX];
	tx_kex = npc_mkex_default.keyx_cfg[NIX_INTF_TX];
	nibble_ena = FIELD_GET(NPC_PARSE_NIBBLE, rx_kex);

	nibble_ena = rvu_npc_get_tx_nibble_cfg(rvu, nibble_ena);
	if (nibble_ena) {
		tx_kex &= ~NPC_PARSE_NIBBLE;
		tx_kex |= FIELD_PREP(NPC_PARSE_NIBBLE, nibble_ena);
		npc_mkex_default.keyx_cfg[NIX_INTF_TX] = tx_kex;
	}

	/* Configure RX interfaces */
	for (intf = 0; intf < hw->npc_intfs; intf++) {
		if (is_npc_intf_tx(intf))
			continue;

		/* Set RX MCAM search key size. LA..LE (ltype only) + Channel */
		rvu_write64(rvu, blkaddr, NPC_AF_INTFX_KEX_CFG(intf),
			    rx_kex);

		/* If MCAM lookup doesn't result in a match, drop the received
		 * packet. And map this action to a counter to count dropped
		 * packets.
		 */
		rvu_write64(rvu, blkaddr,
			    NPC_AF_INTFX_MISS_ACT(intf), NIX_RX_ACTIONOP_DROP);

		/* NPC_AF_INTFX_MISS_STAT_ACT[14:12] - counter[11:9]
		 * NPC_AF_INTFX_MISS_STAT_ACT[8:0] - counter[8:0]
		 */
		rvu_write64(rvu, blkaddr,
			    NPC_AF_INTFX_MISS_STAT_ACT(intf),
			    ((mcam->rx_miss_act_cntr >> 9) << 12) |
			    hw->npc_stat_ena | mcam->rx_miss_act_cntr);
	}

	/* Configure TX interfaces */
	for (intf = 0; intf < hw->npc_intfs; intf++) {
		if (is_npc_intf_rx(intf))
			continue;

		/* Extract Ltypes LID_LA to LID_LE */
		rvu_write64(rvu, blkaddr, NPC_AF_INTFX_KEX_CFG(intf),
			    tx_kex);

		/* Set TX miss action to UCAST_DEFAULT i.e
		 * transmit the packet on NIX LF SQ's default channel.
		 */
		rvu_write64(rvu, blkaddr,
			    NPC_AF_INTFX_MISS_ACT(intf),
			    NIX_TX_ACTIONOP_UCAST_DEFAULT);
	}
}

int rvu_npc_init(struct rvu *rvu)
{
	struct npc_kpu_profile_adapter *kpu = &rvu->kpu;
	struct npc_pkind *pkind = &rvu->hw->pkind;
	struct npc_mcam *mcam = &rvu->hw->mcam;
	int blkaddr, entry, bank, err;

	blkaddr = rvu_get_blkaddr(rvu, BLKTYPE_NPC, 0);
	if (blkaddr < 0) {
		dev_err(rvu->dev, "%s: NPC block not implemented\n", __func__);
		return -ENODEV;
	}

	rvu_npc_hw_init(rvu, blkaddr);

	/* First disable all MCAM entries, to stop traffic towards NIXLFs */
	for (bank = 0; bank < mcam->banks; bank++) {
		for (entry = 0; entry < mcam->banksize; entry++)
			rvu_write64(rvu, blkaddr,
				    NPC_AF_MCAMEX_BANKX_CFG(entry, bank), 0);
	}

	err = rvu_alloc_bitmap(&pkind->rsrc);
	if (err)
		return err;
	/* Reserve PKIND#0 for LBKs. Power reset value of LBK_CH_PKIND is '0',
	 * no need to configure PKIND for all LBKs separately.
	 */
	rvu_alloc_rsrc(&pkind->rsrc);

	/* Allocate mem for pkind to PF and channel mapping info */
	pkind->pfchan_map = devm_kcalloc(rvu->dev, pkind->rsrc.max,
					 sizeof(u32), GFP_KERNEL);
	if (!pkind->pfchan_map)
		return -ENOMEM;

	/* Configure KPU profile */
	npc_parser_profile_init(rvu, blkaddr);

	/* Config Outer L2, IPv4's NPC layer info */
	rvu_write64(rvu, blkaddr, NPC_AF_PCK_DEF_OL2,
		    (kpu->lt_def->pck_ol2.lid << 8) | (kpu->lt_def->pck_ol2.ltype_match << 4) |
		    kpu->lt_def->pck_ol2.ltype_mask);
	rvu_write64(rvu, blkaddr, NPC_AF_PCK_DEF_OIP4,
		    (kpu->lt_def->pck_oip4.lid << 8) | (kpu->lt_def->pck_oip4.ltype_match << 4) |
		    kpu->lt_def->pck_oip4.ltype_mask);

	/* Config Inner IPV4 NPC layer info */
	rvu_write64(rvu, blkaddr, NPC_AF_PCK_DEF_IIP4,
		    (kpu->lt_def->pck_iip4.lid << 8) | (kpu->lt_def->pck_iip4.ltype_match << 4) |
		    kpu->lt_def->pck_iip4.ltype_mask);

	/* Enable below for Rx pkts.
	 * - Outer IPv4 header checksum validation.
	 * - Detect outer L2 broadcast address and set NPC_RESULT_S[L2B].
	 * - Detect outer L2 multicast address and set NPC_RESULT_S[L2M].
	 * - Inner IPv4 header checksum validation.
	 * - Set non zero checksum error code value
	 */
	rvu_write64(rvu, blkaddr, NPC_AF_PCK_CFG,
		    rvu_read64(rvu, blkaddr, NPC_AF_PCK_CFG) |
		    ((u64)NPC_EC_OIP4_CSUM << 32) | (NPC_EC_IIP4_CSUM << 24) |
		    BIT_ULL(7) | BIT_ULL(6) | BIT_ULL(2) | BIT_ULL(1));

	rvu_npc_setup_interfaces(rvu, blkaddr);

	/* Configure MKEX profile */
	npc_load_mkex_profile(rvu, blkaddr, rvu->mkex_pfl_name);

	err = npc_mcam_rsrcs_init(rvu, blkaddr);
	if (err)
		return err;

	err = npc_flow_steering_init(rvu, blkaddr);
	if (err) {
		dev_err(rvu->dev,
			"Incorrect mkex profile loaded using default mkex\n");
		npc_load_mkex_profile(rvu, blkaddr, def_pfl_name);
	}

	return 0;
}

void rvu_npc_freemem(struct rvu *rvu)
{
	struct npc_pkind *pkind = &rvu->hw->pkind;
	struct npc_mcam *mcam = &rvu->hw->mcam;

	kfree(pkind->rsrc.bmap);
	kfree(mcam->counters.bmap);
	if (rvu->kpu_prfl_addr)
		iounmap(rvu->kpu_prfl_addr);
	else
		kfree(rvu->kpu_fwdata);
	mutex_destroy(&mcam->lock);
}

void rvu_npc_get_mcam_entry_alloc_info(struct rvu *rvu, u16 pcifunc,
				       int blkaddr, int *alloc_cnt,
				       int *enable_cnt)
{
	struct npc_mcam *mcam = &rvu->hw->mcam;
	int entry;

	*alloc_cnt = 0;
	*enable_cnt = 0;

	for (entry = 0; entry < mcam->bmap_entries; entry++) {
		if (mcam->entry2pfvf_map[entry] == pcifunc) {
			(*alloc_cnt)++;
			if (is_mcam_entry_enabled(rvu, mcam, blkaddr, entry))
				(*enable_cnt)++;
		}
	}
}

void rvu_npc_get_mcam_counter_alloc_info(struct rvu *rvu, u16 pcifunc,
					 int blkaddr, int *alloc_cnt,
					 int *enable_cnt)
{
	struct npc_mcam *mcam = &rvu->hw->mcam;
	int cntr;

	*alloc_cnt = 0;
	*enable_cnt = 0;

	for (cntr = 0; cntr < mcam->counters.max; cntr++) {
		if (mcam->cntr2pfvf_map[cntr] == pcifunc) {
			(*alloc_cnt)++;
			if (mcam->cntr_refcnt[cntr])
				(*enable_cnt)++;
		}
	}
}

static int npc_mcam_verify_entry(struct npc_mcam *mcam,
				 u16 pcifunc, int entry)
{
	/* verify AF installed entries */
	if (is_pffunc_af(pcifunc))
		return 0;
	/* Verify if entry is valid and if it is indeed
	 * allocated to the requesting PFFUNC.
	 */
	if (entry >= mcam->bmap_entries)
		return NPC_MCAM_INVALID_REQ;

	if (pcifunc != mcam->entry2pfvf_map[entry])
		return NPC_MCAM_PERM_DENIED;

	return 0;
}

static int npc_mcam_verify_counter(struct npc_mcam *mcam,
				   u16 pcifunc, int cntr)
{
	/* Verify if counter is valid and if it is indeed
	 * allocated to the requesting PFFUNC.
	 */
	if (cntr >= mcam->counters.max)
		return NPC_MCAM_INVALID_REQ;

	if (pcifunc != mcam->cntr2pfvf_map[cntr])
		return NPC_MCAM_PERM_DENIED;

	return 0;
}

static void npc_map_mcam_entry_and_cntr(struct rvu *rvu, struct npc_mcam *mcam,
					int blkaddr, u16 entry, u16 cntr)
{
	u16 index = entry & (mcam->banksize - 1);
	u32 bank = npc_get_bank(mcam, entry);
	struct rvu_hwinfo *hw = rvu->hw;

	/* Set mapping and increment counter's refcnt */
	mcam->entry2cntr_map[entry] = cntr;
	mcam->cntr_refcnt[cntr]++;
	/* Enable stats */
	rvu_write64(rvu, blkaddr,
		    NPC_AF_MCAMEX_BANKX_STAT_ACT(index, bank),
		    ((cntr >> 9) << 12) | hw->npc_stat_ena | cntr);
}

static void npc_unmap_mcam_entry_and_cntr(struct rvu *rvu,
					  struct npc_mcam *mcam,
					  int blkaddr, u16 entry, u16 cntr)
{
	u16 index = entry & (mcam->banksize - 1);
	u32 bank = npc_get_bank(mcam, entry);

	/* Remove mapping and reduce counter's refcnt */
	mcam->entry2cntr_map[entry] = NPC_MCAM_INVALID_MAP;
	mcam->cntr_refcnt[cntr]--;
	/* Disable stats */
	rvu_write64(rvu, blkaddr,
		    NPC_AF_MCAMEX_BANKX_STAT_ACT(index, bank), 0x00);
}

/* Sets MCAM entry in bitmap as used. Update
 * reverse bitmap too. Should be called with
 * 'mcam->lock' held.
 */
static void npc_mcam_set_bit(struct npc_mcam *mcam, u16 index)
{
	u16 entry, rentry;

	entry = index;
	rentry = mcam->bmap_entries - index - 1;

	__set_bit(entry, mcam->bmap);
	__set_bit(rentry, mcam->bmap_reverse);
	mcam->bmap_fcnt--;
}

/* Sets MCAM entry in bitmap as free. Update
 * reverse bitmap too. Should be called with
 * 'mcam->lock' held.
 */
static void npc_mcam_clear_bit(struct npc_mcam *mcam, u16 index)
{
	u16 entry, rentry;

	entry = index;
	rentry = mcam->bmap_entries - index - 1;

	__clear_bit(entry, mcam->bmap);
	__clear_bit(rentry, mcam->bmap_reverse);
	mcam->bmap_fcnt++;
}

static void npc_mcam_free_all_entries(struct rvu *rvu, struct npc_mcam *mcam,
				      int blkaddr, u16 pcifunc)
{
	u16 index, cntr;

	/* Scan all MCAM entries and free the ones mapped to 'pcifunc' */
	for (index = 0; index < mcam->bmap_entries; index++) {
		if (mcam->entry2pfvf_map[index] == pcifunc) {
			mcam->entry2pfvf_map[index] = NPC_MCAM_INVALID_MAP;
			/* Free the entry in bitmap */
			npc_mcam_clear_bit(mcam, index);
			/* Disable the entry */
			npc_enable_mcam_entry(rvu, mcam, blkaddr, index, false);

			/* Update entry2counter mapping */
			cntr = mcam->entry2cntr_map[index];
			if (cntr != NPC_MCAM_INVALID_MAP)
				npc_unmap_mcam_entry_and_cntr(rvu, mcam,
							      blkaddr, index,
							      cntr);
			mcam->entry2target_pffunc[index] = 0x0;
		}
	}
}

static void npc_mcam_free_all_counters(struct rvu *rvu, struct npc_mcam *mcam,
				       u16 pcifunc)
{
	u16 cntr;

	/* Scan all MCAM counters and free the ones mapped to 'pcifunc' */
	for (cntr = 0; cntr < mcam->counters.max; cntr++) {
		if (mcam->cntr2pfvf_map[cntr] == pcifunc) {
			mcam->cntr2pfvf_map[cntr] = NPC_MCAM_INVALID_MAP;
			mcam->cntr_refcnt[cntr] = 0;
			rvu_free_rsrc(&mcam->counters, cntr);
			/* This API is expected to be called after freeing
			 * MCAM entries, which inturn will remove
			 * 'entry to counter' mapping.
			 * No need to do it again.
			 */
		}
	}
}

/* Find area of contiguous free entries of size 'nr'.
 * If not found return max contiguous free entries available.
 */
static u16 npc_mcam_find_zero_area(unsigned long *map, u16 size, u16 start,
				   u16 nr, u16 *max_area)
{
	u16 max_area_start = 0;
	u16 index, next, end;

	*max_area = 0;

again:
	index = find_next_zero_bit(map, size, start);
	if (index >= size)
		return max_area_start;

	end = ((index + nr) >= size) ? size : index + nr;
	next = find_next_bit(map, end, index);
	if (*max_area < (next - index)) {
		*max_area = next - index;
		max_area_start = index;
	}

	if (next < end) {
		start = next + 1;
		goto again;
	}

	return max_area_start;
}

/* Find number of free MCAM entries available
 * within range i.e in between 'start' and 'end'.
 */
static u16 npc_mcam_get_free_count(unsigned long *map, u16 start, u16 end)
{
	u16 index, next;
	u16 fcnt = 0;

again:
	if (start >= end)
		return fcnt;

	index = find_next_zero_bit(map, end, start);
	if (index >= end)
		return fcnt;

	next = find_next_bit(map, end, index);
	if (next <= end) {
		fcnt += next - index;
		start = next + 1;
		goto again;
	}

	fcnt += end - index;
	return fcnt;
}

static void
npc_get_mcam_search_range_priority(struct npc_mcam *mcam,
				   struct npc_mcam_alloc_entry_req *req,
				   u16 *start, u16 *end, bool *reverse)
{
	u16 fcnt;

	if (req->priority == NPC_MCAM_HIGHER_PRIO)
		goto hprio;

	/* For a low priority entry allocation
	 * - If reference entry is not in hprio zone then
	 *      search range: ref_entry to end.
	 * - If reference entry is in hprio zone and if
	 *   request can be accomodated in non-hprio zone then
	 *      search range: 'start of middle zone' to 'end'
	 * - else search in reverse, so that less number of hprio
	 *   zone entries are allocated.
	 */

	*reverse = false;
	*start = req->ref_entry + 1;
	*end = mcam->bmap_entries;

	if (req->ref_entry >= mcam->hprio_end)
		return;

	fcnt = npc_mcam_get_free_count(mcam->bmap,
				       mcam->hprio_end, mcam->bmap_entries);
	if (fcnt > req->count)
		*start = mcam->hprio_end;
	else
		*reverse = true;
	return;

hprio:
	/* For a high priority entry allocation, search is always
	 * in reverse to preserve hprio zone entries.
	 * - If reference entry is not in lprio zone then
	 *      search range: 0 to ref_entry.
	 * - If reference entry is in lprio zone and if
	 *   request can be accomodated in middle zone then
	 *      search range: 'hprio_end' to 'lprio_start'
	 */

	*reverse = true;
	*start = 0;
	*end = req->ref_entry;

	if (req->ref_entry <= mcam->lprio_start)
		return;

	fcnt = npc_mcam_get_free_count(mcam->bmap,
				       mcam->hprio_end, mcam->lprio_start);
	if (fcnt < req->count)
		return;
	*start = mcam->hprio_end;
	*end = mcam->lprio_start;
}

static int npc_mcam_alloc_entries(struct npc_mcam *mcam, u16 pcifunc,
				  struct npc_mcam_alloc_entry_req *req,
				  struct npc_mcam_alloc_entry_rsp *rsp)
{
	u16 entry_list[NPC_MAX_NONCONTIG_ENTRIES];
	u16 fcnt, hp_fcnt, lp_fcnt;
	u16 start, end, index;
	int entry, next_start;
	bool reverse = false;
	unsigned long *bmap;
	u16 max_contig;

	mutex_lock(&mcam->lock);

	/* Check if there are any free entries */
	if (!mcam->bmap_fcnt) {
		mutex_unlock(&mcam->lock);
		return NPC_MCAM_ALLOC_FAILED;
	}

	/* MCAM entries are divided into high priority, middle and
	 * low priority zones. Idea is to not allocate top and lower
	 * most entries as much as possible, this is to increase
	 * probability of honouring priority allocation requests.
	 *
	 * Two bitmaps are used for mcam entry management,
	 * mcam->bmap for forward search i.e '0 to mcam->bmap_entries'.
	 * mcam->bmap_reverse for reverse search i.e 'mcam->bmap_entries to 0'.
	 *
	 * Reverse bitmap is used to allocate entries
	 * - when a higher priority entry is requested
	 * - when available free entries are less.
	 * Lower priority ones out of avaialble free entries are always
	 * chosen when 'high vs low' question arises.
	 */

	/* Get the search range for priority allocation request */
	if (req->priority) {
		npc_get_mcam_search_range_priority(mcam, req,
						   &start, &end, &reverse);
		goto alloc;
	}

	/* For a VF base MCAM match rule is set by its PF. And all the
	 * further MCAM rules installed by VF on its own are
	 * concatenated with the base rule set by its PF. Hence PF entries
	 * should be at lower priority compared to VF entries. Otherwise
	 * base rule is hit always and rules installed by VF will be of
	 * no use. Hence if the request is from PF and NOT a priority
	 * allocation request then allocate low priority entries.
	 */
	if (!(pcifunc & RVU_PFVF_FUNC_MASK))
		goto lprio_alloc;

	/* Find out the search range for non-priority allocation request
	 *
	 * Get MCAM free entry count in middle zone.
	 */
	lp_fcnt = npc_mcam_get_free_count(mcam->bmap,
					  mcam->lprio_start,
					  mcam->bmap_entries);
	hp_fcnt = npc_mcam_get_free_count(mcam->bmap, 0, mcam->hprio_end);
	fcnt = mcam->bmap_fcnt - lp_fcnt - hp_fcnt;

	/* Check if request can be accomodated in the middle zone */
	if (fcnt > req->count) {
		start = mcam->hprio_end;
		end = mcam->lprio_start;
	} else if ((fcnt + (hp_fcnt / 2) + (lp_fcnt / 2)) > req->count) {
		/* Expand search zone from half of hprio zone to
		 * half of lprio zone.
		 */
		start = mcam->hprio_end / 2;
		end = mcam->bmap_entries - (mcam->lprio_count / 2);
		reverse = true;
	} else {
		/* Not enough free entries, search all entries in reverse,
		 * so that low priority ones will get used up.
		 */
lprio_alloc:
		reverse = true;
		start = 0;
		end = mcam->bmap_entries;
	}

alloc:
	if (reverse) {
		bmap = mcam->bmap_reverse;
		start = mcam->bmap_entries - start;
		end = mcam->bmap_entries - end;
		swap(start, end);
	} else {
		bmap = mcam->bmap;
	}

	if (req->contig) {
		/* Allocate requested number of contiguous entries, if
		 * unsuccessful find max contiguous entries available.
		 */
		index = npc_mcam_find_zero_area(bmap, end, start,
						req->count, &max_contig);
		rsp->count = max_contig;
		if (reverse)
			rsp->entry = mcam->bmap_entries - index - max_contig;
		else
			rsp->entry = index;
	} else {
		/* Allocate requested number of non-contiguous entries,
		 * if unsuccessful allocate as many as possible.
		 */
		rsp->count = 0;
		next_start = start;
		for (entry = 0; entry < req->count; entry++) {
			index = find_next_zero_bit(bmap, end, next_start);
			if (index >= end)
				break;

			next_start = start + (index - start) + 1;

			/* Save the entry's index */
			if (reverse)
				index = mcam->bmap_entries - index - 1;
			entry_list[entry] = index;
			rsp->count++;
		}
	}

	/* If allocating requested no of entries is unsucessful,
	 * expand the search range to full bitmap length and retry.
	 */
	if (!req->priority && (rsp->count < req->count) &&
	    ((end - start) != mcam->bmap_entries)) {
		reverse = true;
		start = 0;
		end = mcam->bmap_entries;
		goto alloc;
	}

	/* For priority entry allocation requests, if allocation is
	 * failed then expand search to max possible range and retry.
	 */
	if (req->priority && rsp->count < req->count) {
		if (req->priority == NPC_MCAM_LOWER_PRIO &&
		    (start != (req->ref_entry + 1))) {
			start = req->ref_entry + 1;
			end = mcam->bmap_entries;
			reverse = false;
			goto alloc;
		} else if ((req->priority == NPC_MCAM_HIGHER_PRIO) &&
			   ((end - start) != req->ref_entry)) {
			start = 0;
			end = req->ref_entry;
			reverse = true;
			goto alloc;
		}
	}

	/* Copy MCAM entry indices into mbox response entry_list.
	 * Requester always expects indices in ascending order, so
	 * so reverse the list if reverse bitmap is used for allocation.
	 */
	if (!req->contig && rsp->count) {
		index = 0;
		for (entry = rsp->count - 1; entry >= 0; entry--) {
			if (reverse)
				rsp->entry_list[index++] = entry_list[entry];
			else
				rsp->entry_list[entry] = entry_list[entry];
		}
	}

	/* Mark the allocated entries as used and set nixlf mapping */
	for (entry = 0; entry < rsp->count; entry++) {
		index = req->contig ?
			(rsp->entry + entry) : rsp->entry_list[entry];
		npc_mcam_set_bit(mcam, index);
		mcam->entry2pfvf_map[index] = pcifunc;
		mcam->entry2cntr_map[index] = NPC_MCAM_INVALID_MAP;
	}

	/* Update available free count in mbox response */
	rsp->free_count = mcam->bmap_fcnt;

	mutex_unlock(&mcam->lock);
	return 0;
}

int rvu_mbox_handler_npc_mcam_alloc_entry(struct rvu *rvu,
					  struct npc_mcam_alloc_entry_req *req,
					  struct npc_mcam_alloc_entry_rsp *rsp)
{
	struct npc_mcam *mcam = &rvu->hw->mcam;
	u16 pcifunc = req->hdr.pcifunc;
	int blkaddr;

	blkaddr = rvu_get_blkaddr(rvu, BLKTYPE_NPC, 0);
	if (blkaddr < 0)
		return NPC_MCAM_INVALID_REQ;

	rsp->entry = NPC_MCAM_ENTRY_INVALID;
	rsp->free_count = 0;

	/* Check if ref_entry is within range */
	if (req->priority && req->ref_entry >= mcam->bmap_entries) {
		dev_err(rvu->dev, "%s: reference entry %d is out of range\n",
			__func__, req->ref_entry);
		return NPC_MCAM_INVALID_REQ;
	}

	/* ref_entry can't be '0' if requested priority is high.
	 * Can't be last entry if requested priority is low.
	 */
	if ((!req->ref_entry && req->priority == NPC_MCAM_HIGHER_PRIO) ||
	    ((req->ref_entry == (mcam->bmap_entries - 1)) &&
	     req->priority == NPC_MCAM_LOWER_PRIO))
		return NPC_MCAM_INVALID_REQ;

	/* Since list of allocated indices needs to be sent to requester,
	 * max number of non-contiguous entries per mbox msg is limited.
	 */
	if (!req->contig && req->count > NPC_MAX_NONCONTIG_ENTRIES) {
		dev_err(rvu->dev,
			"%s: %d Non-contiguous MCAM entries requested is more than max (%d) allowed\n",
			__func__, req->count, NPC_MAX_NONCONTIG_ENTRIES);
		return NPC_MCAM_INVALID_REQ;
	}

	/* Alloc request from PFFUNC with no NIXLF attached should be denied */
	if (!is_pffunc_af(pcifunc) && !is_nixlf_attached(rvu, pcifunc))
		return NPC_MCAM_ALLOC_DENIED;

	return npc_mcam_alloc_entries(mcam, pcifunc, req, rsp);
}

int rvu_mbox_handler_npc_mcam_free_entry(struct rvu *rvu,
					 struct npc_mcam_free_entry_req *req,
					 struct msg_rsp *rsp)
{
	struct npc_mcam *mcam = &rvu->hw->mcam;
	u16 pcifunc = req->hdr.pcifunc;
	int blkaddr, rc = 0;
	u16 cntr;

	blkaddr = rvu_get_blkaddr(rvu, BLKTYPE_NPC, 0);
	if (blkaddr < 0)
		return NPC_MCAM_INVALID_REQ;

	/* Free request from PFFUNC with no NIXLF attached, ignore */
	if (!is_pffunc_af(pcifunc) && !is_nixlf_attached(rvu, pcifunc))
		return NPC_MCAM_INVALID_REQ;

	mutex_lock(&mcam->lock);

	if (req->all)
		goto free_all;

	rc = npc_mcam_verify_entry(mcam, pcifunc, req->entry);
	if (rc)
		goto exit;

	mcam->entry2pfvf_map[req->entry] = NPC_MCAM_INVALID_MAP;
	mcam->entry2target_pffunc[req->entry] = 0x0;
	npc_mcam_clear_bit(mcam, req->entry);
	npc_enable_mcam_entry(rvu, mcam, blkaddr, req->entry, false);

	/* Update entry2counter mapping */
	cntr = mcam->entry2cntr_map[req->entry];
	if (cntr != NPC_MCAM_INVALID_MAP)
		npc_unmap_mcam_entry_and_cntr(rvu, mcam, blkaddr,
					      req->entry, cntr);

	goto exit;

free_all:
	/* Free up all entries allocated to requesting PFFUNC */
	npc_mcam_free_all_entries(rvu, mcam, blkaddr, pcifunc);
exit:
	mutex_unlock(&mcam->lock);
	return rc;
}

int rvu_mbox_handler_npc_mcam_read_entry(struct rvu *rvu,
					 struct npc_mcam_read_entry_req *req,
					 struct npc_mcam_read_entry_rsp *rsp)
{
	struct npc_mcam *mcam = &rvu->hw->mcam;
	u16 pcifunc = req->hdr.pcifunc;
	int blkaddr, rc;

	blkaddr = rvu_get_blkaddr(rvu, BLKTYPE_NPC, 0);
	if (blkaddr < 0)
		return NPC_MCAM_INVALID_REQ;

	mutex_lock(&mcam->lock);
	rc = npc_mcam_verify_entry(mcam, pcifunc, req->entry);
	if (!rc) {
		npc_read_mcam_entry(rvu, mcam, blkaddr, req->entry,
				    &rsp->entry_data,
				    &rsp->intf, &rsp->enable);
	}

	mutex_unlock(&mcam->lock);
	return rc;
}

int rvu_mbox_handler_npc_mcam_write_entry(struct rvu *rvu,
					  struct npc_mcam_write_entry_req *req,
					  struct msg_rsp *rsp)
{
	struct rvu_pfvf *pfvf = rvu_get_pfvf(rvu, req->hdr.pcifunc);
	struct npc_mcam *mcam = &rvu->hw->mcam;
	u16 pcifunc = req->hdr.pcifunc;
	int blkaddr, rc;
	u8 nix_intf;

	blkaddr = rvu_get_blkaddr(rvu, BLKTYPE_NPC, 0);
	if (blkaddr < 0)
		return NPC_MCAM_INVALID_REQ;

	mutex_lock(&mcam->lock);
	rc = npc_mcam_verify_entry(mcam, pcifunc, req->entry);
	if (rc)
		goto exit;

	if (req->set_cntr &&
	    npc_mcam_verify_counter(mcam, pcifunc, req->cntr)) {
		rc = NPC_MCAM_INVALID_REQ;
		goto exit;
	}

	if (!is_npc_interface_valid(rvu, req->intf)) {
		rc = NPC_MCAM_INVALID_REQ;
		goto exit;
	}

	if (is_npc_intf_tx(req->intf))
		nix_intf = pfvf->nix_tx_intf;
	else
		nix_intf = pfvf->nix_rx_intf;

	if (!is_pffunc_af(pcifunc) &&
	    npc_mcam_verify_pf_func(rvu, &req->entry_data, req->intf, pcifunc)) {
		rc = NPC_MCAM_INVALID_REQ;
		goto exit;
	}

	/* For AF installed rules, the nix_intf should be set to target NIX */
	if (is_pffunc_af(req->hdr.pcifunc))
		nix_intf = req->intf;

	npc_config_mcam_entry(rvu, mcam, blkaddr, req->entry, nix_intf,
			      &req->entry_data, req->enable_entry);

	if (req->set_cntr)
		npc_map_mcam_entry_and_cntr(rvu, mcam, blkaddr,
					    req->entry, req->cntr);

	rc = 0;
exit:
	mutex_unlock(&mcam->lock);
	return rc;
}

int rvu_mbox_handler_npc_mcam_ena_entry(struct rvu *rvu,
					struct npc_mcam_ena_dis_entry_req *req,
					struct msg_rsp *rsp)
{
	struct npc_mcam *mcam = &rvu->hw->mcam;
	u16 pcifunc = req->hdr.pcifunc;
	int blkaddr, rc;

	blkaddr = rvu_get_blkaddr(rvu, BLKTYPE_NPC, 0);
	if (blkaddr < 0)
		return NPC_MCAM_INVALID_REQ;

	mutex_lock(&mcam->lock);
	rc = npc_mcam_verify_entry(mcam, pcifunc, req->entry);
	mutex_unlock(&mcam->lock);
	if (rc)
		return rc;

	npc_enable_mcam_entry(rvu, mcam, blkaddr, req->entry, true);

	return 0;
}

int rvu_mbox_handler_npc_mcam_dis_entry(struct rvu *rvu,
					struct npc_mcam_ena_dis_entry_req *req,
					struct msg_rsp *rsp)
{
	struct npc_mcam *mcam = &rvu->hw->mcam;
	u16 pcifunc = req->hdr.pcifunc;
	int blkaddr, rc;

	blkaddr = rvu_get_blkaddr(rvu, BLKTYPE_NPC, 0);
	if (blkaddr < 0)
		return NPC_MCAM_INVALID_REQ;

	mutex_lock(&mcam->lock);
	rc = npc_mcam_verify_entry(mcam, pcifunc, req->entry);
	mutex_unlock(&mcam->lock);
	if (rc)
		return rc;

	npc_enable_mcam_entry(rvu, mcam, blkaddr, req->entry, false);

	return 0;
}

int rvu_mbox_handler_npc_mcam_shift_entry(struct rvu *rvu,
					  struct npc_mcam_shift_entry_req *req,
					  struct npc_mcam_shift_entry_rsp *rsp)
{
	struct npc_mcam *mcam = &rvu->hw->mcam;
	u16 pcifunc = req->hdr.pcifunc;
	u16 old_entry, new_entry;
	int blkaddr, rc = 0;
	u16 index, cntr;

	blkaddr = rvu_get_blkaddr(rvu, BLKTYPE_NPC, 0);
	if (blkaddr < 0)
		return NPC_MCAM_INVALID_REQ;

	if (req->shift_count > NPC_MCAM_MAX_SHIFTS)
		return NPC_MCAM_INVALID_REQ;

	mutex_lock(&mcam->lock);
	for (index = 0; index < req->shift_count; index++) {
		old_entry = req->curr_entry[index];
		new_entry = req->new_entry[index];

		/* Check if both old and new entries are valid and
		 * does belong to this PFFUNC or not.
		 */
		rc = npc_mcam_verify_entry(mcam, pcifunc, old_entry);
		if (rc)
			break;

		rc = npc_mcam_verify_entry(mcam, pcifunc, new_entry);
		if (rc)
			break;

		/* new_entry should not have a counter mapped */
		if (mcam->entry2cntr_map[new_entry] != NPC_MCAM_INVALID_MAP) {
			rc = NPC_MCAM_PERM_DENIED;
			break;
		}

		/* Disable the new_entry */
		npc_enable_mcam_entry(rvu, mcam, blkaddr, new_entry, false);

		/* Copy rule from old entry to new entry */
		npc_copy_mcam_entry(rvu, mcam, blkaddr, old_entry, new_entry);

		/* Copy counter mapping, if any */
		cntr = mcam->entry2cntr_map[old_entry];
		if (cntr != NPC_MCAM_INVALID_MAP) {
			npc_unmap_mcam_entry_and_cntr(rvu, mcam, blkaddr,
						      old_entry, cntr);
			npc_map_mcam_entry_and_cntr(rvu, mcam, blkaddr,
						    new_entry, cntr);
		}

		/* Enable new_entry and disable old_entry */
		npc_enable_mcam_entry(rvu, mcam, blkaddr, new_entry, true);
		npc_enable_mcam_entry(rvu, mcam, blkaddr, old_entry, false);
	}

	/* If shift has failed then report the failed index */
	if (index != req->shift_count) {
		rc = NPC_MCAM_PERM_DENIED;
		rsp->failed_entry_idx = index;
	}

	mutex_unlock(&mcam->lock);
	return rc;
}

int rvu_mbox_handler_npc_mcam_alloc_counter(struct rvu *rvu,
			struct npc_mcam_alloc_counter_req *req,
			struct npc_mcam_alloc_counter_rsp *rsp)
{
	struct npc_mcam *mcam = &rvu->hw->mcam;
	u16 pcifunc = req->hdr.pcifunc;
	u16 max_contig, cntr;
	int blkaddr, index;

	blkaddr = rvu_get_blkaddr(rvu, BLKTYPE_NPC, 0);
	if (blkaddr < 0)
		return NPC_MCAM_INVALID_REQ;

	/* If the request is from a PFFUNC with no NIXLF attached, ignore */
	if (!is_pffunc_af(pcifunc) && !is_nixlf_attached(rvu, pcifunc))
		return NPC_MCAM_INVALID_REQ;

	/* Since list of allocated counter IDs needs to be sent to requester,
	 * max number of non-contiguous counters per mbox msg is limited.
	 */
	if (!req->contig && req->count > NPC_MAX_NONCONTIG_COUNTERS)
		return NPC_MCAM_INVALID_REQ;

	mutex_lock(&mcam->lock);

	/* Check if unused counters are available or not */
	if (!rvu_rsrc_free_count(&mcam->counters)) {
		mutex_unlock(&mcam->lock);
		return NPC_MCAM_ALLOC_FAILED;
	}

	rsp->count = 0;

	if (req->contig) {
		/* Allocate requested number of contiguous counters, if
		 * unsuccessful find max contiguous entries available.
		 */
		index = npc_mcam_find_zero_area(mcam->counters.bmap,
						mcam->counters.max, 0,
						req->count, &max_contig);
		rsp->count = max_contig;
		rsp->cntr = index;
		for (cntr = index; cntr < (index + max_contig); cntr++) {
			__set_bit(cntr, mcam->counters.bmap);
			mcam->cntr2pfvf_map[cntr] = pcifunc;
		}
	} else {
		/* Allocate requested number of non-contiguous counters,
		 * if unsuccessful allocate as many as possible.
		 */
		for (cntr = 0; cntr < req->count; cntr++) {
			index = rvu_alloc_rsrc(&mcam->counters);
			if (index < 0)
				break;
			rsp->cntr_list[cntr] = index;
			rsp->count++;
			mcam->cntr2pfvf_map[index] = pcifunc;
		}
	}

	mutex_unlock(&mcam->lock);
	return 0;
}

int rvu_mbox_handler_npc_mcam_free_counter(struct rvu *rvu,
		struct npc_mcam_oper_counter_req *req, struct msg_rsp *rsp)
{
	struct npc_mcam *mcam = &rvu->hw->mcam;
	u16 index, entry = 0;
	int blkaddr, err;

	blkaddr = rvu_get_blkaddr(rvu, BLKTYPE_NPC, 0);
	if (blkaddr < 0)
		return NPC_MCAM_INVALID_REQ;

	mutex_lock(&mcam->lock);
	err = npc_mcam_verify_counter(mcam, req->hdr.pcifunc, req->cntr);
	if (err) {
		mutex_unlock(&mcam->lock);
		return err;
	}

	/* Mark counter as free/unused */
	mcam->cntr2pfvf_map[req->cntr] = NPC_MCAM_INVALID_MAP;
	rvu_free_rsrc(&mcam->counters, req->cntr);

	/* Disable all MCAM entry's stats which are using this counter */
	while (entry < mcam->bmap_entries) {
		if (!mcam->cntr_refcnt[req->cntr])
			break;

		index = find_next_bit(mcam->bmap, mcam->bmap_entries, entry);
		if (index >= mcam->bmap_entries)
			break;
		entry = index + 1;
		if (mcam->entry2cntr_map[index] != req->cntr)
			continue;

		npc_unmap_mcam_entry_and_cntr(rvu, mcam, blkaddr,
					      index, req->cntr);
	}

	mutex_unlock(&mcam->lock);
	return 0;
}

int rvu_mbox_handler_npc_mcam_unmap_counter(struct rvu *rvu,
		struct npc_mcam_unmap_counter_req *req, struct msg_rsp *rsp)
{
	struct npc_mcam *mcam = &rvu->hw->mcam;
	u16 index, entry = 0;
	int blkaddr, rc;

	blkaddr = rvu_get_blkaddr(rvu, BLKTYPE_NPC, 0);
	if (blkaddr < 0)
		return NPC_MCAM_INVALID_REQ;

	mutex_lock(&mcam->lock);
	rc = npc_mcam_verify_counter(mcam, req->hdr.pcifunc, req->cntr);
	if (rc)
		goto exit;

	/* Unmap the MCAM entry and counter */
	if (!req->all) {
		rc = npc_mcam_verify_entry(mcam, req->hdr.pcifunc, req->entry);
		if (rc)
			goto exit;
		npc_unmap_mcam_entry_and_cntr(rvu, mcam, blkaddr,
					      req->entry, req->cntr);
		goto exit;
	}

	/* Disable all MCAM entry's stats which are using this counter */
	while (entry < mcam->bmap_entries) {
		if (!mcam->cntr_refcnt[req->cntr])
			break;

		index = find_next_bit(mcam->bmap, mcam->bmap_entries, entry);
		if (index >= mcam->bmap_entries)
			break;
		entry = index + 1;

		if (mcam->entry2cntr_map[index] != req->cntr)
			continue;

		npc_unmap_mcam_entry_and_cntr(rvu, mcam, blkaddr,
					      index, req->cntr);
	}
exit:
	mutex_unlock(&mcam->lock);
	return rc;
}

int rvu_mbox_handler_npc_mcam_clear_counter(struct rvu *rvu,
		struct npc_mcam_oper_counter_req *req, struct msg_rsp *rsp)
{
	struct npc_mcam *mcam = &rvu->hw->mcam;
	int blkaddr, err;

	blkaddr = rvu_get_blkaddr(rvu, BLKTYPE_NPC, 0);
	if (blkaddr < 0)
		return NPC_MCAM_INVALID_REQ;

	mutex_lock(&mcam->lock);
	err = npc_mcam_verify_counter(mcam, req->hdr.pcifunc, req->cntr);
	mutex_unlock(&mcam->lock);
	if (err)
		return err;

	rvu_write64(rvu, blkaddr, NPC_AF_MATCH_STATX(req->cntr), 0x00);

	return 0;
}

int rvu_mbox_handler_npc_mcam_counter_stats(struct rvu *rvu,
			struct npc_mcam_oper_counter_req *req,
			struct npc_mcam_oper_counter_rsp *rsp)
{
	struct npc_mcam *mcam = &rvu->hw->mcam;
	int blkaddr, err;

	blkaddr = rvu_get_blkaddr(rvu, BLKTYPE_NPC, 0);
	if (blkaddr < 0)
		return NPC_MCAM_INVALID_REQ;

	mutex_lock(&mcam->lock);
	err = npc_mcam_verify_counter(mcam, req->hdr.pcifunc, req->cntr);
	mutex_unlock(&mcam->lock);
	if (err)
		return err;

	rsp->stat = rvu_read64(rvu, blkaddr, NPC_AF_MATCH_STATX(req->cntr));
	rsp->stat &= BIT_ULL(48) - 1;

	return 0;
}

int rvu_mbox_handler_npc_mcam_alloc_and_write_entry(struct rvu *rvu,
			  struct npc_mcam_alloc_and_write_entry_req *req,
			  struct npc_mcam_alloc_and_write_entry_rsp *rsp)
{
	struct rvu_pfvf *pfvf = rvu_get_pfvf(rvu, req->hdr.pcifunc);
	struct npc_mcam_alloc_counter_req cntr_req;
	struct npc_mcam_alloc_counter_rsp cntr_rsp;
	struct npc_mcam_alloc_entry_req entry_req;
	struct npc_mcam_alloc_entry_rsp entry_rsp;
	struct npc_mcam *mcam = &rvu->hw->mcam;
	u16 entry = NPC_MCAM_ENTRY_INVALID;
	u16 cntr = NPC_MCAM_ENTRY_INVALID;
	int blkaddr, rc;
	u8 nix_intf;

	blkaddr = rvu_get_blkaddr(rvu, BLKTYPE_NPC, 0);
	if (blkaddr < 0)
		return NPC_MCAM_INVALID_REQ;

	if (!is_npc_interface_valid(rvu, req->intf))
		return NPC_MCAM_INVALID_REQ;

	if (npc_mcam_verify_pf_func(rvu, &req->entry_data, req->intf,
				    req->hdr.pcifunc))
		return NPC_MCAM_INVALID_REQ;

	/* Try to allocate a MCAM entry */
	entry_req.hdr.pcifunc = req->hdr.pcifunc;
	entry_req.contig = true;
	entry_req.priority = req->priority;
	entry_req.ref_entry = req->ref_entry;
	entry_req.count = 1;

	rc = rvu_mbox_handler_npc_mcam_alloc_entry(rvu,
						   &entry_req, &entry_rsp);
	if (rc)
		return rc;

	if (!entry_rsp.count)
		return NPC_MCAM_ALLOC_FAILED;

	entry = entry_rsp.entry;

	if (!req->alloc_cntr)
		goto write_entry;

	/* Now allocate counter */
	cntr_req.hdr.pcifunc = req->hdr.pcifunc;
	cntr_req.contig = true;
	cntr_req.count = 1;

	rc = rvu_mbox_handler_npc_mcam_alloc_counter(rvu, &cntr_req, &cntr_rsp);
	if (rc) {
		/* Free allocated MCAM entry */
		mutex_lock(&mcam->lock);
		mcam->entry2pfvf_map[entry] = NPC_MCAM_INVALID_MAP;
		npc_mcam_clear_bit(mcam, entry);
		mutex_unlock(&mcam->lock);
		return rc;
	}

	cntr = cntr_rsp.cntr;

write_entry:
	mutex_lock(&mcam->lock);

	if (is_npc_intf_tx(req->intf))
		nix_intf = pfvf->nix_tx_intf;
	else
		nix_intf = pfvf->nix_rx_intf;

	npc_config_mcam_entry(rvu, mcam, blkaddr, entry, nix_intf,
			      &req->entry_data, req->enable_entry);

	if (req->alloc_cntr)
		npc_map_mcam_entry_and_cntr(rvu, mcam, blkaddr, entry, cntr);
	mutex_unlock(&mcam->lock);

	rsp->entry = entry;
	rsp->cntr = cntr;

	return 0;
}

#define GET_KEX_CFG(intf) \
	rvu_read64(rvu, BLKADDR_NPC, NPC_AF_INTFX_KEX_CFG(intf))

#define GET_KEX_FLAGS(ld) \
	rvu_read64(rvu, BLKADDR_NPC, NPC_AF_KEX_LDATAX_FLAGS_CFG(ld))

#define GET_KEX_LD(intf, lid, lt, ld)	\
	rvu_read64(rvu, BLKADDR_NPC,	\
		NPC_AF_INTFX_LIDX_LTX_LDX_CFG(intf, lid, lt, ld))

#define GET_KEX_LDFLAGS(intf, ld, fl)	\
	rvu_read64(rvu, BLKADDR_NPC,	\
		NPC_AF_INTFX_LDATAX_FLAGSX_CFG(intf, ld, fl))

int rvu_mbox_handler_npc_get_kex_cfg(struct rvu *rvu, struct msg_req *req,
				     struct npc_get_kex_cfg_rsp *rsp)
{
	int lid, lt, ld, fl;

	rsp->rx_keyx_cfg = GET_KEX_CFG(NIX_INTF_RX);
	rsp->tx_keyx_cfg = GET_KEX_CFG(NIX_INTF_TX);
	for (lid = 0; lid < NPC_MAX_LID; lid++) {
		for (lt = 0; lt < NPC_MAX_LT; lt++) {
			for (ld = 0; ld < NPC_MAX_LD; ld++) {
				rsp->intf_lid_lt_ld[NIX_INTF_RX][lid][lt][ld] =
					GET_KEX_LD(NIX_INTF_RX, lid, lt, ld);
				rsp->intf_lid_lt_ld[NIX_INTF_TX][lid][lt][ld] =
					GET_KEX_LD(NIX_INTF_TX, lid, lt, ld);
			}
		}
	}
	for (ld = 0; ld < NPC_MAX_LD; ld++)
		rsp->kex_ld_flags[ld] = GET_KEX_FLAGS(ld);

	for (ld = 0; ld < NPC_MAX_LD; ld++) {
		for (fl = 0; fl < NPC_MAX_LFL; fl++) {
			rsp->intf_ld_flags[NIX_INTF_RX][ld][fl] =
					GET_KEX_LDFLAGS(NIX_INTF_RX, ld, fl);
			rsp->intf_ld_flags[NIX_INTF_TX][ld][fl] =
					GET_KEX_LDFLAGS(NIX_INTF_TX, ld, fl);
		}
	}
	memcpy(rsp->mkex_pfl_name, rvu->mkex_pfl_name, MKEX_NAME_LEN);
	return 0;
}

static int
npc_set_var_len_offset_pkind(struct rvu *rvu, u16 pcifunc, u64 pkind,
			     u8 var_len_off, u8 var_len_off_mask, u8 shift_dir)
{
	struct npc_kpu_action0 *act0;
	u8 shift_count = 0;
	int blkaddr;
	u64 val;

	if (!var_len_off_mask)
		return -EINVAL;

	if (var_len_off_mask != 0xff) {
		if (shift_dir)
			shift_count = __ffs(var_len_off_mask);
		else
			shift_count = (8 - __fls(var_len_off_mask));
	}
	blkaddr = rvu_get_blkaddr(rvu, BLKTYPE_NPC, pcifunc);
	if (blkaddr < 0) {
		dev_err(rvu->dev, "%s: NPC block not implemented\n", __func__);
		return -EINVAL;
	}
	val = rvu_read64(rvu, blkaddr, NPC_AF_PKINDX_ACTION0(pkind));
	act0 = (struct npc_kpu_action0 *)&val;
	act0->var_len_shift = shift_count;
	act0->var_len_right = shift_dir;
	act0->var_len_mask = var_len_off_mask;
	act0->var_len_offset = var_len_off;
	rvu_write64(rvu, blkaddr, NPC_AF_PKINDX_ACTION0(pkind), val);
	return 0;
}

int rvu_npc_set_parse_mode(struct rvu *rvu, u16 pcifunc, u64 mode, u8 dir,
			   u64 pkind, u8 var_len_off, u8 var_len_off_mask,
			   u8 shift_dir)

{
	struct rvu_pfvf *pfvf = rvu_get_pfvf(rvu, pcifunc);
	int blkaddr, nixlf, rc, intf_mode;
	int pf = rvu_get_pf(pcifunc);
	u64 rxpkind, txpkind;
	u8 cgx_id, lmac_id;

	/* use default pkind to disable edsa/higig */
	rxpkind = rvu_npc_get_pkind(rvu, pf);
	txpkind = NPC_TX_DEF_PKIND;
	intf_mode = NPC_INTF_MODE_DEF;

	if (mode & OTX2_PRIV_FLAGS_CUSTOM) {
		if (pkind == NPC_RX_CUSTOM_PRE_L2_PKIND) {
			rc = npc_set_var_len_offset_pkind(rvu, pcifunc, pkind,
							  var_len_off,
							  var_len_off_mask,
							  shift_dir);
			if (rc)
				return rc;
		}
		rxpkind = pkind;
		txpkind = pkind;
	}

	if (dir & PKIND_RX) {
		/* rx pkind set req valid only for cgx mapped PFs */
		if (!is_cgx_config_permitted(rvu, pcifunc))
			return 0;
		rvu_get_cgx_lmac_id(rvu->pf2cgxlmac_map[pf], &cgx_id, &lmac_id);

		rc = cgx_set_pkind(rvu_cgx_pdata(cgx_id, rvu), lmac_id,
				   rxpkind);
		if (rc)
			return rc;
	}

	if (dir & PKIND_TX) {
		/* Tx pkind set request valid if PCIFUNC has NIXLF attached */
		rc = nix_get_nixlf(rvu, pcifunc, &nixlf, &blkaddr);
		if (rc)
			return rc;

		rvu_write64(rvu, blkaddr, NIX_AF_LFX_TX_PARSE_CFG(nixlf),
			    txpkind);
	}

	pfvf->intf_mode = intf_mode;
	return 0;
}

int rvu_mbox_handler_npc_set_pkind(struct rvu *rvu, struct npc_set_pkind *req,
				   struct msg_rsp *rsp)
{
	return rvu_npc_set_parse_mode(rvu, req->hdr.pcifunc, req->mode,
				      req->dir, req->pkind, req->var_len_off,
				      req->var_len_off_mask, req->shift_dir);
}

int rvu_mbox_handler_npc_read_base_steer_rule(struct rvu *rvu,
					      struct msg_req *req,
					      struct npc_mcam_read_base_rule_rsp *rsp)
{
	struct npc_mcam *mcam = &rvu->hw->mcam;
	int index, blkaddr, nixlf, rc = 0;
	u16 pcifunc = req->hdr.pcifunc;
	struct rvu_pfvf *pfvf;
	u8 intf, enable;

	blkaddr = rvu_get_blkaddr(rvu, BLKTYPE_NPC, 0);
	if (blkaddr < 0)
		return NPC_MCAM_INVALID_REQ;

	/* Return the channel number in case of PF */
	if (!(pcifunc & RVU_PFVF_FUNC_MASK)) {
		pfvf = rvu_get_pfvf(rvu, pcifunc);
		rsp->entry.kw[0] = pfvf->rx_chan_base;
		rsp->entry.kw_mask[0] = 0xFFFULL;
		goto out;
	}

	/* Find the pkt steering rule installed by PF to this VF */
	mutex_lock(&mcam->lock);
	for (index = 0; index < mcam->bmap_entries; index++) {
		if (mcam->entry2target_pffunc[index] == pcifunc)
			goto read_entry;
	}

	rc = nix_get_nixlf(rvu, pcifunc, &nixlf, NULL);
	if (rc < 0) {
		mutex_unlock(&mcam->lock);
		goto out;
	}
	/* Read the default ucast entry if there is no pkt steering rule */
	index = npc_get_nixlf_mcam_index(mcam, pcifunc, nixlf,
					 NIXLF_UCAST_ENTRY);
read_entry:
	/* Read the mcam entry */
	npc_read_mcam_entry(rvu, mcam, blkaddr, index, &rsp->entry, &intf,
			    &enable);
	mutex_unlock(&mcam->lock);
out:
	return rc;
}

int rvu_mbox_handler_npc_mcam_entry_stats(struct rvu *rvu,
					  struct npc_mcam_get_stats_req *req,
					  struct npc_mcam_get_stats_rsp *rsp)
{
	struct npc_mcam *mcam = &rvu->hw->mcam;
	u16 index, cntr;
	int blkaddr;
	u64 regval;
	u32 bank;

	blkaddr = rvu_get_blkaddr(rvu, BLKTYPE_NPC, 0);
	if (blkaddr < 0)
		return NPC_MCAM_INVALID_REQ;

	mutex_lock(&mcam->lock);

	index = req->entry & (mcam->banksize - 1);
	bank = npc_get_bank(mcam, req->entry);

	/* read MCAM entry STAT_ACT register */
	regval = rvu_read64(rvu, blkaddr, NPC_AF_MCAMEX_BANKX_STAT_ACT(index, bank));

	if (!(regval & rvu->hw->npc_stat_ena)) {
		rsp->stat_ena = 0;
		mutex_unlock(&mcam->lock);
		return 0;
	}

	cntr = regval & 0x1FF;

	rsp->stat_ena = 1;
	rsp->stat = rvu_read64(rvu, blkaddr, NPC_AF_MATCH_STATX(cntr));
	rsp->stat &= BIT_ULL(48) - 1;

	mutex_unlock(&mcam->lock);

	return 0;
}<|MERGE_RESOLUTION|>--- conflicted
+++ resolved
@@ -1674,7 +1674,6 @@
 				goto load_image_fwdb;
 			}
 		}
-<<<<<<< HEAD
 
 		dev_warn(rvu->dev,
 			 "Can't load KPU profile %s. Using default.\n",
@@ -1691,24 +1690,6 @@
 
 	return;
 
-=======
-
-		dev_warn(rvu->dev,
-			 "Can't load KPU profile %s. Using default.\n",
-			 kpu_profile);
-		kfree(rvu->kpu_fwdata);
-		rvu->kpu_fwdata = NULL;
-		goto revert_to_default;
-	}
-
-	dev_info(rvu->dev, "Using custom profile '%s', version %d.%d.%d\n",
-		 profile->name, NPC_KPU_VER_MAJ(profile->version),
-		 NPC_KPU_VER_MIN(profile->version),
-		 NPC_KPU_VER_PATCH(profile->version));
-
-	return;
-
->>>>>>> df0cc57e
 revert_to_default:
 	npc_prepare_default_kpu(profile);
 }
