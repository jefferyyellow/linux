// SPDX-License-Identifier: GPL-2.0-only
/*
 * Copyright (C) 2013-2017 ARM Limited, All Rights Reserved.
 * Author: Marc Zyngier <marc.zyngier@arm.com>
 */

#include <linux/acpi.h>
#include <linux/acpi_iort.h>
#include <linux/bitfield.h>
#include <linux/bitmap.h>
#include <linux/cpu.h>
#include <linux/crash_dump.h>
#include <linux/delay.h>
#include <linux/dma-iommu.h>
#include <linux/efi.h>
#include <linux/interrupt.h>
#include <linux/iopoll.h>
#include <linux/irqdomain.h>
#include <linux/list.h>
#include <linux/log2.h>
#include <linux/memblock.h>
#include <linux/mm.h>
#include <linux/msi.h>
#include <linux/of.h>
#include <linux/of_address.h>
#include <linux/of_irq.h>
#include <linux/of_pci.h>
#include <linux/of_platform.h>
#include <linux/percpu.h>
#include <linux/slab.h>
#include <linux/syscore_ops.h>

#include <linux/irqchip.h>
#include <linux/irqchip/arm-gic-v3.h>
#include <linux/irqchip/arm-gic-v4.h>

#include <asm/cputype.h>
#include <asm/exception.h>

#include "irq-gic-common.h"

#define ITS_FLAGS_CMDQ_NEEDS_FLUSHING		(1ULL << 0)
#define ITS_FLAGS_WORKAROUND_CAVIUM_22375	(1ULL << 1)
#define ITS_FLAGS_WORKAROUND_CAVIUM_23144	(1ULL << 2)
#define ITS_FLAGS_SAVE_SUSPEND_STATE		(1ULL << 3)

#define RDIST_FLAGS_PROPBASE_NEEDS_FLUSHING	(1 << 0)
#define RDIST_FLAGS_RD_TABLES_PREALLOCATED	(1 << 1)

static u32 lpi_id_bits;

/*
 * We allocate memory for PROPBASE to cover 2 ^ lpi_id_bits LPIs to
 * deal with (one configuration byte per interrupt). PENDBASE has to
 * be 64kB aligned (one bit per LPI, plus 8192 bits for SPI/PPI/SGI).
 */
#define LPI_NRBITS		lpi_id_bits
#define LPI_PROPBASE_SZ		ALIGN(BIT(LPI_NRBITS), SZ_64K)
#define LPI_PENDBASE_SZ		ALIGN(BIT(LPI_NRBITS) / 8, SZ_64K)

#define LPI_PROP_DEFAULT_PRIO	GICD_INT_DEF_PRI

/*
 * Collection structure - just an ID, and a redistributor address to
 * ping. We use one per CPU as a bag of interrupts assigned to this
 * CPU.
 */
struct its_collection {
	u64			target_address;
	u16			col_id;
};

/*
 * The ITS_BASER structure - contains memory information, cached
 * value of BASER register configuration and ITS page size.
 */
struct its_baser {
	void		*base;
	u64		val;
	u32		order;
	u32		psz;
};

struct its_device;

/*
 * The ITS structure - contains most of the infrastructure, with the
 * top-level MSI domain, the command queue, the collections, and the
 * list of devices writing to it.
 *
 * dev_alloc_lock has to be taken for device allocations, while the
 * spinlock must be taken to parse data structures such as the device
 * list.
 */
struct its_node {
	raw_spinlock_t		lock;
	struct mutex		dev_alloc_lock;
	struct list_head	entry;
	void __iomem		*base;
	void __iomem		*sgir_base;
	phys_addr_t		phys_base;
	struct its_cmd_block	*cmd_base;
	struct its_cmd_block	*cmd_write;
	struct its_baser	tables[GITS_BASER_NR_REGS];
	struct its_collection	*collections;
	struct fwnode_handle	*fwnode_handle;
	u64			(*get_msi_base)(struct its_device *its_dev);
	u64			typer;
	u64			cbaser_save;
	u32			ctlr_save;
	u32			mpidr;
	struct list_head	its_device_list;
	u64			flags;
	unsigned long		list_nr;
	int			numa_node;
	unsigned int		msi_domain_flags;
	u32			pre_its_base; /* for Socionext Synquacer */
	int			vlpi_redist_offset;
};

#define is_v4(its)		(!!((its)->typer & GITS_TYPER_VLPIS))
#define is_v4_1(its)		(!!((its)->typer & GITS_TYPER_VMAPP))
#define device_ids(its)		(FIELD_GET(GITS_TYPER_DEVBITS, (its)->typer) + 1)

#define ITS_ITT_ALIGN		SZ_256

/* The maximum number of VPEID bits supported by VLPI commands */
#define ITS_MAX_VPEID_BITS						\
	({								\
		int nvpeid = 16;					\
		if (gic_rdists->has_rvpeid &&				\
		    gic_rdists->gicd_typer2 & GICD_TYPER2_VIL)		\
			nvpeid = 1 + (gic_rdists->gicd_typer2 &		\
				      GICD_TYPER2_VID);			\
									\
		nvpeid;							\
	})
#define ITS_MAX_VPEID		(1 << (ITS_MAX_VPEID_BITS))

/* Convert page order to size in bytes */
#define PAGE_ORDER_TO_SIZE(o)	(PAGE_SIZE << (o))

struct event_lpi_map {
	unsigned long		*lpi_map;
	u16			*col_map;
	irq_hw_number_t		lpi_base;
	int			nr_lpis;
	raw_spinlock_t		vlpi_lock;
	struct its_vm		*vm;
	struct its_vlpi_map	*vlpi_maps;
	int			nr_vlpis;
};

/*
 * The ITS view of a device - belongs to an ITS, owns an interrupt
 * translation table, and a list of interrupts.  If it some of its
 * LPIs are injected into a guest (GICv4), the event_map.vm field
 * indicates which one.
 */
struct its_device {
	struct list_head	entry;
	struct its_node		*its;
	struct event_lpi_map	event_map;
	void			*itt;
	u32			nr_ites;
	u32			device_id;
	bool			shared;
};

static struct {
	raw_spinlock_t		lock;
	struct its_device	*dev;
	struct its_vpe		**vpes;
	int			next_victim;
} vpe_proxy;

static LIST_HEAD(its_nodes);
static DEFINE_RAW_SPINLOCK(its_lock);
static struct rdists *gic_rdists;
static struct irq_domain *its_parent;

static unsigned long its_list_map;
static u16 vmovp_seq_num;
static DEFINE_RAW_SPINLOCK(vmovp_lock);

static DEFINE_IDA(its_vpeid_ida);

#define gic_data_rdist()		(raw_cpu_ptr(gic_rdists->rdist))
#define gic_data_rdist_cpu(cpu)		(per_cpu_ptr(gic_rdists->rdist, cpu))
#define gic_data_rdist_rd_base()	(gic_data_rdist()->rd_base)
#define gic_data_rdist_vlpi_base()	(gic_data_rdist_rd_base() + SZ_128K)

/*
 * Skip ITSs that have no vLPIs mapped, unless we're on GICv4.1, as we
 * always have vSGIs mapped.
 */
static bool require_its_list_vmovp(struct its_vm *vm, struct its_node *its)
{
	return (gic_rdists->has_rvpeid || vm->vlpi_count[its->list_nr]);
}

static u16 get_its_list(struct its_vm *vm)
{
	struct its_node *its;
	unsigned long its_list = 0;

	list_for_each_entry(its, &its_nodes, entry) {
		if (!is_v4(its))
			continue;

		if (require_its_list_vmovp(vm, its))
			__set_bit(its->list_nr, &its_list);
	}

	return (u16)its_list;
}

static inline u32 its_get_event_id(struct irq_data *d)
{
	struct its_device *its_dev = irq_data_get_irq_chip_data(d);
	return d->hwirq - its_dev->event_map.lpi_base;
}

static struct its_collection *dev_event_to_col(struct its_device *its_dev,
					       u32 event)
{
	struct its_node *its = its_dev->its;

	return its->collections + its_dev->event_map.col_map[event];
}

static struct its_vlpi_map *dev_event_to_vlpi_map(struct its_device *its_dev,
					       u32 event)
{
	if (WARN_ON_ONCE(event >= its_dev->event_map.nr_lpis))
		return NULL;

	return &its_dev->event_map.vlpi_maps[event];
}

static struct its_vlpi_map *get_vlpi_map(struct irq_data *d)
<<<<<<< HEAD
{
	if (irqd_is_forwarded_to_vcpu(d)) {
		struct its_device *its_dev = irq_data_get_irq_chip_data(d);
		u32 event = its_get_event_id(d);

		return dev_event_to_vlpi_map(its_dev, event);
	}

	return NULL;
}

static int irq_to_cpuid(struct irq_data *d)
{
	struct its_device *its_dev = irq_data_get_irq_chip_data(d);
	struct its_vlpi_map *map = get_vlpi_map(d);

	if (map)
		return map->vpe->col_idx;

	return its_dev->event_map.col_map[its_get_event_id(d)];
=======
{
	if (irqd_is_forwarded_to_vcpu(d)) {
		struct its_device *its_dev = irq_data_get_irq_chip_data(d);
		u32 event = its_get_event_id(d);

		return dev_event_to_vlpi_map(its_dev, event);
	}

	return NULL;
}

static int vpe_to_cpuid_lock(struct its_vpe *vpe, unsigned long *flags)
{
	raw_spin_lock_irqsave(&vpe->vpe_lock, *flags);
	return vpe->col_idx;
}

static void vpe_to_cpuid_unlock(struct its_vpe *vpe, unsigned long flags)
{
	raw_spin_unlock_irqrestore(&vpe->vpe_lock, flags);
}

static int irq_to_cpuid_lock(struct irq_data *d, unsigned long *flags)
{
	struct its_vlpi_map *map = get_vlpi_map(d);
	int cpu;

	if (map) {
		cpu = vpe_to_cpuid_lock(map->vpe, flags);
	} else {
		/* Physical LPIs are already locked via the irq_desc lock */
		struct its_device *its_dev = irq_data_get_irq_chip_data(d);
		cpu = its_dev->event_map.col_map[its_get_event_id(d)];
		/* Keep GCC quiet... */
		*flags = 0;
	}

	return cpu;
}

static void irq_to_cpuid_unlock(struct irq_data *d, unsigned long flags)
{
	struct its_vlpi_map *map = get_vlpi_map(d);

	if (map)
		vpe_to_cpuid_unlock(map->vpe, flags);
>>>>>>> 04d5ce62
}

static struct its_collection *valid_col(struct its_collection *col)
{
	if (WARN_ON_ONCE(col->target_address & GENMASK_ULL(15, 0)))
		return NULL;

	return col;
}

static struct its_vpe *valid_vpe(struct its_node *its, struct its_vpe *vpe)
{
	if (valid_col(its->collections + vpe->col_idx))
		return vpe;

	return NULL;
}

/*
 * ITS command descriptors - parameters to be encoded in a command
 * block.
 */
struct its_cmd_desc {
	union {
		struct {
			struct its_device *dev;
			u32 event_id;
		} its_inv_cmd;

		struct {
			struct its_device *dev;
			u32 event_id;
		} its_clear_cmd;

		struct {
			struct its_device *dev;
			u32 event_id;
		} its_int_cmd;

		struct {
			struct its_device *dev;
			int valid;
		} its_mapd_cmd;

		struct {
			struct its_collection *col;
			int valid;
		} its_mapc_cmd;

		struct {
			struct its_device *dev;
			u32 phys_id;
			u32 event_id;
		} its_mapti_cmd;

		struct {
			struct its_device *dev;
			struct its_collection *col;
			u32 event_id;
		} its_movi_cmd;

		struct {
			struct its_device *dev;
			u32 event_id;
		} its_discard_cmd;

		struct {
			struct its_collection *col;
		} its_invall_cmd;

		struct {
			struct its_vpe *vpe;
		} its_vinvall_cmd;

		struct {
			struct its_vpe *vpe;
			struct its_collection *col;
			bool valid;
		} its_vmapp_cmd;

		struct {
			struct its_vpe *vpe;
			struct its_device *dev;
			u32 virt_id;
			u32 event_id;
			bool db_enabled;
		} its_vmapti_cmd;

		struct {
			struct its_vpe *vpe;
			struct its_device *dev;
			u32 event_id;
			bool db_enabled;
		} its_vmovi_cmd;

		struct {
			struct its_vpe *vpe;
			struct its_collection *col;
			u16 seq_num;
			u16 its_list;
		} its_vmovp_cmd;

		struct {
			struct its_vpe *vpe;
		} its_invdb_cmd;
<<<<<<< HEAD
=======

		struct {
			struct its_vpe *vpe;
			u8 sgi;
			u8 priority;
			bool enable;
			bool group;
			bool clear;
		} its_vsgi_cmd;
>>>>>>> 04d5ce62
	};
};

/*
 * The ITS command block, which is what the ITS actually parses.
 */
struct its_cmd_block {
	union {
		u64	raw_cmd[4];
		__le64	raw_cmd_le[4];
	};
};

#define ITS_CMD_QUEUE_SZ		SZ_64K
#define ITS_CMD_QUEUE_NR_ENTRIES	(ITS_CMD_QUEUE_SZ / sizeof(struct its_cmd_block))

typedef struct its_collection *(*its_cmd_builder_t)(struct its_node *,
						    struct its_cmd_block *,
						    struct its_cmd_desc *);

typedef struct its_vpe *(*its_cmd_vbuilder_t)(struct its_node *,
					      struct its_cmd_block *,
					      struct its_cmd_desc *);

static void its_mask_encode(u64 *raw_cmd, u64 val, int h, int l)
{
	u64 mask = GENMASK_ULL(h, l);
	*raw_cmd &= ~mask;
	*raw_cmd |= (val << l) & mask;
}

static void its_encode_cmd(struct its_cmd_block *cmd, u8 cmd_nr)
{
	its_mask_encode(&cmd->raw_cmd[0], cmd_nr, 7, 0);
}

static void its_encode_devid(struct its_cmd_block *cmd, u32 devid)
{
	its_mask_encode(&cmd->raw_cmd[0], devid, 63, 32);
}

static void its_encode_event_id(struct its_cmd_block *cmd, u32 id)
{
	its_mask_encode(&cmd->raw_cmd[1], id, 31, 0);
}

static void its_encode_phys_id(struct its_cmd_block *cmd, u32 phys_id)
{
	its_mask_encode(&cmd->raw_cmd[1], phys_id, 63, 32);
}

static void its_encode_size(struct its_cmd_block *cmd, u8 size)
{
	its_mask_encode(&cmd->raw_cmd[1], size, 4, 0);
}

static void its_encode_itt(struct its_cmd_block *cmd, u64 itt_addr)
{
	its_mask_encode(&cmd->raw_cmd[2], itt_addr >> 8, 51, 8);
}

static void its_encode_valid(struct its_cmd_block *cmd, int valid)
{
	its_mask_encode(&cmd->raw_cmd[2], !!valid, 63, 63);
}

static void its_encode_target(struct its_cmd_block *cmd, u64 target_addr)
{
	its_mask_encode(&cmd->raw_cmd[2], target_addr >> 16, 51, 16);
}

static void its_encode_collection(struct its_cmd_block *cmd, u16 col)
{
	its_mask_encode(&cmd->raw_cmd[2], col, 15, 0);
}

static void its_encode_vpeid(struct its_cmd_block *cmd, u16 vpeid)
{
	its_mask_encode(&cmd->raw_cmd[1], vpeid, 47, 32);
}

static void its_encode_virt_id(struct its_cmd_block *cmd, u32 virt_id)
{
	its_mask_encode(&cmd->raw_cmd[2], virt_id, 31, 0);
}

static void its_encode_db_phys_id(struct its_cmd_block *cmd, u32 db_phys_id)
{
	its_mask_encode(&cmd->raw_cmd[2], db_phys_id, 63, 32);
}

static void its_encode_db_valid(struct its_cmd_block *cmd, bool db_valid)
{
	its_mask_encode(&cmd->raw_cmd[2], db_valid, 0, 0);
}

static void its_encode_seq_num(struct its_cmd_block *cmd, u16 seq_num)
{
	its_mask_encode(&cmd->raw_cmd[0], seq_num, 47, 32);
}

static void its_encode_its_list(struct its_cmd_block *cmd, u16 its_list)
{
	its_mask_encode(&cmd->raw_cmd[1], its_list, 15, 0);
}

static void its_encode_vpt_addr(struct its_cmd_block *cmd, u64 vpt_pa)
{
	its_mask_encode(&cmd->raw_cmd[3], vpt_pa >> 16, 51, 16);
}

static void its_encode_vpt_size(struct its_cmd_block *cmd, u8 vpt_size)
{
	its_mask_encode(&cmd->raw_cmd[3], vpt_size, 4, 0);
}

static void its_encode_vconf_addr(struct its_cmd_block *cmd, u64 vconf_pa)
{
	its_mask_encode(&cmd->raw_cmd[0], vconf_pa >> 16, 51, 16);
}

static void its_encode_alloc(struct its_cmd_block *cmd, bool alloc)
{
	its_mask_encode(&cmd->raw_cmd[0], alloc, 8, 8);
}

static void its_encode_ptz(struct its_cmd_block *cmd, bool ptz)
{
	its_mask_encode(&cmd->raw_cmd[0], ptz, 9, 9);
}

static void its_encode_vmapp_default_db(struct its_cmd_block *cmd,
					u32 vpe_db_lpi)
{
	its_mask_encode(&cmd->raw_cmd[1], vpe_db_lpi, 31, 0);
}

static void its_encode_vmovp_default_db(struct its_cmd_block *cmd,
					u32 vpe_db_lpi)
{
	its_mask_encode(&cmd->raw_cmd[3], vpe_db_lpi, 31, 0);
}

static void its_encode_db(struct its_cmd_block *cmd, bool db)
{
	its_mask_encode(&cmd->raw_cmd[2], db, 63, 63);
}

<<<<<<< HEAD
=======
static void its_encode_sgi_intid(struct its_cmd_block *cmd, u8 sgi)
{
	its_mask_encode(&cmd->raw_cmd[0], sgi, 35, 32);
}

static void its_encode_sgi_priority(struct its_cmd_block *cmd, u8 prio)
{
	its_mask_encode(&cmd->raw_cmd[0], prio >> 4, 23, 20);
}

static void its_encode_sgi_group(struct its_cmd_block *cmd, bool grp)
{
	its_mask_encode(&cmd->raw_cmd[0], grp, 10, 10);
}

static void its_encode_sgi_clear(struct its_cmd_block *cmd, bool clr)
{
	its_mask_encode(&cmd->raw_cmd[0], clr, 9, 9);
}

static void its_encode_sgi_enable(struct its_cmd_block *cmd, bool en)
{
	its_mask_encode(&cmd->raw_cmd[0], en, 8, 8);
}

>>>>>>> 04d5ce62
static inline void its_fixup_cmd(struct its_cmd_block *cmd)
{
	/* Let's fixup BE commands */
	cmd->raw_cmd_le[0] = cpu_to_le64(cmd->raw_cmd[0]);
	cmd->raw_cmd_le[1] = cpu_to_le64(cmd->raw_cmd[1]);
	cmd->raw_cmd_le[2] = cpu_to_le64(cmd->raw_cmd[2]);
	cmd->raw_cmd_le[3] = cpu_to_le64(cmd->raw_cmd[3]);
}

static struct its_collection *its_build_mapd_cmd(struct its_node *its,
						 struct its_cmd_block *cmd,
						 struct its_cmd_desc *desc)
{
	unsigned long itt_addr;
	u8 size = ilog2(desc->its_mapd_cmd.dev->nr_ites);

	itt_addr = virt_to_phys(desc->its_mapd_cmd.dev->itt);
	itt_addr = ALIGN(itt_addr, ITS_ITT_ALIGN);

	its_encode_cmd(cmd, GITS_CMD_MAPD);
	its_encode_devid(cmd, desc->its_mapd_cmd.dev->device_id);
	its_encode_size(cmd, size - 1);
	its_encode_itt(cmd, itt_addr);
	its_encode_valid(cmd, desc->its_mapd_cmd.valid);

	its_fixup_cmd(cmd);

	return NULL;
}

static struct its_collection *its_build_mapc_cmd(struct its_node *its,
						 struct its_cmd_block *cmd,
						 struct its_cmd_desc *desc)
{
	its_encode_cmd(cmd, GITS_CMD_MAPC);
	its_encode_collection(cmd, desc->its_mapc_cmd.col->col_id);
	its_encode_target(cmd, desc->its_mapc_cmd.col->target_address);
	its_encode_valid(cmd, desc->its_mapc_cmd.valid);

	its_fixup_cmd(cmd);

	return desc->its_mapc_cmd.col;
}

static struct its_collection *its_build_mapti_cmd(struct its_node *its,
						  struct its_cmd_block *cmd,
						  struct its_cmd_desc *desc)
{
	struct its_collection *col;

	col = dev_event_to_col(desc->its_mapti_cmd.dev,
			       desc->its_mapti_cmd.event_id);

	its_encode_cmd(cmd, GITS_CMD_MAPTI);
	its_encode_devid(cmd, desc->its_mapti_cmd.dev->device_id);
	its_encode_event_id(cmd, desc->its_mapti_cmd.event_id);
	its_encode_phys_id(cmd, desc->its_mapti_cmd.phys_id);
	its_encode_collection(cmd, col->col_id);

	its_fixup_cmd(cmd);

	return valid_col(col);
}

static struct its_collection *its_build_movi_cmd(struct its_node *its,
						 struct its_cmd_block *cmd,
						 struct its_cmd_desc *desc)
{
	struct its_collection *col;

	col = dev_event_to_col(desc->its_movi_cmd.dev,
			       desc->its_movi_cmd.event_id);

	its_encode_cmd(cmd, GITS_CMD_MOVI);
	its_encode_devid(cmd, desc->its_movi_cmd.dev->device_id);
	its_encode_event_id(cmd, desc->its_movi_cmd.event_id);
	its_encode_collection(cmd, desc->its_movi_cmd.col->col_id);

	its_fixup_cmd(cmd);

	return valid_col(col);
}

static struct its_collection *its_build_discard_cmd(struct its_node *its,
						    struct its_cmd_block *cmd,
						    struct its_cmd_desc *desc)
{
	struct its_collection *col;

	col = dev_event_to_col(desc->its_discard_cmd.dev,
			       desc->its_discard_cmd.event_id);

	its_encode_cmd(cmd, GITS_CMD_DISCARD);
	its_encode_devid(cmd, desc->its_discard_cmd.dev->device_id);
	its_encode_event_id(cmd, desc->its_discard_cmd.event_id);

	its_fixup_cmd(cmd);

	return valid_col(col);
}

static struct its_collection *its_build_inv_cmd(struct its_node *its,
						struct its_cmd_block *cmd,
						struct its_cmd_desc *desc)
{
	struct its_collection *col;

	col = dev_event_to_col(desc->its_inv_cmd.dev,
			       desc->its_inv_cmd.event_id);

	its_encode_cmd(cmd, GITS_CMD_INV);
	its_encode_devid(cmd, desc->its_inv_cmd.dev->device_id);
	its_encode_event_id(cmd, desc->its_inv_cmd.event_id);

	its_fixup_cmd(cmd);

	return valid_col(col);
}

static struct its_collection *its_build_int_cmd(struct its_node *its,
						struct its_cmd_block *cmd,
						struct its_cmd_desc *desc)
{
	struct its_collection *col;

	col = dev_event_to_col(desc->its_int_cmd.dev,
			       desc->its_int_cmd.event_id);

	its_encode_cmd(cmd, GITS_CMD_INT);
	its_encode_devid(cmd, desc->its_int_cmd.dev->device_id);
	its_encode_event_id(cmd, desc->its_int_cmd.event_id);

	its_fixup_cmd(cmd);

	return valid_col(col);
}

static struct its_collection *its_build_clear_cmd(struct its_node *its,
						  struct its_cmd_block *cmd,
						  struct its_cmd_desc *desc)
{
	struct its_collection *col;

	col = dev_event_to_col(desc->its_clear_cmd.dev,
			       desc->its_clear_cmd.event_id);

	its_encode_cmd(cmd, GITS_CMD_CLEAR);
	its_encode_devid(cmd, desc->its_clear_cmd.dev->device_id);
	its_encode_event_id(cmd, desc->its_clear_cmd.event_id);

	its_fixup_cmd(cmd);

	return valid_col(col);
}

static struct its_collection *its_build_invall_cmd(struct its_node *its,
						   struct its_cmd_block *cmd,
						   struct its_cmd_desc *desc)
{
	its_encode_cmd(cmd, GITS_CMD_INVALL);
	its_encode_collection(cmd, desc->its_invall_cmd.col->col_id);

	its_fixup_cmd(cmd);

	return NULL;
}

static struct its_vpe *its_build_vinvall_cmd(struct its_node *its,
					     struct its_cmd_block *cmd,
					     struct its_cmd_desc *desc)
{
	its_encode_cmd(cmd, GITS_CMD_VINVALL);
	its_encode_vpeid(cmd, desc->its_vinvall_cmd.vpe->vpe_id);

	its_fixup_cmd(cmd);

	return valid_vpe(its, desc->its_vinvall_cmd.vpe);
}

static struct its_vpe *its_build_vmapp_cmd(struct its_node *its,
					   struct its_cmd_block *cmd,
					   struct its_cmd_desc *desc)
{
	unsigned long vpt_addr, vconf_addr;
	u64 target;
	bool alloc;

	its_encode_cmd(cmd, GITS_CMD_VMAPP);
	its_encode_vpeid(cmd, desc->its_vmapp_cmd.vpe->vpe_id);
	its_encode_valid(cmd, desc->its_vmapp_cmd.valid);

	if (!desc->its_vmapp_cmd.valid) {
		if (is_v4_1(its)) {
			alloc = !atomic_dec_return(&desc->its_vmapp_cmd.vpe->vmapp_count);
			its_encode_alloc(cmd, alloc);
		}

		goto out;
	}

	vpt_addr = virt_to_phys(page_address(desc->its_vmapp_cmd.vpe->vpt_page));
	target = desc->its_vmapp_cmd.col->target_address + its->vlpi_redist_offset;

	its_encode_target(cmd, target);
	its_encode_vpt_addr(cmd, vpt_addr);
	its_encode_vpt_size(cmd, LPI_NRBITS - 1);

	if (!is_v4_1(its))
		goto out;

	vconf_addr = virt_to_phys(page_address(desc->its_vmapp_cmd.vpe->its_vm->vprop_page));

	alloc = !atomic_fetch_inc(&desc->its_vmapp_cmd.vpe->vmapp_count);

	its_encode_alloc(cmd, alloc);

	/* We can only signal PTZ when alloc==1. Why do we have two bits? */
	its_encode_ptz(cmd, alloc);
	its_encode_vconf_addr(cmd, vconf_addr);
	its_encode_vmapp_default_db(cmd, desc->its_vmapp_cmd.vpe->vpe_db_lpi);

out:
	its_fixup_cmd(cmd);

	return valid_vpe(its, desc->its_vmapp_cmd.vpe);
}

static struct its_vpe *its_build_vmapti_cmd(struct its_node *its,
					    struct its_cmd_block *cmd,
					    struct its_cmd_desc *desc)
{
	u32 db;

	if (!is_v4_1(its) && desc->its_vmapti_cmd.db_enabled)
		db = desc->its_vmapti_cmd.vpe->vpe_db_lpi;
	else
		db = 1023;

	its_encode_cmd(cmd, GITS_CMD_VMAPTI);
	its_encode_devid(cmd, desc->its_vmapti_cmd.dev->device_id);
	its_encode_vpeid(cmd, desc->its_vmapti_cmd.vpe->vpe_id);
	its_encode_event_id(cmd, desc->its_vmapti_cmd.event_id);
	its_encode_db_phys_id(cmd, db);
	its_encode_virt_id(cmd, desc->its_vmapti_cmd.virt_id);

	its_fixup_cmd(cmd);

	return valid_vpe(its, desc->its_vmapti_cmd.vpe);
}

static struct its_vpe *its_build_vmovi_cmd(struct its_node *its,
					   struct its_cmd_block *cmd,
					   struct its_cmd_desc *desc)
{
	u32 db;

	if (!is_v4_1(its) && desc->its_vmovi_cmd.db_enabled)
		db = desc->its_vmovi_cmd.vpe->vpe_db_lpi;
	else
		db = 1023;

	its_encode_cmd(cmd, GITS_CMD_VMOVI);
	its_encode_devid(cmd, desc->its_vmovi_cmd.dev->device_id);
	its_encode_vpeid(cmd, desc->its_vmovi_cmd.vpe->vpe_id);
	its_encode_event_id(cmd, desc->its_vmovi_cmd.event_id);
	its_encode_db_phys_id(cmd, db);
	its_encode_db_valid(cmd, true);

	its_fixup_cmd(cmd);

	return valid_vpe(its, desc->its_vmovi_cmd.vpe);
}

static struct its_vpe *its_build_vmovp_cmd(struct its_node *its,
					   struct its_cmd_block *cmd,
					   struct its_cmd_desc *desc)
{
	u64 target;

	target = desc->its_vmovp_cmd.col->target_address + its->vlpi_redist_offset;
	its_encode_cmd(cmd, GITS_CMD_VMOVP);
	its_encode_seq_num(cmd, desc->its_vmovp_cmd.seq_num);
	its_encode_its_list(cmd, desc->its_vmovp_cmd.its_list);
	its_encode_vpeid(cmd, desc->its_vmovp_cmd.vpe->vpe_id);
	its_encode_target(cmd, target);

	if (is_v4_1(its)) {
		its_encode_db(cmd, true);
		its_encode_vmovp_default_db(cmd, desc->its_vmovp_cmd.vpe->vpe_db_lpi);
	}

	its_fixup_cmd(cmd);

	return valid_vpe(its, desc->its_vmovp_cmd.vpe);
}

static struct its_vpe *its_build_vinv_cmd(struct its_node *its,
					  struct its_cmd_block *cmd,
					  struct its_cmd_desc *desc)
{
	struct its_vlpi_map *map;

	map = dev_event_to_vlpi_map(desc->its_inv_cmd.dev,
				    desc->its_inv_cmd.event_id);

	its_encode_cmd(cmd, GITS_CMD_INV);
	its_encode_devid(cmd, desc->its_inv_cmd.dev->device_id);
	its_encode_event_id(cmd, desc->its_inv_cmd.event_id);

	its_fixup_cmd(cmd);

	return valid_vpe(its, map->vpe);
}

static struct its_vpe *its_build_vint_cmd(struct its_node *its,
					  struct its_cmd_block *cmd,
					  struct its_cmd_desc *desc)
{
	struct its_vlpi_map *map;

	map = dev_event_to_vlpi_map(desc->its_int_cmd.dev,
				    desc->its_int_cmd.event_id);

	its_encode_cmd(cmd, GITS_CMD_INT);
	its_encode_devid(cmd, desc->its_int_cmd.dev->device_id);
	its_encode_event_id(cmd, desc->its_int_cmd.event_id);

	its_fixup_cmd(cmd);

	return valid_vpe(its, map->vpe);
}

static struct its_vpe *its_build_vclear_cmd(struct its_node *its,
					    struct its_cmd_block *cmd,
					    struct its_cmd_desc *desc)
{
	struct its_vlpi_map *map;

	map = dev_event_to_vlpi_map(desc->its_clear_cmd.dev,
				    desc->its_clear_cmd.event_id);

	its_encode_cmd(cmd, GITS_CMD_CLEAR);
	its_encode_devid(cmd, desc->its_clear_cmd.dev->device_id);
	its_encode_event_id(cmd, desc->its_clear_cmd.event_id);

	its_fixup_cmd(cmd);

	return valid_vpe(its, map->vpe);
}

static struct its_vpe *its_build_invdb_cmd(struct its_node *its,
					   struct its_cmd_block *cmd,
					   struct its_cmd_desc *desc)
{
	if (WARN_ON(!is_v4_1(its)))
		return NULL;

	its_encode_cmd(cmd, GITS_CMD_INVDB);
	its_encode_vpeid(cmd, desc->its_invdb_cmd.vpe->vpe_id);

	its_fixup_cmd(cmd);

	return valid_vpe(its, desc->its_invdb_cmd.vpe);
}

<<<<<<< HEAD
=======
static struct its_vpe *its_build_vsgi_cmd(struct its_node *its,
					  struct its_cmd_block *cmd,
					  struct its_cmd_desc *desc)
{
	if (WARN_ON(!is_v4_1(its)))
		return NULL;

	its_encode_cmd(cmd, GITS_CMD_VSGI);
	its_encode_vpeid(cmd, desc->its_vsgi_cmd.vpe->vpe_id);
	its_encode_sgi_intid(cmd, desc->its_vsgi_cmd.sgi);
	its_encode_sgi_priority(cmd, desc->its_vsgi_cmd.priority);
	its_encode_sgi_group(cmd, desc->its_vsgi_cmd.group);
	its_encode_sgi_clear(cmd, desc->its_vsgi_cmd.clear);
	its_encode_sgi_enable(cmd, desc->its_vsgi_cmd.enable);

	its_fixup_cmd(cmd);

	return valid_vpe(its, desc->its_vsgi_cmd.vpe);
}

>>>>>>> 04d5ce62
static u64 its_cmd_ptr_to_offset(struct its_node *its,
				 struct its_cmd_block *ptr)
{
	return (ptr - its->cmd_base) * sizeof(*ptr);
}

static int its_queue_full(struct its_node *its)
{
	int widx;
	int ridx;

	widx = its->cmd_write - its->cmd_base;
	ridx = readl_relaxed(its->base + GITS_CREADR) / sizeof(struct its_cmd_block);

	/* This is incredibly unlikely to happen, unless the ITS locks up. */
	if (((widx + 1) % ITS_CMD_QUEUE_NR_ENTRIES) == ridx)
		return 1;

	return 0;
}

static struct its_cmd_block *its_allocate_entry(struct its_node *its)
{
	struct its_cmd_block *cmd;
	u32 count = 1000000;	/* 1s! */

	while (its_queue_full(its)) {
		count--;
		if (!count) {
			pr_err_ratelimited("ITS queue not draining\n");
			return NULL;
		}
		cpu_relax();
		udelay(1);
	}

	cmd = its->cmd_write++;

	/* Handle queue wrapping */
	if (its->cmd_write == (its->cmd_base + ITS_CMD_QUEUE_NR_ENTRIES))
		its->cmd_write = its->cmd_base;

	/* Clear command  */
	cmd->raw_cmd[0] = 0;
	cmd->raw_cmd[1] = 0;
	cmd->raw_cmd[2] = 0;
	cmd->raw_cmd[3] = 0;

	return cmd;
}

static struct its_cmd_block *its_post_commands(struct its_node *its)
{
	u64 wr = its_cmd_ptr_to_offset(its, its->cmd_write);

	writel_relaxed(wr, its->base + GITS_CWRITER);

	return its->cmd_write;
}

static void its_flush_cmd(struct its_node *its, struct its_cmd_block *cmd)
{
	/*
	 * Make sure the commands written to memory are observable by
	 * the ITS.
	 */
	if (its->flags & ITS_FLAGS_CMDQ_NEEDS_FLUSHING)
		gic_flush_dcache_to_poc(cmd, sizeof(*cmd));
	else
		dsb(ishst);
}

static int its_wait_for_range_completion(struct its_node *its,
					 u64	prev_idx,
					 struct its_cmd_block *to)
{
	u64 rd_idx, to_idx, linear_idx;
	u32 count = 1000000;	/* 1s! */

	/* Linearize to_idx if the command set has wrapped around */
	to_idx = its_cmd_ptr_to_offset(its, to);
	if (to_idx < prev_idx)
		to_idx += ITS_CMD_QUEUE_SZ;

	linear_idx = prev_idx;

	while (1) {
		s64 delta;

		rd_idx = readl_relaxed(its->base + GITS_CREADR);

		/*
		 * Compute the read pointer progress, taking the
		 * potential wrap-around into account.
		 */
		delta = rd_idx - prev_idx;
		if (rd_idx < prev_idx)
			delta += ITS_CMD_QUEUE_SZ;

		linear_idx += delta;
		if (linear_idx >= to_idx)
			break;

		count--;
		if (!count) {
			pr_err_ratelimited("ITS queue timeout (%llu %llu)\n",
					   to_idx, linear_idx);
			return -1;
		}
		prev_idx = rd_idx;
		cpu_relax();
		udelay(1);
	}

	return 0;
}

/* Warning, macro hell follows */
#define BUILD_SINGLE_CMD_FUNC(name, buildtype, synctype, buildfn)	\
void name(struct its_node *its,						\
	  buildtype builder,						\
	  struct its_cmd_desc *desc)					\
{									\
	struct its_cmd_block *cmd, *sync_cmd, *next_cmd;		\
	synctype *sync_obj;						\
	unsigned long flags;						\
	u64 rd_idx;							\
									\
	raw_spin_lock_irqsave(&its->lock, flags);			\
									\
	cmd = its_allocate_entry(its);					\
	if (!cmd) {		/* We're soooooo screewed... */		\
		raw_spin_unlock_irqrestore(&its->lock, flags);		\
		return;							\
	}								\
	sync_obj = builder(its, cmd, desc);				\
	its_flush_cmd(its, cmd);					\
									\
	if (sync_obj) {							\
		sync_cmd = its_allocate_entry(its);			\
		if (!sync_cmd)						\
			goto post;					\
									\
		buildfn(its, sync_cmd, sync_obj);			\
		its_flush_cmd(its, sync_cmd);				\
	}								\
									\
post:									\
	rd_idx = readl_relaxed(its->base + GITS_CREADR);		\
	next_cmd = its_post_commands(its);				\
	raw_spin_unlock_irqrestore(&its->lock, flags);			\
									\
	if (its_wait_for_range_completion(its, rd_idx, next_cmd))	\
		pr_err_ratelimited("ITS cmd %ps failed\n", builder);	\
}

static void its_build_sync_cmd(struct its_node *its,
			       struct its_cmd_block *sync_cmd,
			       struct its_collection *sync_col)
{
	its_encode_cmd(sync_cmd, GITS_CMD_SYNC);
	its_encode_target(sync_cmd, sync_col->target_address);

	its_fixup_cmd(sync_cmd);
}

static BUILD_SINGLE_CMD_FUNC(its_send_single_command, its_cmd_builder_t,
			     struct its_collection, its_build_sync_cmd)

static void its_build_vsync_cmd(struct its_node *its,
				struct its_cmd_block *sync_cmd,
				struct its_vpe *sync_vpe)
{
	its_encode_cmd(sync_cmd, GITS_CMD_VSYNC);
	its_encode_vpeid(sync_cmd, sync_vpe->vpe_id);

	its_fixup_cmd(sync_cmd);
}

static BUILD_SINGLE_CMD_FUNC(its_send_single_vcommand, its_cmd_vbuilder_t,
			     struct its_vpe, its_build_vsync_cmd)

static void its_send_int(struct its_device *dev, u32 event_id)
{
	struct its_cmd_desc desc;

	desc.its_int_cmd.dev = dev;
	desc.its_int_cmd.event_id = event_id;

	its_send_single_command(dev->its, its_build_int_cmd, &desc);
}

static void its_send_clear(struct its_device *dev, u32 event_id)
{
	struct its_cmd_desc desc;

	desc.its_clear_cmd.dev = dev;
	desc.its_clear_cmd.event_id = event_id;

	its_send_single_command(dev->its, its_build_clear_cmd, &desc);
}

static void its_send_inv(struct its_device *dev, u32 event_id)
{
	struct its_cmd_desc desc;

	desc.its_inv_cmd.dev = dev;
	desc.its_inv_cmd.event_id = event_id;

	its_send_single_command(dev->its, its_build_inv_cmd, &desc);
}

static void its_send_mapd(struct its_device *dev, int valid)
{
	struct its_cmd_desc desc;

	desc.its_mapd_cmd.dev = dev;
	desc.its_mapd_cmd.valid = !!valid;

	its_send_single_command(dev->its, its_build_mapd_cmd, &desc);
}

static void its_send_mapc(struct its_node *its, struct its_collection *col,
			  int valid)
{
	struct its_cmd_desc desc;

	desc.its_mapc_cmd.col = col;
	desc.its_mapc_cmd.valid = !!valid;

	its_send_single_command(its, its_build_mapc_cmd, &desc);
}

static void its_send_mapti(struct its_device *dev, u32 irq_id, u32 id)
{
	struct its_cmd_desc desc;

	desc.its_mapti_cmd.dev = dev;
	desc.its_mapti_cmd.phys_id = irq_id;
	desc.its_mapti_cmd.event_id = id;

	its_send_single_command(dev->its, its_build_mapti_cmd, &desc);
}

static void its_send_movi(struct its_device *dev,
			  struct its_collection *col, u32 id)
{
	struct its_cmd_desc desc;

	desc.its_movi_cmd.dev = dev;
	desc.its_movi_cmd.col = col;
	desc.its_movi_cmd.event_id = id;

	its_send_single_command(dev->its, its_build_movi_cmd, &desc);
}

static void its_send_discard(struct its_device *dev, u32 id)
{
	struct its_cmd_desc desc;

	desc.its_discard_cmd.dev = dev;
	desc.its_discard_cmd.event_id = id;

	its_send_single_command(dev->its, its_build_discard_cmd, &desc);
}

static void its_send_invall(struct its_node *its, struct its_collection *col)
{
	struct its_cmd_desc desc;

	desc.its_invall_cmd.col = col;

	its_send_single_command(its, its_build_invall_cmd, &desc);
}

static void its_send_vmapti(struct its_device *dev, u32 id)
{
	struct its_vlpi_map *map = dev_event_to_vlpi_map(dev, id);
	struct its_cmd_desc desc;

	desc.its_vmapti_cmd.vpe = map->vpe;
	desc.its_vmapti_cmd.dev = dev;
	desc.its_vmapti_cmd.virt_id = map->vintid;
	desc.its_vmapti_cmd.event_id = id;
	desc.its_vmapti_cmd.db_enabled = map->db_enabled;

	its_send_single_vcommand(dev->its, its_build_vmapti_cmd, &desc);
}

static void its_send_vmovi(struct its_device *dev, u32 id)
{
	struct its_vlpi_map *map = dev_event_to_vlpi_map(dev, id);
	struct its_cmd_desc desc;

	desc.its_vmovi_cmd.vpe = map->vpe;
	desc.its_vmovi_cmd.dev = dev;
	desc.its_vmovi_cmd.event_id = id;
	desc.its_vmovi_cmd.db_enabled = map->db_enabled;

	its_send_single_vcommand(dev->its, its_build_vmovi_cmd, &desc);
}

static void its_send_vmapp(struct its_node *its,
			   struct its_vpe *vpe, bool valid)
{
	struct its_cmd_desc desc;

	desc.its_vmapp_cmd.vpe = vpe;
	desc.its_vmapp_cmd.valid = valid;
	desc.its_vmapp_cmd.col = &its->collections[vpe->col_idx];

	its_send_single_vcommand(its, its_build_vmapp_cmd, &desc);
}

static void its_send_vmovp(struct its_vpe *vpe)
{
	struct its_cmd_desc desc = {};
	struct its_node *its;
	unsigned long flags;
	int col_id = vpe->col_idx;

	desc.its_vmovp_cmd.vpe = vpe;

	if (!its_list_map) {
		its = list_first_entry(&its_nodes, struct its_node, entry);
		desc.its_vmovp_cmd.col = &its->collections[col_id];
		its_send_single_vcommand(its, its_build_vmovp_cmd, &desc);
		return;
	}

	/*
	 * Yet another marvel of the architecture. If using the
	 * its_list "feature", we need to make sure that all ITSs
	 * receive all VMOVP commands in the same order. The only way
	 * to guarantee this is to make vmovp a serialization point.
	 *
	 * Wall <-- Head.
	 */
	raw_spin_lock_irqsave(&vmovp_lock, flags);

	desc.its_vmovp_cmd.seq_num = vmovp_seq_num++;
	desc.its_vmovp_cmd.its_list = get_its_list(vpe->its_vm);

	/* Emit VMOVPs */
	list_for_each_entry(its, &its_nodes, entry) {
		if (!is_v4(its))
			continue;

		if (!require_its_list_vmovp(vpe->its_vm, its))
			continue;

		desc.its_vmovp_cmd.col = &its->collections[col_id];
		its_send_single_vcommand(its, its_build_vmovp_cmd, &desc);
	}

	raw_spin_unlock_irqrestore(&vmovp_lock, flags);
}

static void its_send_vinvall(struct its_node *its, struct its_vpe *vpe)
{
	struct its_cmd_desc desc;

	desc.its_vinvall_cmd.vpe = vpe;
	its_send_single_vcommand(its, its_build_vinvall_cmd, &desc);
}

static void its_send_vinv(struct its_device *dev, u32 event_id)
{
	struct its_cmd_desc desc;

	/*
	 * There is no real VINV command. This is just a normal INV,
	 * with a VSYNC instead of a SYNC.
	 */
	desc.its_inv_cmd.dev = dev;
	desc.its_inv_cmd.event_id = event_id;

	its_send_single_vcommand(dev->its, its_build_vinv_cmd, &desc);
}

static void its_send_vint(struct its_device *dev, u32 event_id)
{
	struct its_cmd_desc desc;

	/*
	 * There is no real VINT command. This is just a normal INT,
	 * with a VSYNC instead of a SYNC.
	 */
	desc.its_int_cmd.dev = dev;
	desc.its_int_cmd.event_id = event_id;

	its_send_single_vcommand(dev->its, its_build_vint_cmd, &desc);
}

static void its_send_vclear(struct its_device *dev, u32 event_id)
{
	struct its_cmd_desc desc;

	/*
	 * There is no real VCLEAR command. This is just a normal CLEAR,
	 * with a VSYNC instead of a SYNC.
	 */
	desc.its_clear_cmd.dev = dev;
	desc.its_clear_cmd.event_id = event_id;

	its_send_single_vcommand(dev->its, its_build_vclear_cmd, &desc);
}

static void its_send_invdb(struct its_node *its, struct its_vpe *vpe)
{
	struct its_cmd_desc desc;

	desc.its_invdb_cmd.vpe = vpe;
	its_send_single_vcommand(its, its_build_invdb_cmd, &desc);
}

/*
 * irqchip functions - assumes MSI, mostly.
 */
static void lpi_write_config(struct irq_data *d, u8 clr, u8 set)
{
	struct its_vlpi_map *map = get_vlpi_map(d);
	irq_hw_number_t hwirq;
	void *va;
	u8 *cfg;

	if (map) {
		va = page_address(map->vm->vprop_page);
		hwirq = map->vintid;

		/* Remember the updated property */
		map->properties &= ~clr;
		map->properties |= set | LPI_PROP_GROUP1;
	} else {
		va = gic_rdists->prop_table_va;
		hwirq = d->hwirq;
	}

	cfg = va + hwirq - 8192;
	*cfg &= ~clr;
	*cfg |= set | LPI_PROP_GROUP1;

	/*
	 * Make the above write visible to the redistributors.
	 * And yes, we're flushing exactly: One. Single. Byte.
	 * Humpf...
	 */
	if (gic_rdists->flags & RDIST_FLAGS_PROPBASE_NEEDS_FLUSHING)
		gic_flush_dcache_to_poc(cfg, sizeof(*cfg));
	else
		dsb(ishst);
}

static void wait_for_syncr(void __iomem *rdbase)
{
	while (readl_relaxed(rdbase + GICR_SYNCR) & 1)
		cpu_relax();
}

static void direct_lpi_inv(struct irq_data *d)
{
	struct its_vlpi_map *map = get_vlpi_map(d);
	void __iomem *rdbase;
<<<<<<< HEAD
	u64 val;
=======
	unsigned long flags;
	u64 val;
	int cpu;
>>>>>>> 04d5ce62

	if (map) {
		struct its_device *its_dev = irq_data_get_irq_chip_data(d);

		WARN_ON(!is_v4_1(its_dev->its));

		val  = GICR_INVLPIR_V;
		val |= FIELD_PREP(GICR_INVLPIR_VPEID, map->vpe->vpe_id);
		val |= FIELD_PREP(GICR_INVLPIR_INTID, map->vintid);
	} else {
		val = d->hwirq;
	}

	/* Target the redistributor this LPI is currently routed to */
<<<<<<< HEAD
	rdbase = per_cpu_ptr(gic_rdists->rdist, irq_to_cpuid(d))->rd_base;
=======
	cpu = irq_to_cpuid_lock(d, &flags);
	raw_spin_lock(&gic_data_rdist_cpu(cpu)->rd_lock);
	rdbase = per_cpu_ptr(gic_rdists->rdist, cpu)->rd_base;
>>>>>>> 04d5ce62
	gic_write_lpir(val, rdbase + GICR_INVLPIR);

	wait_for_syncr(rdbase);
	raw_spin_unlock(&gic_data_rdist_cpu(cpu)->rd_lock);
	irq_to_cpuid_unlock(d, flags);
}

static void lpi_update_config(struct irq_data *d, u8 clr, u8 set)
{
	struct its_device *its_dev = irq_data_get_irq_chip_data(d);

	lpi_write_config(d, clr, set);
	if (gic_rdists->has_direct_lpi &&
	    (is_v4_1(its_dev->its) || !irqd_is_forwarded_to_vcpu(d)))
		direct_lpi_inv(d);
	else if (!irqd_is_forwarded_to_vcpu(d))
		its_send_inv(its_dev, its_get_event_id(d));
	else
		its_send_vinv(its_dev, its_get_event_id(d));
}

static void its_vlpi_set_doorbell(struct irq_data *d, bool enable)
{
	struct its_device *its_dev = irq_data_get_irq_chip_data(d);
	u32 event = its_get_event_id(d);
	struct its_vlpi_map *map;

	/*
	 * GICv4.1 does away with the per-LPI nonsense, nothing to do
	 * here.
	 */
	if (is_v4_1(its_dev->its))
		return;

	map = dev_event_to_vlpi_map(its_dev, event);

	if (map->db_enabled == enable)
		return;

	map->db_enabled = enable;

	/*
	 * More fun with the architecture:
	 *
	 * Ideally, we'd issue a VMAPTI to set the doorbell to its LPI
	 * value or to 1023, depending on the enable bit. But that
	 * would be issueing a mapping for an /existing/ DevID+EventID
	 * pair, which is UNPREDICTABLE. Instead, let's issue a VMOVI
	 * to the /same/ vPE, using this opportunity to adjust the
	 * doorbell. Mouahahahaha. We loves it, Precious.
	 */
	its_send_vmovi(its_dev, event);
}

static void its_mask_irq(struct irq_data *d)
{
	if (irqd_is_forwarded_to_vcpu(d))
		its_vlpi_set_doorbell(d, false);

	lpi_update_config(d, LPI_PROP_ENABLED, 0);
}

static void its_unmask_irq(struct irq_data *d)
{
	if (irqd_is_forwarded_to_vcpu(d))
		its_vlpi_set_doorbell(d, true);

	lpi_update_config(d, 0, LPI_PROP_ENABLED);
}

static int its_set_affinity(struct irq_data *d, const struct cpumask *mask_val,
			    bool force)
{
	unsigned int cpu;
	const struct cpumask *cpu_mask = cpu_online_mask;
	struct its_device *its_dev = irq_data_get_irq_chip_data(d);
	struct its_collection *target_col;
	u32 id = its_get_event_id(d);

	/* A forwarded interrupt should use irq_set_vcpu_affinity */
	if (irqd_is_forwarded_to_vcpu(d))
		return -EINVAL;

       /* lpi cannot be routed to a redistributor that is on a foreign node */
	if (its_dev->its->flags & ITS_FLAGS_WORKAROUND_CAVIUM_23144) {
		if (its_dev->its->numa_node >= 0) {
			cpu_mask = cpumask_of_node(its_dev->its->numa_node);
			if (!cpumask_intersects(mask_val, cpu_mask))
				return -EINVAL;
		}
	}

	cpu = cpumask_any_and(mask_val, cpu_mask);

	if (cpu >= nr_cpu_ids)
		return -EINVAL;

	/* don't set the affinity when the target cpu is same as current one */
	if (cpu != its_dev->event_map.col_map[id]) {
		target_col = &its_dev->its->collections[cpu];
		its_send_movi(its_dev, target_col, id);
		its_dev->event_map.col_map[id] = cpu;
		irq_data_update_effective_affinity(d, cpumask_of(cpu));
	}

	return IRQ_SET_MASK_OK_DONE;
}

static u64 its_irq_get_msi_base(struct its_device *its_dev)
{
	struct its_node *its = its_dev->its;

	return its->phys_base + GITS_TRANSLATER;
}

static void its_irq_compose_msi_msg(struct irq_data *d, struct msi_msg *msg)
{
	struct its_device *its_dev = irq_data_get_irq_chip_data(d);
	struct its_node *its;
	u64 addr;

	its = its_dev->its;
	addr = its->get_msi_base(its_dev);

	msg->address_lo		= lower_32_bits(addr);
	msg->address_hi		= upper_32_bits(addr);
	msg->data		= its_get_event_id(d);

	iommu_dma_compose_msi_msg(irq_data_get_msi_desc(d), msg);
}

static int its_irq_set_irqchip_state(struct irq_data *d,
				     enum irqchip_irq_state which,
				     bool state)
{
	struct its_device *its_dev = irq_data_get_irq_chip_data(d);
	u32 event = its_get_event_id(d);

	if (which != IRQCHIP_STATE_PENDING)
		return -EINVAL;

	if (irqd_is_forwarded_to_vcpu(d)) {
		if (state)
			its_send_vint(its_dev, event);
		else
			its_send_vclear(its_dev, event);
	} else {
		if (state)
			its_send_int(its_dev, event);
		else
			its_send_clear(its_dev, event);
	}

	return 0;
}

/*
 * Two favourable cases:
 *
 * (a) Either we have a GICv4.1, and all vPEs have to be mapped at all times
 *     for vSGI delivery
 *
 * (b) Or the ITSs do not use a list map, meaning that VMOVP is cheap enough
 *     and we're better off mapping all VPEs always
 *
 * If neither (a) nor (b) is true, then we map vPEs on demand.
 *
 */
static bool gic_requires_eager_mapping(void)
{
	if (!its_list_map || gic_rdists->has_rvpeid)
		return true;

	return false;
}

static void its_map_vm(struct its_node *its, struct its_vm *vm)
{
	unsigned long flags;

	if (gic_requires_eager_mapping())
		return;

	raw_spin_lock_irqsave(&vmovp_lock, flags);

	/*
	 * If the VM wasn't mapped yet, iterate over the vpes and get
	 * them mapped now.
	 */
	vm->vlpi_count[its->list_nr]++;

	if (vm->vlpi_count[its->list_nr] == 1) {
		int i;

		for (i = 0; i < vm->nr_vpes; i++) {
			struct its_vpe *vpe = vm->vpes[i];
			struct irq_data *d = irq_get_irq_data(vpe->irq);

			/* Map the VPE to the first possible CPU */
			vpe->col_idx = cpumask_first(cpu_online_mask);
			its_send_vmapp(its, vpe, true);
			its_send_vinvall(its, vpe);
			irq_data_update_effective_affinity(d, cpumask_of(vpe->col_idx));
		}
	}

	raw_spin_unlock_irqrestore(&vmovp_lock, flags);
}

static void its_unmap_vm(struct its_node *its, struct its_vm *vm)
{
	unsigned long flags;

	/* Not using the ITS list? Everything is always mapped. */
	if (gic_requires_eager_mapping())
		return;

	raw_spin_lock_irqsave(&vmovp_lock, flags);

	if (!--vm->vlpi_count[its->list_nr]) {
		int i;

		for (i = 0; i < vm->nr_vpes; i++)
			its_send_vmapp(its, vm->vpes[i], false);
	}

	raw_spin_unlock_irqrestore(&vmovp_lock, flags);
}

static int its_vlpi_map(struct irq_data *d, struct its_cmd_info *info)
{
	struct its_device *its_dev = irq_data_get_irq_chip_data(d);
	u32 event = its_get_event_id(d);
	int ret = 0;

	if (!info->map)
		return -EINVAL;

	raw_spin_lock(&its_dev->event_map.vlpi_lock);

	if (!its_dev->event_map.vm) {
		struct its_vlpi_map *maps;

		maps = kcalloc(its_dev->event_map.nr_lpis, sizeof(*maps),
			       GFP_ATOMIC);
		if (!maps) {
			ret = -ENOMEM;
			goto out;
		}

		its_dev->event_map.vm = info->map->vm;
		its_dev->event_map.vlpi_maps = maps;
	} else if (its_dev->event_map.vm != info->map->vm) {
		ret = -EINVAL;
		goto out;
	}

	/* Get our private copy of the mapping information */
	its_dev->event_map.vlpi_maps[event] = *info->map;

	if (irqd_is_forwarded_to_vcpu(d)) {
		/* Already mapped, move it around */
		its_send_vmovi(its_dev, event);
	} else {
		/* Ensure all the VPEs are mapped on this ITS */
		its_map_vm(its_dev->its, info->map->vm);

		/*
		 * Flag the interrupt as forwarded so that we can
		 * start poking the virtual property table.
		 */
		irqd_set_forwarded_to_vcpu(d);

		/* Write out the property to the prop table */
		lpi_write_config(d, 0xff, info->map->properties);

		/* Drop the physical mapping */
		its_send_discard(its_dev, event);

		/* and install the virtual one */
		its_send_vmapti(its_dev, event);

		/* Increment the number of VLPIs */
		its_dev->event_map.nr_vlpis++;
	}

out:
	raw_spin_unlock(&its_dev->event_map.vlpi_lock);
	return ret;
}

static int its_vlpi_get(struct irq_data *d, struct its_cmd_info *info)
{
	struct its_device *its_dev = irq_data_get_irq_chip_data(d);
	struct its_vlpi_map *map;
	int ret = 0;

	raw_spin_lock(&its_dev->event_map.vlpi_lock);

	map = get_vlpi_map(d);

	if (!its_dev->event_map.vm || !map) {
		ret = -EINVAL;
		goto out;
	}

	/* Copy our mapping information to the incoming request */
	*info->map = *map;

out:
	raw_spin_unlock(&its_dev->event_map.vlpi_lock);
	return ret;
}

static int its_vlpi_unmap(struct irq_data *d)
{
	struct its_device *its_dev = irq_data_get_irq_chip_data(d);
	u32 event = its_get_event_id(d);
	int ret = 0;

	raw_spin_lock(&its_dev->event_map.vlpi_lock);

	if (!its_dev->event_map.vm || !irqd_is_forwarded_to_vcpu(d)) {
		ret = -EINVAL;
		goto out;
	}

	/* Drop the virtual mapping */
	its_send_discard(its_dev, event);

	/* and restore the physical one */
	irqd_clr_forwarded_to_vcpu(d);
	its_send_mapti(its_dev, d->hwirq, event);
	lpi_update_config(d, 0xff, (LPI_PROP_DEFAULT_PRIO |
				    LPI_PROP_ENABLED |
				    LPI_PROP_GROUP1));

	/* Potentially unmap the VM from this ITS */
	its_unmap_vm(its_dev->its, its_dev->event_map.vm);

	/*
	 * Drop the refcount and make the device available again if
	 * this was the last VLPI.
	 */
	if (!--its_dev->event_map.nr_vlpis) {
		its_dev->event_map.vm = NULL;
		kfree(its_dev->event_map.vlpi_maps);
	}

out:
	raw_spin_unlock(&its_dev->event_map.vlpi_lock);
	return ret;
}

static int its_vlpi_prop_update(struct irq_data *d, struct its_cmd_info *info)
{
	struct its_device *its_dev = irq_data_get_irq_chip_data(d);

	if (!its_dev->event_map.vm || !irqd_is_forwarded_to_vcpu(d))
		return -EINVAL;

	if (info->cmd_type == PROP_UPDATE_AND_INV_VLPI)
		lpi_update_config(d, 0xff, info->config);
	else
		lpi_write_config(d, 0xff, info->config);
	its_vlpi_set_doorbell(d, !!(info->config & LPI_PROP_ENABLED));

	return 0;
}

static int its_irq_set_vcpu_affinity(struct irq_data *d, void *vcpu_info)
{
	struct its_device *its_dev = irq_data_get_irq_chip_data(d);
	struct its_cmd_info *info = vcpu_info;

	/* Need a v4 ITS */
	if (!is_v4(its_dev->its))
		return -EINVAL;

	/* Unmap request? */
	if (!info)
		return its_vlpi_unmap(d);

	switch (info->cmd_type) {
	case MAP_VLPI:
		return its_vlpi_map(d, info);

	case GET_VLPI:
		return its_vlpi_get(d, info);

	case PROP_UPDATE_VLPI:
	case PROP_UPDATE_AND_INV_VLPI:
		return its_vlpi_prop_update(d, info);

	default:
		return -EINVAL;
	}
}

static struct irq_chip its_irq_chip = {
	.name			= "ITS",
	.irq_mask		= its_mask_irq,
	.irq_unmask		= its_unmask_irq,
	.irq_eoi		= irq_chip_eoi_parent,
	.irq_set_affinity	= its_set_affinity,
	.irq_compose_msi_msg	= its_irq_compose_msi_msg,
	.irq_set_irqchip_state	= its_irq_set_irqchip_state,
	.irq_set_vcpu_affinity	= its_irq_set_vcpu_affinity,
};


/*
 * How we allocate LPIs:
 *
 * lpi_range_list contains ranges of LPIs that are to available to
 * allocate from. To allocate LPIs, just pick the first range that
 * fits the required allocation, and reduce it by the required
 * amount. Once empty, remove the range from the list.
 *
 * To free a range of LPIs, add a free range to the list, sort it and
 * merge the result if the new range happens to be adjacent to an
 * already free block.
 *
 * The consequence of the above is that allocation is cost is low, but
 * freeing is expensive. We assumes that freeing rarely occurs.
 */
#define ITS_MAX_LPI_NRBITS	16 /* 64K LPIs */

static DEFINE_MUTEX(lpi_range_lock);
static LIST_HEAD(lpi_range_list);

struct lpi_range {
	struct list_head	entry;
	u32			base_id;
	u32			span;
};

static struct lpi_range *mk_lpi_range(u32 base, u32 span)
{
	struct lpi_range *range;

	range = kmalloc(sizeof(*range), GFP_KERNEL);
	if (range) {
		range->base_id = base;
		range->span = span;
	}

	return range;
}

static int alloc_lpi_range(u32 nr_lpis, u32 *base)
{
	struct lpi_range *range, *tmp;
	int err = -ENOSPC;

	mutex_lock(&lpi_range_lock);

	list_for_each_entry_safe(range, tmp, &lpi_range_list, entry) {
		if (range->span >= nr_lpis) {
			*base = range->base_id;
			range->base_id += nr_lpis;
			range->span -= nr_lpis;

			if (range->span == 0) {
				list_del(&range->entry);
				kfree(range);
			}

			err = 0;
			break;
		}
	}

	mutex_unlock(&lpi_range_lock);

	pr_debug("ITS: alloc %u:%u\n", *base, nr_lpis);
	return err;
}

static void merge_lpi_ranges(struct lpi_range *a, struct lpi_range *b)
{
	if (&a->entry == &lpi_range_list || &b->entry == &lpi_range_list)
		return;
	if (a->base_id + a->span != b->base_id)
		return;
	b->base_id = a->base_id;
	b->span += a->span;
	list_del(&a->entry);
	kfree(a);
}

static int free_lpi_range(u32 base, u32 nr_lpis)
{
	struct lpi_range *new, *old;

	new = mk_lpi_range(base, nr_lpis);
	if (!new)
		return -ENOMEM;

	mutex_lock(&lpi_range_lock);

	list_for_each_entry_reverse(old, &lpi_range_list, entry) {
		if (old->base_id < base)
			break;
	}
	/*
	 * old is the last element with ->base_id smaller than base,
	 * so new goes right after it. If there are no elements with
	 * ->base_id smaller than base, &old->entry ends up pointing
	 * at the head of the list, and inserting new it the start of
	 * the list is the right thing to do in that case as well.
	 */
	list_add(&new->entry, &old->entry);
	/*
	 * Now check if we can merge with the preceding and/or
	 * following ranges.
	 */
	merge_lpi_ranges(old, new);
	merge_lpi_ranges(new, list_next_entry(new, entry));

	mutex_unlock(&lpi_range_lock);
	return 0;
}

static int __init its_lpi_init(u32 id_bits)
{
	u32 lpis = (1UL << id_bits) - 8192;
	u32 numlpis;
	int err;

	numlpis = 1UL << GICD_TYPER_NUM_LPIS(gic_rdists->gicd_typer);

	if (numlpis > 2 && !WARN_ON(numlpis > lpis)) {
		lpis = numlpis;
		pr_info("ITS: Using hypervisor restricted LPI range [%u]\n",
			lpis);
	}

	/*
	 * Initializing the allocator is just the same as freeing the
	 * full range of LPIs.
	 */
	err = free_lpi_range(8192, lpis);
	pr_debug("ITS: Allocator initialized for %u LPIs\n", lpis);
	return err;
}

static unsigned long *its_lpi_alloc(int nr_irqs, u32 *base, int *nr_ids)
{
	unsigned long *bitmap = NULL;
	int err = 0;

	do {
		err = alloc_lpi_range(nr_irqs, base);
		if (!err)
			break;

		nr_irqs /= 2;
	} while (nr_irqs > 0);

	if (!nr_irqs)
		err = -ENOSPC;

	if (err)
		goto out;

	bitmap = kcalloc(BITS_TO_LONGS(nr_irqs), sizeof (long), GFP_ATOMIC);
	if (!bitmap)
		goto out;

	*nr_ids = nr_irqs;

out:
	if (!bitmap)
		*base = *nr_ids = 0;

	return bitmap;
}

static void its_lpi_free(unsigned long *bitmap, u32 base, u32 nr_ids)
{
	WARN_ON(free_lpi_range(base, nr_ids));
	kfree(bitmap);
}

static void gic_reset_prop_table(void *va)
{
	/* Priority 0xa0, Group-1, disabled */
	memset(va, LPI_PROP_DEFAULT_PRIO | LPI_PROP_GROUP1, LPI_PROPBASE_SZ);

	/* Make sure the GIC will observe the written configuration */
	gic_flush_dcache_to_poc(va, LPI_PROPBASE_SZ);
}

static struct page *its_allocate_prop_table(gfp_t gfp_flags)
{
	struct page *prop_page;

	prop_page = alloc_pages(gfp_flags, get_order(LPI_PROPBASE_SZ));
	if (!prop_page)
		return NULL;

	gic_reset_prop_table(page_address(prop_page));

	return prop_page;
}

static void its_free_prop_table(struct page *prop_page)
{
	free_pages((unsigned long)page_address(prop_page),
		   get_order(LPI_PROPBASE_SZ));
}

static bool gic_check_reserved_range(phys_addr_t addr, unsigned long size)
{
	phys_addr_t start, end, addr_end;
	u64 i;

	/*
	 * We don't bother checking for a kdump kernel as by
	 * construction, the LPI tables are out of this kernel's
	 * memory map.
	 */
	if (is_kdump_kernel())
		return true;

	addr_end = addr + size - 1;

	for_each_reserved_mem_region(i, &start, &end) {
		if (addr >= start && addr_end <= end)
			return true;
	}

	/* Not found, not a good sign... */
	pr_warn("GICv3: Expected reserved range [%pa:%pa], not found\n",
		&addr, &addr_end);
	add_taint(TAINT_CRAP, LOCKDEP_STILL_OK);
	return false;
}

static int gic_reserve_range(phys_addr_t addr, unsigned long size)
{
	if (efi_enabled(EFI_CONFIG_TABLES))
		return efi_mem_reserve_persistent(addr, size);

	return 0;
}

static int __init its_setup_lpi_prop_table(void)
{
	if (gic_rdists->flags & RDIST_FLAGS_RD_TABLES_PREALLOCATED) {
		u64 val;

		val = gicr_read_propbaser(gic_data_rdist_rd_base() + GICR_PROPBASER);
		lpi_id_bits = (val & GICR_PROPBASER_IDBITS_MASK) + 1;

		gic_rdists->prop_table_pa = val & GENMASK_ULL(51, 12);
		gic_rdists->prop_table_va = memremap(gic_rdists->prop_table_pa,
						     LPI_PROPBASE_SZ,
						     MEMREMAP_WB);
		gic_reset_prop_table(gic_rdists->prop_table_va);
	} else {
		struct page *page;

		lpi_id_bits = min_t(u32,
				    GICD_TYPER_ID_BITS(gic_rdists->gicd_typer),
				    ITS_MAX_LPI_NRBITS);
		page = its_allocate_prop_table(GFP_NOWAIT);
		if (!page) {
			pr_err("Failed to allocate PROPBASE\n");
			return -ENOMEM;
		}

		gic_rdists->prop_table_pa = page_to_phys(page);
		gic_rdists->prop_table_va = page_address(page);
		WARN_ON(gic_reserve_range(gic_rdists->prop_table_pa,
					  LPI_PROPBASE_SZ));
	}

	pr_info("GICv3: using LPI property table @%pa\n",
		&gic_rdists->prop_table_pa);

	return its_lpi_init(lpi_id_bits);
}

static const char *its_base_type_string[] = {
	[GITS_BASER_TYPE_DEVICE]	= "Devices",
	[GITS_BASER_TYPE_VCPU]		= "Virtual CPUs",
	[GITS_BASER_TYPE_RESERVED3]	= "Reserved (3)",
	[GITS_BASER_TYPE_COLLECTION]	= "Interrupt Collections",
	[GITS_BASER_TYPE_RESERVED5] 	= "Reserved (5)",
	[GITS_BASER_TYPE_RESERVED6] 	= "Reserved (6)",
	[GITS_BASER_TYPE_RESERVED7] 	= "Reserved (7)",
};

static u64 its_read_baser(struct its_node *its, struct its_baser *baser)
{
	u32 idx = baser - its->tables;

	return gits_read_baser(its->base + GITS_BASER + (idx << 3));
}

static void its_write_baser(struct its_node *its, struct its_baser *baser,
			    u64 val)
{
	u32 idx = baser - its->tables;

	gits_write_baser(val, its->base + GITS_BASER + (idx << 3));
	baser->val = its_read_baser(its, baser);
}

static int its_setup_baser(struct its_node *its, struct its_baser *baser,
			   u64 cache, u64 shr, u32 order, bool indirect)
{
	u64 val = its_read_baser(its, baser);
	u64 esz = GITS_BASER_ENTRY_SIZE(val);
	u64 type = GITS_BASER_TYPE(val);
	u64 baser_phys, tmp;
	u32 alloc_pages, psz;
	struct page *page;
	void *base;

	psz = baser->psz;
	alloc_pages = (PAGE_ORDER_TO_SIZE(order) / psz);
	if (alloc_pages > GITS_BASER_PAGES_MAX) {
		pr_warn("ITS@%pa: %s too large, reduce ITS pages %u->%u\n",
			&its->phys_base, its_base_type_string[type],
			alloc_pages, GITS_BASER_PAGES_MAX);
		alloc_pages = GITS_BASER_PAGES_MAX;
		order = get_order(GITS_BASER_PAGES_MAX * psz);
	}

	page = alloc_pages_node(its->numa_node, GFP_KERNEL | __GFP_ZERO, order);
	if (!page)
		return -ENOMEM;

	base = (void *)page_address(page);
	baser_phys = virt_to_phys(base);

	/* Check if the physical address of the memory is above 48bits */
	if (IS_ENABLED(CONFIG_ARM64_64K_PAGES) && (baser_phys >> 48)) {

		/* 52bit PA is supported only when PageSize=64K */
		if (psz != SZ_64K) {
			pr_err("ITS: no 52bit PA support when psz=%d\n", psz);
			free_pages((unsigned long)base, order);
			return -ENXIO;
		}

		/* Convert 52bit PA to 48bit field */
		baser_phys = GITS_BASER_PHYS_52_to_48(baser_phys);
	}

retry_baser:
	val = (baser_phys					 |
		(type << GITS_BASER_TYPE_SHIFT)			 |
		((esz - 1) << GITS_BASER_ENTRY_SIZE_SHIFT)	 |
		((alloc_pages - 1) << GITS_BASER_PAGES_SHIFT)	 |
		cache						 |
		shr						 |
		GITS_BASER_VALID);

	val |=	indirect ? GITS_BASER_INDIRECT : 0x0;

	switch (psz) {
	case SZ_4K:
		val |= GITS_BASER_PAGE_SIZE_4K;
		break;
	case SZ_16K:
		val |= GITS_BASER_PAGE_SIZE_16K;
		break;
	case SZ_64K:
		val |= GITS_BASER_PAGE_SIZE_64K;
		break;
	}

	its_write_baser(its, baser, val);
	tmp = baser->val;

	if ((val ^ tmp) & GITS_BASER_SHAREABILITY_MASK) {
		/*
		 * Shareability didn't stick. Just use
		 * whatever the read reported, which is likely
		 * to be the only thing this redistributor
		 * supports. If that's zero, make it
		 * non-cacheable as well.
		 */
		shr = tmp & GITS_BASER_SHAREABILITY_MASK;
		if (!shr) {
			cache = GITS_BASER_nC;
			gic_flush_dcache_to_poc(base, PAGE_ORDER_TO_SIZE(order));
		}
		goto retry_baser;
	}

	if (val != tmp) {
		pr_err("ITS@%pa: %s doesn't stick: %llx %llx\n",
		       &its->phys_base, its_base_type_string[type],
		       val, tmp);
		free_pages((unsigned long)base, order);
		return -ENXIO;
	}

	baser->order = order;
	baser->base = base;
	baser->psz = psz;
	tmp = indirect ? GITS_LVL1_ENTRY_SIZE : esz;

	pr_info("ITS@%pa: allocated %d %s @%lx (%s, esz %d, psz %dK, shr %d)\n",
		&its->phys_base, (int)(PAGE_ORDER_TO_SIZE(order) / (int)tmp),
		its_base_type_string[type],
		(unsigned long)virt_to_phys(base),
		indirect ? "indirect" : "flat", (int)esz,
		psz / SZ_1K, (int)shr >> GITS_BASER_SHAREABILITY_SHIFT);

	return 0;
}

static bool its_parse_indirect_baser(struct its_node *its,
				     struct its_baser *baser,
				     u32 *order, u32 ids)
{
	u64 tmp = its_read_baser(its, baser);
	u64 type = GITS_BASER_TYPE(tmp);
	u64 esz = GITS_BASER_ENTRY_SIZE(tmp);
	u64 val = GITS_BASER_InnerShareable | GITS_BASER_RaWaWb;
	u32 new_order = *order;
	u32 psz = baser->psz;
	bool indirect = false;

	/* No need to enable Indirection if memory requirement < (psz*2)bytes */
	if ((esz << ids) > (psz * 2)) {
		/*
		 * Find out whether hw supports a single or two-level table by
		 * table by reading bit at offset '62' after writing '1' to it.
		 */
		its_write_baser(its, baser, val | GITS_BASER_INDIRECT);
		indirect = !!(baser->val & GITS_BASER_INDIRECT);

		if (indirect) {
			/*
			 * The size of the lvl2 table is equal to ITS page size
			 * which is 'psz'. For computing lvl1 table size,
			 * subtract ID bits that sparse lvl2 table from 'ids'
			 * which is reported by ITS hardware times lvl1 table
			 * entry size.
			 */
			ids -= ilog2(psz / (int)esz);
			esz = GITS_LVL1_ENTRY_SIZE;
		}
	}

	/*
	 * Allocate as many entries as required to fit the
	 * range of device IDs that the ITS can grok... The ID
	 * space being incredibly sparse, this results in a
	 * massive waste of memory if two-level device table
	 * feature is not supported by hardware.
	 */
	new_order = max_t(u32, get_order(esz << ids), new_order);
	if (new_order >= MAX_ORDER) {
		new_order = MAX_ORDER - 1;
		ids = ilog2(PAGE_ORDER_TO_SIZE(new_order) / (int)esz);
		pr_warn("ITS@%pa: %s Table too large, reduce ids %llu->%u\n",
			&its->phys_base, its_base_type_string[type],
			device_ids(its), ids);
	}

	*order = new_order;

	return indirect;
}

static u32 compute_common_aff(u64 val)
{
	u32 aff, clpiaff;

	aff = FIELD_GET(GICR_TYPER_AFFINITY, val);
	clpiaff = FIELD_GET(GICR_TYPER_COMMON_LPI_AFF, val);

	return aff & ~(GENMASK(31, 0) >> (clpiaff * 8));
}

static u32 compute_its_aff(struct its_node *its)
{
	u64 val;
	u32 svpet;

	/*
	 * Reencode the ITS SVPET and MPIDR as a GICR_TYPER, and compute
	 * the resulting affinity. We then use that to see if this match
	 * our own affinity.
	 */
	svpet = FIELD_GET(GITS_TYPER_SVPET, its->typer);
	val  = FIELD_PREP(GICR_TYPER_COMMON_LPI_AFF, svpet);
	val |= FIELD_PREP(GICR_TYPER_AFFINITY, its->mpidr);
	return compute_common_aff(val);
}

static struct its_node *find_sibling_its(struct its_node *cur_its)
{
	struct its_node *its;
	u32 aff;

	if (!FIELD_GET(GITS_TYPER_SVPET, cur_its->typer))
		return NULL;

	aff = compute_its_aff(cur_its);

	list_for_each_entry(its, &its_nodes, entry) {
		u64 baser;

		if (!is_v4_1(its) || its == cur_its)
			continue;

		if (!FIELD_GET(GITS_TYPER_SVPET, its->typer))
			continue;

		if (aff != compute_its_aff(its))
			continue;

		/* GICv4.1 guarantees that the vPE table is GITS_BASER2 */
		baser = its->tables[2].val;
		if (!(baser & GITS_BASER_VALID))
			continue;

		return its;
	}

	return NULL;
}

static void its_free_tables(struct its_node *its)
{
	int i;

	for (i = 0; i < GITS_BASER_NR_REGS; i++) {
		if (its->tables[i].base) {
			free_pages((unsigned long)its->tables[i].base,
				   its->tables[i].order);
			its->tables[i].base = NULL;
		}
	}
}

static int its_probe_baser_psz(struct its_node *its, struct its_baser *baser)
{
	u64 psz = SZ_64K;

	while (psz) {
		u64 val, gpsz;

		val = its_read_baser(its, baser);
		val &= ~GITS_BASER_PAGE_SIZE_MASK;

		switch (psz) {
		case SZ_64K:
			gpsz = GITS_BASER_PAGE_SIZE_64K;
			break;
		case SZ_16K:
			gpsz = GITS_BASER_PAGE_SIZE_16K;
			break;
		case SZ_4K:
		default:
			gpsz = GITS_BASER_PAGE_SIZE_4K;
			break;
		}

		gpsz >>= GITS_BASER_PAGE_SIZE_SHIFT;

		val |= FIELD_PREP(GITS_BASER_PAGE_SIZE_MASK, gpsz);
		its_write_baser(its, baser, val);

		if (FIELD_GET(GITS_BASER_PAGE_SIZE_MASK, baser->val) == gpsz)
			break;

		switch (psz) {
		case SZ_64K:
			psz = SZ_16K;
			break;
		case SZ_16K:
			psz = SZ_4K;
			break;
		case SZ_4K:
		default:
			return -1;
		}
	}

	baser->psz = psz;
	return 0;
}

static int its_alloc_tables(struct its_node *its)
{
	u64 shr = GITS_BASER_InnerShareable;
	u64 cache = GITS_BASER_RaWaWb;
	int err, i;

	if (its->flags & ITS_FLAGS_WORKAROUND_CAVIUM_22375)
		/* erratum 24313: ignore memory access type */
		cache = GITS_BASER_nCnB;

	for (i = 0; i < GITS_BASER_NR_REGS; i++) {
		struct its_baser *baser = its->tables + i;
		u64 val = its_read_baser(its, baser);
		u64 type = GITS_BASER_TYPE(val);
		bool indirect = false;
		u32 order;

		if (type == GITS_BASER_TYPE_NONE)
			continue;

		if (its_probe_baser_psz(its, baser)) {
			its_free_tables(its);
			return -ENXIO;
		}

		order = get_order(baser->psz);

		switch (type) {
		case GITS_BASER_TYPE_DEVICE:
			indirect = its_parse_indirect_baser(its, baser, &order,
							    device_ids(its));
			break;

		case GITS_BASER_TYPE_VCPU:
			if (is_v4_1(its)) {
				struct its_node *sibling;

				WARN_ON(i != 2);
				if ((sibling = find_sibling_its(its))) {
					*baser = sibling->tables[2];
					its_write_baser(its, baser, baser->val);
					continue;
				}
			}

<<<<<<< HEAD
			indirect = its_parse_indirect_baser(its, baser,
							    psz, &order,
=======
			indirect = its_parse_indirect_baser(its, baser, &order,
>>>>>>> 04d5ce62
							    ITS_MAX_VPEID_BITS);
			break;
		}

		err = its_setup_baser(its, baser, cache, shr, order, indirect);
		if (err < 0) {
			its_free_tables(its);
			return err;
		}

		/* Update settings which will be used for next BASERn */
		cache = baser->val & GITS_BASER_CACHEABILITY_MASK;
		shr = baser->val & GITS_BASER_SHAREABILITY_MASK;
	}

	return 0;
}

static u64 inherit_vpe_l1_table_from_its(void)
<<<<<<< HEAD
{
	struct its_node *its;
	u64 val;
	u32 aff;

	val = gic_read_typer(gic_data_rdist_rd_base() + GICR_TYPER);
	aff = compute_common_aff(val);

	list_for_each_entry(its, &its_nodes, entry) {
		u64 baser, addr;

		if (!is_v4_1(its))
			continue;

		if (!FIELD_GET(GITS_TYPER_SVPET, its->typer))
			continue;

		if (aff != compute_its_aff(its))
			continue;

		/* GICv4.1 guarantees that the vPE table is GITS_BASER2 */
		baser = its->tables[2].val;
		if (!(baser & GITS_BASER_VALID))
			continue;

		/* We have a winner! */
		gic_data_rdist()->vpe_l1_base = its->tables[2].base;

		val  = GICR_VPROPBASER_4_1_VALID;
		if (baser & GITS_BASER_INDIRECT)
			val |= GICR_VPROPBASER_4_1_INDIRECT;
		val |= FIELD_PREP(GICR_VPROPBASER_4_1_PAGE_SIZE,
				  FIELD_GET(GITS_BASER_PAGE_SIZE_MASK, baser));
		switch (FIELD_GET(GITS_BASER_PAGE_SIZE_MASK, baser)) {
		case GIC_PAGE_SIZE_64K:
			addr = GITS_BASER_ADDR_48_to_52(baser);
			break;
		default:
			addr = baser & GENMASK_ULL(47, 12);
			break;
		}
		val |= FIELD_PREP(GICR_VPROPBASER_4_1_ADDR, addr >> 12);
		val |= FIELD_PREP(GICR_VPROPBASER_SHAREABILITY_MASK,
				  FIELD_GET(GITS_BASER_SHAREABILITY_MASK, baser));
		val |= FIELD_PREP(GICR_VPROPBASER_INNER_CACHEABILITY_MASK,
				  FIELD_GET(GITS_BASER_INNER_CACHEABILITY_MASK, baser));
		val |= FIELD_PREP(GICR_VPROPBASER_4_1_SIZE, GITS_BASER_NR_PAGES(baser) - 1);

		return val;
	}

	return 0;
}

static u64 inherit_vpe_l1_table_from_rd(cpumask_t **mask)
{
	u32 aff;
	u64 val;
	int cpu;

	val = gic_read_typer(gic_data_rdist_rd_base() + GICR_TYPER);
	aff = compute_common_aff(val);

	for_each_possible_cpu(cpu) {
		void __iomem *base = gic_data_rdist_cpu(cpu)->rd_base;

		if (!base || cpu == smp_processor_id())
			continue;

		val = gic_read_typer(base + GICR_TYPER);
		if (aff != compute_common_aff(val))
			continue;

		/*
		 * At this point, we have a victim. This particular CPU
		 * has already booted, and has an affinity that matches
		 * ours wrt CommonLPIAff. Let's use its own VPROPBASER.
		 * Make sure we don't write the Z bit in that case.
		 */
		val = gicr_read_vpropbaser(base + SZ_128K + GICR_VPROPBASER);
		val &= ~GICR_VPROPBASER_4_1_Z;

		gic_data_rdist()->vpe_l1_base = gic_data_rdist_cpu(cpu)->vpe_l1_base;
		*mask = gic_data_rdist_cpu(cpu)->vpe_table_mask;

		return val;
	}

	return 0;
}

static bool allocate_vpe_l2_table(int cpu, u32 id)
{
	void __iomem *base = gic_data_rdist_cpu(cpu)->rd_base;
	unsigned int psz, esz, idx, npg, gpsz;
	u64 val;
	struct page *page;
	__le64 *table;

	if (!gic_rdists->has_rvpeid)
		return true;

	val  = gicr_read_vpropbaser(base + SZ_128K + GICR_VPROPBASER);

	esz  = FIELD_GET(GICR_VPROPBASER_4_1_ENTRY_SIZE, val) + 1;
	gpsz = FIELD_GET(GICR_VPROPBASER_4_1_PAGE_SIZE, val);
	npg  = FIELD_GET(GICR_VPROPBASER_4_1_SIZE, val) + 1;

	switch (gpsz) {
	default:
		WARN_ON(1);
		/* fall through */
	case GIC_PAGE_SIZE_4K:
		psz = SZ_4K;
		break;
	case GIC_PAGE_SIZE_16K:
		psz = SZ_16K;
		break;
	case GIC_PAGE_SIZE_64K:
		psz = SZ_64K;
		break;
	}

	/* Don't allow vpe_id that exceeds single, flat table limit */
	if (!(val & GICR_VPROPBASER_4_1_INDIRECT))
		return (id < (npg * psz / (esz * SZ_8)));

	/* Compute 1st level table index & check if that exceeds table limit */
	idx = id >> ilog2(psz / (esz * SZ_8));
	if (idx >= (npg * psz / GITS_LVL1_ENTRY_SIZE))
		return false;

	table = gic_data_rdist_cpu(cpu)->vpe_l1_base;

	/* Allocate memory for 2nd level table */
	if (!table[idx]) {
		page = alloc_pages(GFP_KERNEL | __GFP_ZERO, get_order(psz));
		if (!page)
			return false;

		/* Flush Lvl2 table to PoC if hw doesn't support coherency */
		if (!(val & GICR_VPROPBASER_SHAREABILITY_MASK))
			gic_flush_dcache_to_poc(page_address(page), psz);

		table[idx] = cpu_to_le64(page_to_phys(page) | GITS_BASER_VALID);

		/* Flush Lvl1 entry to PoC if hw doesn't support coherency */
		if (!(val & GICR_VPROPBASER_SHAREABILITY_MASK))
			gic_flush_dcache_to_poc(table + idx, GITS_LVL1_ENTRY_SIZE);

		/* Ensure updated table contents are visible to RD hardware */
		dsb(sy);
	}

	return true;
}

static int allocate_vpe_l1_table(void)
{
	void __iomem *vlpi_base = gic_data_rdist_vlpi_base();
	u64 val, gpsz, npg, pa;
	unsigned int psz = SZ_64K;
	unsigned int np, epp, esz;
	struct page *page;

	if (!gic_rdists->has_rvpeid)
		return 0;

	/*
	 * if VPENDBASER.Valid is set, disable any previously programmed
	 * VPE by setting PendingLast while clearing Valid. This has the
	 * effect of making sure no doorbell will be generated and we can
	 * then safely clear VPROPBASER.Valid.
	 */
	if (gicr_read_vpendbaser(vlpi_base + GICR_VPENDBASER) & GICR_VPENDBASER_Valid)
		gicr_write_vpendbaser(GICR_VPENDBASER_PendingLast,
				      vlpi_base + GICR_VPENDBASER);

	/*
	 * If we can inherit the configuration from another RD, let's do
	 * so. Otherwise, we have to go through the allocation process. We
	 * assume that all RDs have the exact same requirements, as
	 * nothing will work otherwise.
	 */
	val = inherit_vpe_l1_table_from_rd(&gic_data_rdist()->vpe_table_mask);
	if (val & GICR_VPROPBASER_4_1_VALID)
		goto out;

	gic_data_rdist()->vpe_table_mask = kzalloc(sizeof(cpumask_t), GFP_KERNEL);
	if (!gic_data_rdist()->vpe_table_mask)
		return -ENOMEM;

	val = inherit_vpe_l1_table_from_its();
	if (val & GICR_VPROPBASER_4_1_VALID)
		goto out;

	/* First probe the page size */
	val = FIELD_PREP(GICR_VPROPBASER_4_1_PAGE_SIZE, GIC_PAGE_SIZE_64K);
	gicr_write_vpropbaser(val, vlpi_base + GICR_VPROPBASER);
	val = gicr_read_vpropbaser(vlpi_base + GICR_VPROPBASER);
	gpsz = FIELD_GET(GICR_VPROPBASER_4_1_PAGE_SIZE, val);
	esz = FIELD_GET(GICR_VPROPBASER_4_1_ENTRY_SIZE, val);

	switch (gpsz) {
	default:
		gpsz = GIC_PAGE_SIZE_4K;
		/* fall through */
	case GIC_PAGE_SIZE_4K:
		psz = SZ_4K;
		break;
	case GIC_PAGE_SIZE_16K:
		psz = SZ_16K;
		break;
	case GIC_PAGE_SIZE_64K:
		psz = SZ_64K;
		break;
	}

	/*
	 * Start populating the register from scratch, including RO fields
	 * (which we want to print in debug cases...)
	 */
	val = 0;
	val |= FIELD_PREP(GICR_VPROPBASER_4_1_PAGE_SIZE, gpsz);
	val |= FIELD_PREP(GICR_VPROPBASER_4_1_ENTRY_SIZE, esz);

	/* How many entries per GIC page? */
	esz++;
	epp = psz / (esz * SZ_8);

	/*
	 * If we need more than just a single L1 page, flag the table
	 * as indirect and compute the number of required L1 pages.
	 */
	if (epp < ITS_MAX_VPEID) {
		int nl2;

		val |= GICR_VPROPBASER_4_1_INDIRECT;

		/* Number of L2 pages required to cover the VPEID space */
		nl2 = DIV_ROUND_UP(ITS_MAX_VPEID, epp);

		/* Number of L1 pages to point to the L2 pages */
		npg = DIV_ROUND_UP(nl2 * SZ_8, psz);
	} else {
		npg = 1;
	}

	val |= FIELD_PREP(GICR_VPROPBASER_4_1_SIZE, npg - 1);

	/* Right, that's the number of CPU pages we need for L1 */
	np = DIV_ROUND_UP(npg * psz, PAGE_SIZE);

	pr_debug("np = %d, npg = %lld, psz = %d, epp = %d, esz = %d\n",
		 np, npg, psz, epp, esz);
	page = alloc_pages(GFP_KERNEL | __GFP_ZERO, get_order(np * PAGE_SIZE));
	if (!page)
		return -ENOMEM;

	gic_data_rdist()->vpe_l1_base = page_address(page);
	pa = virt_to_phys(page_address(page));
	WARN_ON(!IS_ALIGNED(pa, psz));

	val |= FIELD_PREP(GICR_VPROPBASER_4_1_ADDR, pa >> 12);
	val |= GICR_VPROPBASER_RaWb;
	val |= GICR_VPROPBASER_InnerShareable;
	val |= GICR_VPROPBASER_4_1_Z;
	val |= GICR_VPROPBASER_4_1_VALID;

out:
	gicr_write_vpropbaser(val, vlpi_base + GICR_VPROPBASER);
	cpumask_set_cpu(smp_processor_id(), gic_data_rdist()->vpe_table_mask);

	pr_debug("CPU%d: VPROPBASER = %llx %*pbl\n",
		 smp_processor_id(), val,
		 cpumask_pr_args(gic_data_rdist()->vpe_table_mask));

	return 0;
}

static int its_alloc_collections(struct its_node *its)
=======
>>>>>>> 04d5ce62
{
	struct its_node *its;
	u64 val;
	u32 aff;

	val = gic_read_typer(gic_data_rdist_rd_base() + GICR_TYPER);
	aff = compute_common_aff(val);

	list_for_each_entry(its, &its_nodes, entry) {
		u64 baser, addr;

		if (!is_v4_1(its))
			continue;

		if (!FIELD_GET(GITS_TYPER_SVPET, its->typer))
			continue;

		if (aff != compute_its_aff(its))
			continue;

		/* GICv4.1 guarantees that the vPE table is GITS_BASER2 */
		baser = its->tables[2].val;
		if (!(baser & GITS_BASER_VALID))
			continue;

		/* We have a winner! */
		gic_data_rdist()->vpe_l1_base = its->tables[2].base;

		val  = GICR_VPROPBASER_4_1_VALID;
		if (baser & GITS_BASER_INDIRECT)
			val |= GICR_VPROPBASER_4_1_INDIRECT;
		val |= FIELD_PREP(GICR_VPROPBASER_4_1_PAGE_SIZE,
				  FIELD_GET(GITS_BASER_PAGE_SIZE_MASK, baser));
		switch (FIELD_GET(GITS_BASER_PAGE_SIZE_MASK, baser)) {
		case GIC_PAGE_SIZE_64K:
			addr = GITS_BASER_ADDR_48_to_52(baser);
			break;
		default:
			addr = baser & GENMASK_ULL(47, 12);
			break;
		}
		val |= FIELD_PREP(GICR_VPROPBASER_4_1_ADDR, addr >> 12);
		val |= FIELD_PREP(GICR_VPROPBASER_SHAREABILITY_MASK,
				  FIELD_GET(GITS_BASER_SHAREABILITY_MASK, baser));
		val |= FIELD_PREP(GICR_VPROPBASER_INNER_CACHEABILITY_MASK,
				  FIELD_GET(GITS_BASER_INNER_CACHEABILITY_MASK, baser));
		val |= FIELD_PREP(GICR_VPROPBASER_4_1_SIZE, GITS_BASER_NR_PAGES(baser) - 1);

		return val;
	}

	return 0;
}

static u64 inherit_vpe_l1_table_from_rd(cpumask_t **mask)
{
	u32 aff;
	u64 val;
	int cpu;

	val = gic_read_typer(gic_data_rdist_rd_base() + GICR_TYPER);
	aff = compute_common_aff(val);

	for_each_possible_cpu(cpu) {
		void __iomem *base = gic_data_rdist_cpu(cpu)->rd_base;

		if (!base || cpu == smp_processor_id())
			continue;

		val = gic_read_typer(base + GICR_TYPER);
		if (aff != compute_common_aff(val))
			continue;

		/*
		 * At this point, we have a victim. This particular CPU
		 * has already booted, and has an affinity that matches
		 * ours wrt CommonLPIAff. Let's use its own VPROPBASER.
		 * Make sure we don't write the Z bit in that case.
		 */
		val = gicr_read_vpropbaser(base + SZ_128K + GICR_VPROPBASER);
		val &= ~GICR_VPROPBASER_4_1_Z;

		gic_data_rdist()->vpe_l1_base = gic_data_rdist_cpu(cpu)->vpe_l1_base;
		*mask = gic_data_rdist_cpu(cpu)->vpe_table_mask;

		return val;
	}

	return 0;
}

static bool allocate_vpe_l2_table(int cpu, u32 id)
{
	void __iomem *base = gic_data_rdist_cpu(cpu)->rd_base;
	unsigned int psz, esz, idx, npg, gpsz;
	u64 val;
	struct page *page;
	__le64 *table;

	if (!gic_rdists->has_rvpeid)
		return true;

	/* Skip non-present CPUs */
	if (!base)
		return true;

	val  = gicr_read_vpropbaser(base + SZ_128K + GICR_VPROPBASER);

	esz  = FIELD_GET(GICR_VPROPBASER_4_1_ENTRY_SIZE, val) + 1;
	gpsz = FIELD_GET(GICR_VPROPBASER_4_1_PAGE_SIZE, val);
	npg  = FIELD_GET(GICR_VPROPBASER_4_1_SIZE, val) + 1;

	switch (gpsz) {
	default:
		WARN_ON(1);
		/* fall through */
	case GIC_PAGE_SIZE_4K:
		psz = SZ_4K;
		break;
	case GIC_PAGE_SIZE_16K:
		psz = SZ_16K;
		break;
	case GIC_PAGE_SIZE_64K:
		psz = SZ_64K;
		break;
	}

	/* Don't allow vpe_id that exceeds single, flat table limit */
	if (!(val & GICR_VPROPBASER_4_1_INDIRECT))
		return (id < (npg * psz / (esz * SZ_8)));

	/* Compute 1st level table index & check if that exceeds table limit */
	idx = id >> ilog2(psz / (esz * SZ_8));
	if (idx >= (npg * psz / GITS_LVL1_ENTRY_SIZE))
		return false;

	table = gic_data_rdist_cpu(cpu)->vpe_l1_base;

	/* Allocate memory for 2nd level table */
	if (!table[idx]) {
		page = alloc_pages(GFP_KERNEL | __GFP_ZERO, get_order(psz));
		if (!page)
			return false;

		/* Flush Lvl2 table to PoC if hw doesn't support coherency */
		if (!(val & GICR_VPROPBASER_SHAREABILITY_MASK))
			gic_flush_dcache_to_poc(page_address(page), psz);

		table[idx] = cpu_to_le64(page_to_phys(page) | GITS_BASER_VALID);

		/* Flush Lvl1 entry to PoC if hw doesn't support coherency */
		if (!(val & GICR_VPROPBASER_SHAREABILITY_MASK))
			gic_flush_dcache_to_poc(table + idx, GITS_LVL1_ENTRY_SIZE);

		/* Ensure updated table contents are visible to RD hardware */
		dsb(sy);
	}

	return true;
}

static int allocate_vpe_l1_table(void)
{
	void __iomem *vlpi_base = gic_data_rdist_vlpi_base();
	u64 val, gpsz, npg, pa;
	unsigned int psz = SZ_64K;
	unsigned int np, epp, esz;
	struct page *page;

	if (!gic_rdists->has_rvpeid)
		return 0;

	/*
	 * if VPENDBASER.Valid is set, disable any previously programmed
	 * VPE by setting PendingLast while clearing Valid. This has the
	 * effect of making sure no doorbell will be generated and we can
	 * then safely clear VPROPBASER.Valid.
	 */
	if (gicr_read_vpendbaser(vlpi_base + GICR_VPENDBASER) & GICR_VPENDBASER_Valid)
		gicr_write_vpendbaser(GICR_VPENDBASER_PendingLast,
				      vlpi_base + GICR_VPENDBASER);

	/*
	 * If we can inherit the configuration from another RD, let's do
	 * so. Otherwise, we have to go through the allocation process. We
	 * assume that all RDs have the exact same requirements, as
	 * nothing will work otherwise.
	 */
	val = inherit_vpe_l1_table_from_rd(&gic_data_rdist()->vpe_table_mask);
	if (val & GICR_VPROPBASER_4_1_VALID)
		goto out;

	gic_data_rdist()->vpe_table_mask = kzalloc(sizeof(cpumask_t), GFP_KERNEL);
	if (!gic_data_rdist()->vpe_table_mask)
		return -ENOMEM;

	val = inherit_vpe_l1_table_from_its();
	if (val & GICR_VPROPBASER_4_1_VALID)
		goto out;

	/* First probe the page size */
	val = FIELD_PREP(GICR_VPROPBASER_4_1_PAGE_SIZE, GIC_PAGE_SIZE_64K);
	gicr_write_vpropbaser(val, vlpi_base + GICR_VPROPBASER);
	val = gicr_read_vpropbaser(vlpi_base + GICR_VPROPBASER);
	gpsz = FIELD_GET(GICR_VPROPBASER_4_1_PAGE_SIZE, val);
	esz = FIELD_GET(GICR_VPROPBASER_4_1_ENTRY_SIZE, val);

	switch (gpsz) {
	default:
		gpsz = GIC_PAGE_SIZE_4K;
		/* fall through */
	case GIC_PAGE_SIZE_4K:
		psz = SZ_4K;
		break;
	case GIC_PAGE_SIZE_16K:
		psz = SZ_16K;
		break;
	case GIC_PAGE_SIZE_64K:
		psz = SZ_64K;
		break;
	}

	/*
	 * Start populating the register from scratch, including RO fields
	 * (which we want to print in debug cases...)
	 */
	val = 0;
	val |= FIELD_PREP(GICR_VPROPBASER_4_1_PAGE_SIZE, gpsz);
	val |= FIELD_PREP(GICR_VPROPBASER_4_1_ENTRY_SIZE, esz);

	/* How many entries per GIC page? */
	esz++;
	epp = psz / (esz * SZ_8);

	/*
	 * If we need more than just a single L1 page, flag the table
	 * as indirect and compute the number of required L1 pages.
	 */
	if (epp < ITS_MAX_VPEID) {
		int nl2;

		val |= GICR_VPROPBASER_4_1_INDIRECT;

		/* Number of L2 pages required to cover the VPEID space */
		nl2 = DIV_ROUND_UP(ITS_MAX_VPEID, epp);

		/* Number of L1 pages to point to the L2 pages */
		npg = DIV_ROUND_UP(nl2 * SZ_8, psz);
	} else {
		npg = 1;
	}

	val |= FIELD_PREP(GICR_VPROPBASER_4_1_SIZE, npg - 1);

	/* Right, that's the number of CPU pages we need for L1 */
	np = DIV_ROUND_UP(npg * psz, PAGE_SIZE);

	pr_debug("np = %d, npg = %lld, psz = %d, epp = %d, esz = %d\n",
		 np, npg, psz, epp, esz);
	page = alloc_pages(GFP_KERNEL | __GFP_ZERO, get_order(np * PAGE_SIZE));
	if (!page)
		return -ENOMEM;

	gic_data_rdist()->vpe_l1_base = page_address(page);
	pa = virt_to_phys(page_address(page));
	WARN_ON(!IS_ALIGNED(pa, psz));

	val |= FIELD_PREP(GICR_VPROPBASER_4_1_ADDR, pa >> 12);
	val |= GICR_VPROPBASER_RaWb;
	val |= GICR_VPROPBASER_InnerShareable;
	val |= GICR_VPROPBASER_4_1_Z;
	val |= GICR_VPROPBASER_4_1_VALID;

out:
	gicr_write_vpropbaser(val, vlpi_base + GICR_VPROPBASER);
	cpumask_set_cpu(smp_processor_id(), gic_data_rdist()->vpe_table_mask);

	pr_debug("CPU%d: VPROPBASER = %llx %*pbl\n",
		 smp_processor_id(), val,
		 cpumask_pr_args(gic_data_rdist()->vpe_table_mask));

	return 0;
}

static int its_alloc_collections(struct its_node *its)
{
	int i;

	its->collections = kcalloc(nr_cpu_ids, sizeof(*its->collections),
				   GFP_KERNEL);
	if (!its->collections)
		return -ENOMEM;

	for (i = 0; i < nr_cpu_ids; i++)
		its->collections[i].target_address = ~0ULL;

	return 0;
}

static struct page *its_allocate_pending_table(gfp_t gfp_flags)
{
	struct page *pend_page;

	pend_page = alloc_pages(gfp_flags | __GFP_ZERO,
				get_order(LPI_PENDBASE_SZ));
	if (!pend_page)
		return NULL;

	/* Make sure the GIC will observe the zero-ed page */
	gic_flush_dcache_to_poc(page_address(pend_page), LPI_PENDBASE_SZ);

	return pend_page;
}

static void its_free_pending_table(struct page *pt)
{
	free_pages((unsigned long)page_address(pt), get_order(LPI_PENDBASE_SZ));
}

/*
 * Booting with kdump and LPIs enabled is generally fine. Any other
 * case is wrong in the absence of firmware/EFI support.
 */
static bool enabled_lpis_allowed(void)
{
	phys_addr_t addr;
	u64 val;

	/* Check whether the property table is in a reserved region */
	val = gicr_read_propbaser(gic_data_rdist_rd_base() + GICR_PROPBASER);
	addr = val & GENMASK_ULL(51, 12);

	return gic_check_reserved_range(addr, LPI_PROPBASE_SZ);
}

static int __init allocate_lpi_tables(void)
{
	u64 val;
	int err, cpu;

	/*
	 * If LPIs are enabled while we run this from the boot CPU,
	 * flag the RD tables as pre-allocated if the stars do align.
	 */
	val = readl_relaxed(gic_data_rdist_rd_base() + GICR_CTLR);
	if ((val & GICR_CTLR_ENABLE_LPIS) && enabled_lpis_allowed()) {
		gic_rdists->flags |= (RDIST_FLAGS_RD_TABLES_PREALLOCATED |
				      RDIST_FLAGS_PROPBASE_NEEDS_FLUSHING);
		pr_info("GICv3: Using preallocated redistributor tables\n");
	}

	err = its_setup_lpi_prop_table();
	if (err)
		return err;

	/*
	 * We allocate all the pending tables anyway, as we may have a
	 * mix of RDs that have had LPIs enabled, and some that
	 * don't. We'll free the unused ones as each CPU comes online.
	 */
	for_each_possible_cpu(cpu) {
		struct page *pend_page;

		pend_page = its_allocate_pending_table(GFP_NOWAIT);
		if (!pend_page) {
			pr_err("Failed to allocate PENDBASE for CPU%d\n", cpu);
			return -ENOMEM;
		}

		gic_data_rdist_cpu(cpu)->pend_page = pend_page;
	}

	return 0;
}

static u64 its_clear_vpend_valid(void __iomem *vlpi_base, u64 clr, u64 set)
{
	u32 count = 1000000;	/* 1s! */
	bool clean;
	u64 val;

	val = gicr_read_vpendbaser(vlpi_base + GICR_VPENDBASER);
	val &= ~GICR_VPENDBASER_Valid;
	val &= ~clr;
	val |= set;
	gicr_write_vpendbaser(val, vlpi_base + GICR_VPENDBASER);

	do {
		val = gicr_read_vpendbaser(vlpi_base + GICR_VPENDBASER);
		clean = !(val & GICR_VPENDBASER_Dirty);
		if (!clean) {
			count--;
			cpu_relax();
			udelay(1);
		}
	} while (!clean && count);

	if (unlikely(val & GICR_VPENDBASER_Dirty)) {
		pr_err_ratelimited("ITS virtual pending table not cleaning\n");
		val |= GICR_VPENDBASER_PendingLast;
	}

	return val;
}

static void its_cpu_init_lpis(void)
{
	void __iomem *rbase = gic_data_rdist_rd_base();
	struct page *pend_page;
	phys_addr_t paddr;
	u64 val, tmp;

	if (gic_data_rdist()->lpi_enabled)
		return;

	val = readl_relaxed(rbase + GICR_CTLR);
	if ((gic_rdists->flags & RDIST_FLAGS_RD_TABLES_PREALLOCATED) &&
	    (val & GICR_CTLR_ENABLE_LPIS)) {
		/*
		 * Check that we get the same property table on all
		 * RDs. If we don't, this is hopeless.
		 */
		paddr = gicr_read_propbaser(rbase + GICR_PROPBASER);
		paddr &= GENMASK_ULL(51, 12);
		if (WARN_ON(gic_rdists->prop_table_pa != paddr))
			add_taint(TAINT_CRAP, LOCKDEP_STILL_OK);

		paddr = gicr_read_pendbaser(rbase + GICR_PENDBASER);
		paddr &= GENMASK_ULL(51, 16);

		WARN_ON(!gic_check_reserved_range(paddr, LPI_PENDBASE_SZ));
		its_free_pending_table(gic_data_rdist()->pend_page);
		gic_data_rdist()->pend_page = NULL;

		goto out;
	}

	pend_page = gic_data_rdist()->pend_page;
	paddr = page_to_phys(pend_page);
	WARN_ON(gic_reserve_range(paddr, LPI_PENDBASE_SZ));

	/* set PROPBASE */
	val = (gic_rdists->prop_table_pa |
	       GICR_PROPBASER_InnerShareable |
	       GICR_PROPBASER_RaWaWb |
	       ((LPI_NRBITS - 1) & GICR_PROPBASER_IDBITS_MASK));

	gicr_write_propbaser(val, rbase + GICR_PROPBASER);
	tmp = gicr_read_propbaser(rbase + GICR_PROPBASER);

	if ((tmp ^ val) & GICR_PROPBASER_SHAREABILITY_MASK) {
		if (!(tmp & GICR_PROPBASER_SHAREABILITY_MASK)) {
			/*
			 * The HW reports non-shareable, we must
			 * remove the cacheability attributes as
			 * well.
			 */
			val &= ~(GICR_PROPBASER_SHAREABILITY_MASK |
				 GICR_PROPBASER_CACHEABILITY_MASK);
			val |= GICR_PROPBASER_nC;
			gicr_write_propbaser(val, rbase + GICR_PROPBASER);
		}
		pr_info_once("GIC: using cache flushing for LPI property table\n");
		gic_rdists->flags |= RDIST_FLAGS_PROPBASE_NEEDS_FLUSHING;
	}

	/* set PENDBASE */
	val = (page_to_phys(pend_page) |
	       GICR_PENDBASER_InnerShareable |
	       GICR_PENDBASER_RaWaWb);

	gicr_write_pendbaser(val, rbase + GICR_PENDBASER);
	tmp = gicr_read_pendbaser(rbase + GICR_PENDBASER);

	if (!(tmp & GICR_PENDBASER_SHAREABILITY_MASK)) {
		/*
		 * The HW reports non-shareable, we must remove the
		 * cacheability attributes as well.
		 */
		val &= ~(GICR_PENDBASER_SHAREABILITY_MASK |
			 GICR_PENDBASER_CACHEABILITY_MASK);
		val |= GICR_PENDBASER_nC;
		gicr_write_pendbaser(val, rbase + GICR_PENDBASER);
	}

	/* Enable LPIs */
	val = readl_relaxed(rbase + GICR_CTLR);
	val |= GICR_CTLR_ENABLE_LPIS;
	writel_relaxed(val, rbase + GICR_CTLR);

	if (gic_rdists->has_vlpis && !gic_rdists->has_rvpeid) {
		void __iomem *vlpi_base = gic_data_rdist_vlpi_base();

		/*
		 * It's possible for CPU to receive VLPIs before it is
		 * sheduled as a vPE, especially for the first CPU, and the
		 * VLPI with INTID larger than 2^(IDbits+1) will be considered
		 * as out of range and dropped by GIC.
		 * So we initialize IDbits to known value to avoid VLPI drop.
		 */
		val = (LPI_NRBITS - 1) & GICR_VPROPBASER_IDBITS_MASK;
		pr_debug("GICv4: CPU%d: Init IDbits to 0x%llx for GICR_VPROPBASER\n",
			smp_processor_id(), val);
		gicr_write_vpropbaser(val, vlpi_base + GICR_VPROPBASER);

		/*
		 * Also clear Valid bit of GICR_VPENDBASER, in case some
		 * ancient programming gets left in and has possibility of
		 * corrupting memory.
		 */
		val = its_clear_vpend_valid(vlpi_base, 0, 0);
	}

	if (allocate_vpe_l1_table()) {
		/*
		 * If the allocation has failed, we're in massive trouble.
		 * Disable direct injection, and pray that no VM was
		 * already running...
		 */
		gic_rdists->has_rvpeid = false;
		gic_rdists->has_vlpis = false;
	}

	/* Make sure the GIC has seen the above */
	dsb(sy);
out:
	gic_data_rdist()->lpi_enabled = true;
	pr_info("GICv3: CPU%d: using %s LPI pending table @%pa\n",
		smp_processor_id(),
		gic_data_rdist()->pend_page ? "allocated" : "reserved",
		&paddr);
}

static void its_cpu_init_collection(struct its_node *its)
{
	int cpu = smp_processor_id();
	u64 target;

	/* avoid cross node collections and its mapping */
	if (its->flags & ITS_FLAGS_WORKAROUND_CAVIUM_23144) {
		struct device_node *cpu_node;

		cpu_node = of_get_cpu_node(cpu, NULL);
		if (its->numa_node != NUMA_NO_NODE &&
			its->numa_node != of_node_to_nid(cpu_node))
			return;
	}

	/*
	 * We now have to bind each collection to its target
	 * redistributor.
	 */
	if (gic_read_typer(its->base + GITS_TYPER) & GITS_TYPER_PTA) {
		/*
		 * This ITS wants the physical address of the
		 * redistributor.
		 */
		target = gic_data_rdist()->phys_base;
	} else {
		/* This ITS wants a linear CPU number. */
		target = gic_read_typer(gic_data_rdist_rd_base() + GICR_TYPER);
		target = GICR_TYPER_CPU_NUMBER(target) << 16;
	}

	/* Perform collection mapping */
	its->collections[cpu].target_address = target;
	its->collections[cpu].col_id = cpu;

	its_send_mapc(its, &its->collections[cpu], 1);
	its_send_invall(its, &its->collections[cpu]);
}

static void its_cpu_init_collections(void)
{
	struct its_node *its;

	raw_spin_lock(&its_lock);

	list_for_each_entry(its, &its_nodes, entry)
		its_cpu_init_collection(its);

	raw_spin_unlock(&its_lock);
}

static struct its_device *its_find_device(struct its_node *its, u32 dev_id)
{
	struct its_device *its_dev = NULL, *tmp;
	unsigned long flags;

	raw_spin_lock_irqsave(&its->lock, flags);

	list_for_each_entry(tmp, &its->its_device_list, entry) {
		if (tmp->device_id == dev_id) {
			its_dev = tmp;
			break;
		}
	}

	raw_spin_unlock_irqrestore(&its->lock, flags);

	return its_dev;
}

static struct its_baser *its_get_baser(struct its_node *its, u32 type)
{
	int i;

	for (i = 0; i < GITS_BASER_NR_REGS; i++) {
		if (GITS_BASER_TYPE(its->tables[i].val) == type)
			return &its->tables[i];
	}

	return NULL;
}

static bool its_alloc_table_entry(struct its_node *its,
				  struct its_baser *baser, u32 id)
{
	struct page *page;
	u32 esz, idx;
	__le64 *table;

	/* Don't allow device id that exceeds single, flat table limit */
	esz = GITS_BASER_ENTRY_SIZE(baser->val);
	if (!(baser->val & GITS_BASER_INDIRECT))
		return (id < (PAGE_ORDER_TO_SIZE(baser->order) / esz));

	/* Compute 1st level table index & check if that exceeds table limit */
	idx = id >> ilog2(baser->psz / esz);
	if (idx >= (PAGE_ORDER_TO_SIZE(baser->order) / GITS_LVL1_ENTRY_SIZE))
		return false;

	table = baser->base;

	/* Allocate memory for 2nd level table */
	if (!table[idx]) {
		page = alloc_pages_node(its->numa_node, GFP_KERNEL | __GFP_ZERO,
					get_order(baser->psz));
		if (!page)
			return false;

		/* Flush Lvl2 table to PoC if hw doesn't support coherency */
		if (!(baser->val & GITS_BASER_SHAREABILITY_MASK))
			gic_flush_dcache_to_poc(page_address(page), baser->psz);

		table[idx] = cpu_to_le64(page_to_phys(page) | GITS_BASER_VALID);

		/* Flush Lvl1 entry to PoC if hw doesn't support coherency */
		if (!(baser->val & GITS_BASER_SHAREABILITY_MASK))
			gic_flush_dcache_to_poc(table + idx, GITS_LVL1_ENTRY_SIZE);

		/* Ensure updated table contents are visible to ITS hardware */
		dsb(sy);
	}

	return true;
}

static bool its_alloc_device_table(struct its_node *its, u32 dev_id)
{
	struct its_baser *baser;

	baser = its_get_baser(its, GITS_BASER_TYPE_DEVICE);

	/* Don't allow device id that exceeds ITS hardware limit */
	if (!baser)
		return (ilog2(dev_id) < device_ids(its));

	return its_alloc_table_entry(its, baser, dev_id);
}

static bool its_alloc_vpe_table(u32 vpe_id)
{
	struct its_node *its;
	int cpu;

	/*
	 * Make sure the L2 tables are allocated on *all* v4 ITSs. We
	 * could try and only do it on ITSs corresponding to devices
	 * that have interrupts targeted at this VPE, but the
	 * complexity becomes crazy (and you have tons of memory
	 * anyway, right?).
	 */
	list_for_each_entry(its, &its_nodes, entry) {
		struct its_baser *baser;

		if (!is_v4(its))
			continue;

		baser = its_get_baser(its, GITS_BASER_TYPE_VCPU);
		if (!baser)
			return false;

		if (!its_alloc_table_entry(its, baser, vpe_id))
			return false;
	}

	/* Non v4.1? No need to iterate RDs and go back early. */
	if (!gic_rdists->has_rvpeid)
		return true;

	/*
	 * Make sure the L2 tables are allocated for all copies of
	 * the L1 table on *all* v4.1 RDs.
	 */
	for_each_possible_cpu(cpu) {
		if (!allocate_vpe_l2_table(cpu, vpe_id))
			return false;
	}

	return true;
}

static struct its_device *its_create_device(struct its_node *its, u32 dev_id,
					    int nvecs, bool alloc_lpis)
{
	struct its_device *dev;
	unsigned long *lpi_map = NULL;
	unsigned long flags;
	u16 *col_map = NULL;
	void *itt;
	int lpi_base;
	int nr_lpis;
	int nr_ites;
	int sz;

	if (!its_alloc_device_table(its, dev_id))
		return NULL;

	if (WARN_ON(!is_power_of_2(nvecs)))
		nvecs = roundup_pow_of_two(nvecs);

	dev = kzalloc(sizeof(*dev), GFP_KERNEL);
	/*
	 * Even if the device wants a single LPI, the ITT must be
	 * sized as a power of two (and you need at least one bit...).
	 */
	nr_ites = max(2, nvecs);
	sz = nr_ites * (FIELD_GET(GITS_TYPER_ITT_ENTRY_SIZE, its->typer) + 1);
	sz = max(sz, ITS_ITT_ALIGN) + ITS_ITT_ALIGN - 1;
	itt = kzalloc_node(sz, GFP_KERNEL, its->numa_node);
	if (alloc_lpis) {
		lpi_map = its_lpi_alloc(nvecs, &lpi_base, &nr_lpis);
		if (lpi_map)
			col_map = kcalloc(nr_lpis, sizeof(*col_map),
					  GFP_KERNEL);
	} else {
		col_map = kcalloc(nr_ites, sizeof(*col_map), GFP_KERNEL);
		nr_lpis = 0;
		lpi_base = 0;
	}

	if (!dev || !itt ||  !col_map || (!lpi_map && alloc_lpis)) {
		kfree(dev);
		kfree(itt);
		kfree(lpi_map);
		kfree(col_map);
		return NULL;
	}

	gic_flush_dcache_to_poc(itt, sz);

	dev->its = its;
	dev->itt = itt;
	dev->nr_ites = nr_ites;
	dev->event_map.lpi_map = lpi_map;
	dev->event_map.col_map = col_map;
	dev->event_map.lpi_base = lpi_base;
	dev->event_map.nr_lpis = nr_lpis;
	raw_spin_lock_init(&dev->event_map.vlpi_lock);
	dev->device_id = dev_id;
	INIT_LIST_HEAD(&dev->entry);

	raw_spin_lock_irqsave(&its->lock, flags);
	list_add(&dev->entry, &its->its_device_list);
	raw_spin_unlock_irqrestore(&its->lock, flags);

	/* Map device to its ITT */
	its_send_mapd(dev, 1);

	return dev;
}

static void its_free_device(struct its_device *its_dev)
{
	unsigned long flags;

	raw_spin_lock_irqsave(&its_dev->its->lock, flags);
	list_del(&its_dev->entry);
	raw_spin_unlock_irqrestore(&its_dev->its->lock, flags);
	kfree(its_dev->event_map.col_map);
	kfree(its_dev->itt);
	kfree(its_dev);
}

static int its_alloc_device_irq(struct its_device *dev, int nvecs, irq_hw_number_t *hwirq)
{
	int idx;

	/* Find a free LPI region in lpi_map and allocate them. */
	idx = bitmap_find_free_region(dev->event_map.lpi_map,
				      dev->event_map.nr_lpis,
				      get_count_order(nvecs));
	if (idx < 0)
		return -ENOSPC;

	*hwirq = dev->event_map.lpi_base + idx;

	return 0;
}

static int its_msi_prepare(struct irq_domain *domain, struct device *dev,
			   int nvec, msi_alloc_info_t *info)
{
	struct its_node *its;
	struct its_device *its_dev;
	struct msi_domain_info *msi_info;
	u32 dev_id;
	int err = 0;

	/*
	 * We ignore "dev" entirely, and rely on the dev_id that has
	 * been passed via the scratchpad. This limits this domain's
	 * usefulness to upper layers that definitely know that they
	 * are built on top of the ITS.
	 */
	dev_id = info->scratchpad[0].ul;

	msi_info = msi_get_domain_info(domain);
	its = msi_info->data;

	if (!gic_rdists->has_direct_lpi &&
	    vpe_proxy.dev &&
	    vpe_proxy.dev->its == its &&
	    dev_id == vpe_proxy.dev->device_id) {
		/* Bad luck. Get yourself a better implementation */
		WARN_ONCE(1, "DevId %x clashes with GICv4 VPE proxy device\n",
			  dev_id);
		return -EINVAL;
	}

	mutex_lock(&its->dev_alloc_lock);
	its_dev = its_find_device(its, dev_id);
	if (its_dev) {
		/*
		 * We already have seen this ID, probably through
		 * another alias (PCI bridge of some sort). No need to
		 * create the device.
		 */
		its_dev->shared = true;
		pr_debug("Reusing ITT for devID %x\n", dev_id);
		goto out;
	}

	its_dev = its_create_device(its, dev_id, nvec, true);
	if (!its_dev) {
		err = -ENOMEM;
		goto out;
	}

	pr_debug("ITT %d entries, %d bits\n", nvec, ilog2(nvec));
out:
	mutex_unlock(&its->dev_alloc_lock);
	info->scratchpad[0].ptr = its_dev;
	return err;
}

static struct msi_domain_ops its_msi_domain_ops = {
	.msi_prepare	= its_msi_prepare,
};

static int its_irq_gic_domain_alloc(struct irq_domain *domain,
				    unsigned int virq,
				    irq_hw_number_t hwirq)
{
	struct irq_fwspec fwspec;

	if (irq_domain_get_of_node(domain->parent)) {
		fwspec.fwnode = domain->parent->fwnode;
		fwspec.param_count = 3;
		fwspec.param[0] = GIC_IRQ_TYPE_LPI;
		fwspec.param[1] = hwirq;
		fwspec.param[2] = IRQ_TYPE_EDGE_RISING;
	} else if (is_fwnode_irqchip(domain->parent->fwnode)) {
		fwspec.fwnode = domain->parent->fwnode;
		fwspec.param_count = 2;
		fwspec.param[0] = hwirq;
		fwspec.param[1] = IRQ_TYPE_EDGE_RISING;
	} else {
		return -EINVAL;
	}

	return irq_domain_alloc_irqs_parent(domain, virq, 1, &fwspec);
}

static int its_irq_domain_alloc(struct irq_domain *domain, unsigned int virq,
				unsigned int nr_irqs, void *args)
{
	msi_alloc_info_t *info = args;
	struct its_device *its_dev = info->scratchpad[0].ptr;
	struct its_node *its = its_dev->its;
	irq_hw_number_t hwirq;
	int err;
	int i;

	err = its_alloc_device_irq(its_dev, nr_irqs, &hwirq);
	if (err)
		return err;

	err = iommu_dma_prepare_msi(info->desc, its->get_msi_base(its_dev));
	if (err)
		return err;

	for (i = 0; i < nr_irqs; i++) {
		err = its_irq_gic_domain_alloc(domain, virq + i, hwirq + i);
		if (err)
			return err;

		irq_domain_set_hwirq_and_chip(domain, virq + i,
					      hwirq + i, &its_irq_chip, its_dev);
		irqd_set_single_target(irq_desc_get_irq_data(irq_to_desc(virq + i)));
		pr_debug("ID:%d pID:%d vID:%d\n",
			 (int)(hwirq + i - its_dev->event_map.lpi_base),
			 (int)(hwirq + i), virq + i);
	}

	return 0;
}

static int its_irq_domain_activate(struct irq_domain *domain,
				   struct irq_data *d, bool reserve)
{
	struct its_device *its_dev = irq_data_get_irq_chip_data(d);
	u32 event = its_get_event_id(d);
	const struct cpumask *cpu_mask = cpu_online_mask;
	int cpu;

	/* get the cpu_mask of local node */
	if (its_dev->its->numa_node >= 0)
		cpu_mask = cpumask_of_node(its_dev->its->numa_node);

	/* Bind the LPI to the first possible CPU */
	cpu = cpumask_first_and(cpu_mask, cpu_online_mask);
	if (cpu >= nr_cpu_ids) {
		if (its_dev->its->flags & ITS_FLAGS_WORKAROUND_CAVIUM_23144)
			return -EINVAL;

		cpu = cpumask_first(cpu_online_mask);
	}

	its_dev->event_map.col_map[event] = cpu;
	irq_data_update_effective_affinity(d, cpumask_of(cpu));

	/* Map the GIC IRQ and event to the device */
	its_send_mapti(its_dev, d->hwirq, event);
	return 0;
}

static void its_irq_domain_deactivate(struct irq_domain *domain,
				      struct irq_data *d)
{
	struct its_device *its_dev = irq_data_get_irq_chip_data(d);
	u32 event = its_get_event_id(d);

	/* Stop the delivery of interrupts */
	its_send_discard(its_dev, event);
}

static void its_irq_domain_free(struct irq_domain *domain, unsigned int virq,
				unsigned int nr_irqs)
{
	struct irq_data *d = irq_domain_get_irq_data(domain, virq);
	struct its_device *its_dev = irq_data_get_irq_chip_data(d);
	struct its_node *its = its_dev->its;
	int i;

	bitmap_release_region(its_dev->event_map.lpi_map,
			      its_get_event_id(irq_domain_get_irq_data(domain, virq)),
			      get_count_order(nr_irqs));

	for (i = 0; i < nr_irqs; i++) {
		struct irq_data *data = irq_domain_get_irq_data(domain,
								virq + i);
		/* Nuke the entry in the domain */
		irq_domain_reset_irq_data(data);
	}

	mutex_lock(&its->dev_alloc_lock);

	/*
	 * If all interrupts have been freed, start mopping the
	 * floor. This is conditionned on the device not being shared.
	 */
	if (!its_dev->shared &&
	    bitmap_empty(its_dev->event_map.lpi_map,
			 its_dev->event_map.nr_lpis)) {
		its_lpi_free(its_dev->event_map.lpi_map,
			     its_dev->event_map.lpi_base,
			     its_dev->event_map.nr_lpis);

		/* Unmap device/itt */
		its_send_mapd(its_dev, 0);
		its_free_device(its_dev);
	}

	mutex_unlock(&its->dev_alloc_lock);

	irq_domain_free_irqs_parent(domain, virq, nr_irqs);
}

static const struct irq_domain_ops its_domain_ops = {
	.alloc			= its_irq_domain_alloc,
	.free			= its_irq_domain_free,
	.activate		= its_irq_domain_activate,
	.deactivate		= its_irq_domain_deactivate,
};

/*
 * This is insane.
 *
 * If a GICv4.0 doesn't implement Direct LPIs (which is extremely
 * likely), the only way to perform an invalidate is to use a fake
 * device to issue an INV command, implying that the LPI has first
 * been mapped to some event on that device. Since this is not exactly
 * cheap, we try to keep that mapping around as long as possible, and
 * only issue an UNMAP if we're short on available slots.
 *
 * Broken by design(tm).
 *
 * GICv4.1, on the other hand, mandates that we're able to invalidate
 * by writing to a MMIO register. It doesn't implement the whole of
 * DirectLPI, but that's good enough. And most of the time, we don't
 * even have to invalidate anything, as the redistributor can be told
 * whether to generate a doorbell or not (we thus leave it enabled,
 * always).
 */
static void its_vpe_db_proxy_unmap_locked(struct its_vpe *vpe)
{
	/* GICv4.1 doesn't use a proxy, so nothing to do here */
	if (gic_rdists->has_rvpeid)
		return;

	/* Already unmapped? */
	if (vpe->vpe_proxy_event == -1)
		return;

	its_send_discard(vpe_proxy.dev, vpe->vpe_proxy_event);
	vpe_proxy.vpes[vpe->vpe_proxy_event] = NULL;

	/*
	 * We don't track empty slots at all, so let's move the
	 * next_victim pointer if we can quickly reuse that slot
	 * instead of nuking an existing entry. Not clear that this is
	 * always a win though, and this might just generate a ripple
	 * effect... Let's just hope VPEs don't migrate too often.
	 */
	if (vpe_proxy.vpes[vpe_proxy.next_victim])
		vpe_proxy.next_victim = vpe->vpe_proxy_event;

	vpe->vpe_proxy_event = -1;
}

static void its_vpe_db_proxy_unmap(struct its_vpe *vpe)
{
	/* GICv4.1 doesn't use a proxy, so nothing to do here */
	if (gic_rdists->has_rvpeid)
		return;

	if (!gic_rdists->has_direct_lpi) {
		unsigned long flags;

		raw_spin_lock_irqsave(&vpe_proxy.lock, flags);
		its_vpe_db_proxy_unmap_locked(vpe);
		raw_spin_unlock_irqrestore(&vpe_proxy.lock, flags);
	}
}

static void its_vpe_db_proxy_map_locked(struct its_vpe *vpe)
{
	/* GICv4.1 doesn't use a proxy, so nothing to do here */
	if (gic_rdists->has_rvpeid)
		return;

	/* Already mapped? */
	if (vpe->vpe_proxy_event != -1)
		return;

	/* This slot was already allocated. Kick the other VPE out. */
	if (vpe_proxy.vpes[vpe_proxy.next_victim])
		its_vpe_db_proxy_unmap_locked(vpe_proxy.vpes[vpe_proxy.next_victim]);

	/* Map the new VPE instead */
	vpe_proxy.vpes[vpe_proxy.next_victim] = vpe;
	vpe->vpe_proxy_event = vpe_proxy.next_victim;
	vpe_proxy.next_victim = (vpe_proxy.next_victim + 1) % vpe_proxy.dev->nr_ites;

	vpe_proxy.dev->event_map.col_map[vpe->vpe_proxy_event] = vpe->col_idx;
	its_send_mapti(vpe_proxy.dev, vpe->vpe_db_lpi, vpe->vpe_proxy_event);
}

static void its_vpe_db_proxy_move(struct its_vpe *vpe, int from, int to)
{
	unsigned long flags;
	struct its_collection *target_col;

	/* GICv4.1 doesn't use a proxy, so nothing to do here */
	if (gic_rdists->has_rvpeid)
		return;

	if (gic_rdists->has_direct_lpi) {
		void __iomem *rdbase;

		rdbase = per_cpu_ptr(gic_rdists->rdist, from)->rd_base;
		gic_write_lpir(vpe->vpe_db_lpi, rdbase + GICR_CLRLPIR);
		wait_for_syncr(rdbase);

		return;
	}

	raw_spin_lock_irqsave(&vpe_proxy.lock, flags);

	its_vpe_db_proxy_map_locked(vpe);

	target_col = &vpe_proxy.dev->its->collections[to];
	its_send_movi(vpe_proxy.dev, target_col, vpe->vpe_proxy_event);
	vpe_proxy.dev->event_map.col_map[vpe->vpe_proxy_event] = to;

	raw_spin_unlock_irqrestore(&vpe_proxy.lock, flags);
}

static int its_vpe_set_affinity(struct irq_data *d,
				const struct cpumask *mask_val,
				bool force)
{
	struct its_vpe *vpe = irq_data_get_irq_chip_data(d);
	int from, cpu = cpumask_first(mask_val);
<<<<<<< HEAD
=======
	unsigned long flags;
>>>>>>> 04d5ce62

	/*
	 * Changing affinity is mega expensive, so let's be as lazy as
	 * we can and only do it if we really have to. Also, if mapped
	 * into the proxy device, we need to move the doorbell
	 * interrupt to its new location.
	 *
	 * Another thing is that changing the affinity of a vPE affects
	 * *other interrupts* such as all the vLPIs that are routed to
	 * this vPE. This means that the irq_desc lock is not enough to
	 * protect us, and that we must ensure nobody samples vpe->col_idx
	 * during the update, hence the lock below which must also be
	 * taken on any vLPI handling path that evaluates vpe->col_idx.
	 */
<<<<<<< HEAD
	if (vpe->col_idx == cpu)
		goto out;

	from = vpe->col_idx;
=======
	from = vpe_to_cpuid_lock(vpe, &flags);
	if (from == cpu)
		goto out;

>>>>>>> 04d5ce62
	vpe->col_idx = cpu;

	/*
	 * GICv4.1 allows us to skip VMOVP if moving to a cpu whose RD
	 * is sharing its VPE table with the current one.
	 */
	if (gic_data_rdist_cpu(cpu)->vpe_table_mask &&
	    cpumask_test_cpu(from, gic_data_rdist_cpu(cpu)->vpe_table_mask))
		goto out;
<<<<<<< HEAD

	its_send_vmovp(vpe);
	its_vpe_db_proxy_move(vpe, from, cpu);

=======

	its_send_vmovp(vpe);
	its_vpe_db_proxy_move(vpe, from, cpu);

>>>>>>> 04d5ce62
out:
	irq_data_update_effective_affinity(d, cpumask_of(cpu));
	vpe_to_cpuid_unlock(vpe, flags);

	return IRQ_SET_MASK_OK_DONE;
}

static void its_wait_vpt_parse_complete(void)
{
	void __iomem *vlpi_base = gic_data_rdist_vlpi_base();
	u64 val;

	if (!gic_rdists->has_vpend_valid_dirty)
		return;

	WARN_ON_ONCE(readq_relaxed_poll_timeout(vlpi_base + GICR_VPENDBASER,
						val,
						!(val & GICR_VPENDBASER_Dirty),
						10, 500));
}

static void its_vpe_schedule(struct its_vpe *vpe)
{
	void __iomem *vlpi_base = gic_data_rdist_vlpi_base();
	u64 val;

	/* Schedule the VPE */
	val  = virt_to_phys(page_address(vpe->its_vm->vprop_page)) &
		GENMASK_ULL(51, 12);
	val |= (LPI_NRBITS - 1) & GICR_VPROPBASER_IDBITS_MASK;
	val |= GICR_VPROPBASER_RaWb;
	val |= GICR_VPROPBASER_InnerShareable;
	gicr_write_vpropbaser(val, vlpi_base + GICR_VPROPBASER);

	val  = virt_to_phys(page_address(vpe->vpt_page)) &
		GENMASK_ULL(51, 16);
	val |= GICR_VPENDBASER_RaWaWb;
	val |= GICR_VPENDBASER_InnerShareable;
	/*
	 * There is no good way of finding out if the pending table is
	 * empty as we can race against the doorbell interrupt very
	 * easily. So in the end, vpe->pending_last is only an
	 * indication that the vcpu has something pending, not one
	 * that the pending table is empty. A good implementation
	 * would be able to read its coarse map pretty quickly anyway,
	 * making this a tolerable issue.
	 */
	val |= GICR_VPENDBASER_PendingLast;
	val |= vpe->idai ? GICR_VPENDBASER_IDAI : 0;
	val |= GICR_VPENDBASER_Valid;
	gicr_write_vpendbaser(val, vlpi_base + GICR_VPENDBASER);
<<<<<<< HEAD
=======

	its_wait_vpt_parse_complete();
>>>>>>> 04d5ce62
}

static void its_vpe_deschedule(struct its_vpe *vpe)
{
	void __iomem *vlpi_base = gic_data_rdist_vlpi_base();
	u64 val;

	val = its_clear_vpend_valid(vlpi_base, 0, 0);

	vpe->idai = !!(val & GICR_VPENDBASER_IDAI);
	vpe->pending_last = !!(val & GICR_VPENDBASER_PendingLast);
}

static void its_vpe_invall(struct its_vpe *vpe)
{
	struct its_node *its;

	list_for_each_entry(its, &its_nodes, entry) {
		if (!is_v4(its))
			continue;

		if (its_list_map && !vpe->its_vm->vlpi_count[its->list_nr])
			continue;

		/*
		 * Sending a VINVALL to a single ITS is enough, as all
		 * we need is to reach the redistributors.
		 */
		its_send_vinvall(its, vpe);
		return;
	}
}

static int its_vpe_set_vcpu_affinity(struct irq_data *d, void *vcpu_info)
{
	struct its_vpe *vpe = irq_data_get_irq_chip_data(d);
	struct its_cmd_info *info = vcpu_info;

	switch (info->cmd_type) {
	case SCHEDULE_VPE:
		its_vpe_schedule(vpe);
		return 0;

	case DESCHEDULE_VPE:
		its_vpe_deschedule(vpe);
		return 0;

	case INVALL_VPE:
		its_vpe_invall(vpe);
		return 0;

	default:
		return -EINVAL;
	}
}

static void its_vpe_send_cmd(struct its_vpe *vpe,
			     void (*cmd)(struct its_device *, u32))
{
	unsigned long flags;

	raw_spin_lock_irqsave(&vpe_proxy.lock, flags);

	its_vpe_db_proxy_map_locked(vpe);
	cmd(vpe_proxy.dev, vpe->vpe_proxy_event);

	raw_spin_unlock_irqrestore(&vpe_proxy.lock, flags);
}

static void its_vpe_send_inv(struct irq_data *d)
{
	struct its_vpe *vpe = irq_data_get_irq_chip_data(d);

	if (gic_rdists->has_direct_lpi) {
		void __iomem *rdbase;

		/* Target the redistributor this VPE is currently known on */
		raw_spin_lock(&gic_data_rdist_cpu(vpe->col_idx)->rd_lock);
		rdbase = per_cpu_ptr(gic_rdists->rdist, vpe->col_idx)->rd_base;
		gic_write_lpir(d->parent_data->hwirq, rdbase + GICR_INVLPIR);
		wait_for_syncr(rdbase);
		raw_spin_unlock(&gic_data_rdist_cpu(vpe->col_idx)->rd_lock);
	} else {
		its_vpe_send_cmd(vpe, its_send_inv);
	}
}

static void its_vpe_mask_irq(struct irq_data *d)
{
	/*
	 * We need to unmask the LPI, which is described by the parent
	 * irq_data. Instead of calling into the parent (which won't
	 * exactly do the right thing, let's simply use the
	 * parent_data pointer. Yes, I'm naughty.
	 */
	lpi_write_config(d->parent_data, LPI_PROP_ENABLED, 0);
	its_vpe_send_inv(d);
}

static void its_vpe_unmask_irq(struct irq_data *d)
{
	/* Same hack as above... */
	lpi_write_config(d->parent_data, 0, LPI_PROP_ENABLED);
	its_vpe_send_inv(d);
}

static int its_vpe_set_irqchip_state(struct irq_data *d,
				     enum irqchip_irq_state which,
				     bool state)
{
	struct its_vpe *vpe = irq_data_get_irq_chip_data(d);

	if (which != IRQCHIP_STATE_PENDING)
		return -EINVAL;

	if (gic_rdists->has_direct_lpi) {
		void __iomem *rdbase;

		rdbase = per_cpu_ptr(gic_rdists->rdist, vpe->col_idx)->rd_base;
		if (state) {
			gic_write_lpir(vpe->vpe_db_lpi, rdbase + GICR_SETLPIR);
		} else {
			gic_write_lpir(vpe->vpe_db_lpi, rdbase + GICR_CLRLPIR);
			wait_for_syncr(rdbase);
		}
	} else {
		if (state)
			its_vpe_send_cmd(vpe, its_send_int);
		else
			its_vpe_send_cmd(vpe, its_send_clear);
	}

	return 0;
}

static int its_vpe_retrigger(struct irq_data *d)
{
	return !its_vpe_set_irqchip_state(d, IRQCHIP_STATE_PENDING, true);
}

static struct irq_chip its_vpe_irq_chip = {
	.name			= "GICv4-vpe",
	.irq_mask		= its_vpe_mask_irq,
	.irq_unmask		= its_vpe_unmask_irq,
	.irq_eoi		= irq_chip_eoi_parent,
	.irq_set_affinity	= its_vpe_set_affinity,
	.irq_retrigger		= its_vpe_retrigger,
	.irq_set_irqchip_state	= its_vpe_set_irqchip_state,
	.irq_set_vcpu_affinity	= its_vpe_set_vcpu_affinity,
};

static struct its_node *find_4_1_its(void)
{
	static struct its_node *its = NULL;

	if (!its) {
		list_for_each_entry(its, &its_nodes, entry) {
			if (is_v4_1(its))
				return its;
		}

		/* Oops? */
		its = NULL;
	}

	return its;
}

static void its_vpe_4_1_send_inv(struct irq_data *d)
{
	struct its_vpe *vpe = irq_data_get_irq_chip_data(d);
	struct its_node *its;

	/*
	 * GICv4.1 wants doorbells to be invalidated using the
	 * INVDB command in order to be broadcast to all RDs. Send
	 * it to the first valid ITS, and let the HW do its magic.
	 */
	its = find_4_1_its();
	if (its)
		its_send_invdb(its, vpe);
}

static void its_vpe_4_1_mask_irq(struct irq_data *d)
{
	lpi_write_config(d->parent_data, LPI_PROP_ENABLED, 0);
	its_vpe_4_1_send_inv(d);
}

static void its_vpe_4_1_unmask_irq(struct irq_data *d)
{
	lpi_write_config(d->parent_data, 0, LPI_PROP_ENABLED);
	its_vpe_4_1_send_inv(d);
}

static void its_vpe_4_1_schedule(struct its_vpe *vpe,
				 struct its_cmd_info *info)
{
	void __iomem *vlpi_base = gic_data_rdist_vlpi_base();
	u64 val = 0;

	/* Schedule the VPE */
	val |= GICR_VPENDBASER_Valid;
	val |= info->g0en ? GICR_VPENDBASER_4_1_VGRP0EN : 0;
	val |= info->g1en ? GICR_VPENDBASER_4_1_VGRP1EN : 0;
	val |= FIELD_PREP(GICR_VPENDBASER_4_1_VPEID, vpe->vpe_id);

	gicr_write_vpendbaser(val, vlpi_base + GICR_VPENDBASER);
<<<<<<< HEAD
=======

	its_wait_vpt_parse_complete();
>>>>>>> 04d5ce62
}

static void its_vpe_4_1_deschedule(struct its_vpe *vpe,
				   struct its_cmd_info *info)
{
	void __iomem *vlpi_base = gic_data_rdist_vlpi_base();
	u64 val;

	if (info->req_db) {
		/*
		 * vPE is going to block: make the vPE non-resident with
		 * PendingLast clear and DB set. The GIC guarantees that if
		 * we read-back PendingLast clear, then a doorbell will be
		 * delivered when an interrupt comes.
		 */
		val = its_clear_vpend_valid(vlpi_base,
					    GICR_VPENDBASER_PendingLast,
					    GICR_VPENDBASER_4_1_DB);
		vpe->pending_last = !!(val & GICR_VPENDBASER_PendingLast);
	} else {
		/*
		 * We're not blocking, so just make the vPE non-resident
		 * with PendingLast set, indicating that we'll be back.
		 */
		val = its_clear_vpend_valid(vlpi_base,
					    0,
					    GICR_VPENDBASER_PendingLast);
		vpe->pending_last = true;
	}
}

static void its_vpe_4_1_invall(struct its_vpe *vpe)
{
	void __iomem *rdbase;
	u64 val;

	val  = GICR_INVALLR_V;
	val |= FIELD_PREP(GICR_INVALLR_VPEID, vpe->vpe_id);

	/* Target the redistributor this vPE is currently known on */
<<<<<<< HEAD
	rdbase = per_cpu_ptr(gic_rdists->rdist, vpe->col_idx)->rd_base;
	gic_write_lpir(val, rdbase + GICR_INVALLR);
=======
	raw_spin_lock(&gic_data_rdist_cpu(vpe->col_idx)->rd_lock);
	rdbase = per_cpu_ptr(gic_rdists->rdist, vpe->col_idx)->rd_base;
	gic_write_lpir(val, rdbase + GICR_INVALLR);

	wait_for_syncr(rdbase);
	raw_spin_unlock(&gic_data_rdist_cpu(vpe->col_idx)->rd_lock);
>>>>>>> 04d5ce62
}

static int its_vpe_4_1_set_vcpu_affinity(struct irq_data *d, void *vcpu_info)
{
	struct its_vpe *vpe = irq_data_get_irq_chip_data(d);
	struct its_cmd_info *info = vcpu_info;

	switch (info->cmd_type) {
	case SCHEDULE_VPE:
		its_vpe_4_1_schedule(vpe, info);
		return 0;

	case DESCHEDULE_VPE:
		its_vpe_4_1_deschedule(vpe, info);
		return 0;

	case INVALL_VPE:
		its_vpe_4_1_invall(vpe);
		return 0;

	default:
		return -EINVAL;
	}
}

static struct irq_chip its_vpe_4_1_irq_chip = {
	.name			= "GICv4.1-vpe",
	.irq_mask		= its_vpe_4_1_mask_irq,
	.irq_unmask		= its_vpe_4_1_unmask_irq,
	.irq_eoi		= irq_chip_eoi_parent,
	.irq_set_affinity	= its_vpe_set_affinity,
	.irq_set_vcpu_affinity	= its_vpe_4_1_set_vcpu_affinity,
};

<<<<<<< HEAD
=======
static void its_configure_sgi(struct irq_data *d, bool clear)
{
	struct its_vpe *vpe = irq_data_get_irq_chip_data(d);
	struct its_cmd_desc desc;

	desc.its_vsgi_cmd.vpe = vpe;
	desc.its_vsgi_cmd.sgi = d->hwirq;
	desc.its_vsgi_cmd.priority = vpe->sgi_config[d->hwirq].priority;
	desc.its_vsgi_cmd.enable = vpe->sgi_config[d->hwirq].enabled;
	desc.its_vsgi_cmd.group = vpe->sgi_config[d->hwirq].group;
	desc.its_vsgi_cmd.clear = clear;

	/*
	 * GICv4.1 allows us to send VSGI commands to any ITS as long as the
	 * destination VPE is mapped there. Since we map them eagerly at
	 * activation time, we're pretty sure the first GICv4.1 ITS will do.
	 */
	its_send_single_vcommand(find_4_1_its(), its_build_vsgi_cmd, &desc);
}

static void its_sgi_mask_irq(struct irq_data *d)
{
	struct its_vpe *vpe = irq_data_get_irq_chip_data(d);

	vpe->sgi_config[d->hwirq].enabled = false;
	its_configure_sgi(d, false);
}

static void its_sgi_unmask_irq(struct irq_data *d)
{
	struct its_vpe *vpe = irq_data_get_irq_chip_data(d);

	vpe->sgi_config[d->hwirq].enabled = true;
	its_configure_sgi(d, false);
}

static int its_sgi_set_affinity(struct irq_data *d,
				const struct cpumask *mask_val,
				bool force)
{
	/*
	 * There is no notion of affinity for virtual SGIs, at least
	 * not on the host (since they can only be targetting a vPE).
	 * Tell the kernel we've done whatever it asked for.
	 */
	irq_data_update_effective_affinity(d, mask_val);
	return IRQ_SET_MASK_OK;
}

static int its_sgi_set_irqchip_state(struct irq_data *d,
				     enum irqchip_irq_state which,
				     bool state)
{
	if (which != IRQCHIP_STATE_PENDING)
		return -EINVAL;

	if (state) {
		struct its_vpe *vpe = irq_data_get_irq_chip_data(d);
		struct its_node *its = find_4_1_its();
		u64 val;

		val  = FIELD_PREP(GITS_SGIR_VPEID, vpe->vpe_id);
		val |= FIELD_PREP(GITS_SGIR_VINTID, d->hwirq);
		writeq_relaxed(val, its->sgir_base + GITS_SGIR - SZ_128K);
	} else {
		its_configure_sgi(d, true);
	}

	return 0;
}

static int its_sgi_get_irqchip_state(struct irq_data *d,
				     enum irqchip_irq_state which, bool *val)
{
	struct its_vpe *vpe = irq_data_get_irq_chip_data(d);
	void __iomem *base;
	unsigned long flags;
	u32 count = 1000000;	/* 1s! */
	u32 status;
	int cpu;

	if (which != IRQCHIP_STATE_PENDING)
		return -EINVAL;

	/*
	 * Locking galore! We can race against two different events:
	 *
	 * - Concurent vPE affinity change: we must make sure it cannot
	 *   happen, or we'll talk to the wrong redistributor. This is
	 *   identical to what happens with vLPIs.
	 *
	 * - Concurrent VSGIPENDR access: As it involves accessing two
	 *   MMIO registers, this must be made atomic one way or another.
	 */
	cpu = vpe_to_cpuid_lock(vpe, &flags);
	raw_spin_lock(&gic_data_rdist_cpu(cpu)->rd_lock);
	base = gic_data_rdist_cpu(cpu)->rd_base + SZ_128K;
	writel_relaxed(vpe->vpe_id, base + GICR_VSGIR);
	do {
		status = readl_relaxed(base + GICR_VSGIPENDR);
		if (!(status & GICR_VSGIPENDR_BUSY))
			goto out;

		count--;
		if (!count) {
			pr_err_ratelimited("Unable to get SGI status\n");
			goto out;
		}
		cpu_relax();
		udelay(1);
	} while (count);

out:
	raw_spin_unlock(&gic_data_rdist_cpu(cpu)->rd_lock);
	vpe_to_cpuid_unlock(vpe, flags);

	if (!count)
		return -ENXIO;

	*val = !!(status & (1 << d->hwirq));

	return 0;
}

static int its_sgi_set_vcpu_affinity(struct irq_data *d, void *vcpu_info)
{
	struct its_vpe *vpe = irq_data_get_irq_chip_data(d);
	struct its_cmd_info *info = vcpu_info;

	switch (info->cmd_type) {
	case PROP_UPDATE_VSGI:
		vpe->sgi_config[d->hwirq].priority = info->priority;
		vpe->sgi_config[d->hwirq].group = info->group;
		its_configure_sgi(d, false);
		return 0;

	default:
		return -EINVAL;
	}
}

static struct irq_chip its_sgi_irq_chip = {
	.name			= "GICv4.1-sgi",
	.irq_mask		= its_sgi_mask_irq,
	.irq_unmask		= its_sgi_unmask_irq,
	.irq_set_affinity	= its_sgi_set_affinity,
	.irq_set_irqchip_state	= its_sgi_set_irqchip_state,
	.irq_get_irqchip_state	= its_sgi_get_irqchip_state,
	.irq_set_vcpu_affinity	= its_sgi_set_vcpu_affinity,
};

static int its_sgi_irq_domain_alloc(struct irq_domain *domain,
				    unsigned int virq, unsigned int nr_irqs,
				    void *args)
{
	struct its_vpe *vpe = args;
	int i;

	/* Yes, we do want 16 SGIs */
	WARN_ON(nr_irqs != 16);

	for (i = 0; i < 16; i++) {
		vpe->sgi_config[i].priority = 0;
		vpe->sgi_config[i].enabled = false;
		vpe->sgi_config[i].group = false;

		irq_domain_set_hwirq_and_chip(domain, virq + i, i,
					      &its_sgi_irq_chip, vpe);
		irq_set_status_flags(virq + i, IRQ_DISABLE_UNLAZY);
	}

	return 0;
}

static void its_sgi_irq_domain_free(struct irq_domain *domain,
				    unsigned int virq,
				    unsigned int nr_irqs)
{
	/* Nothing to do */
}

static int its_sgi_irq_domain_activate(struct irq_domain *domain,
				       struct irq_data *d, bool reserve)
{
	/* Write out the initial SGI configuration */
	its_configure_sgi(d, false);
	return 0;
}

static void its_sgi_irq_domain_deactivate(struct irq_domain *domain,
					  struct irq_data *d)
{
	struct its_vpe *vpe = irq_data_get_irq_chip_data(d);

	/*
	 * The VSGI command is awkward:
	 *
	 * - To change the configuration, CLEAR must be set to false,
	 *   leaving the pending bit unchanged.
	 * - To clear the pending bit, CLEAR must be set to true, leaving
	 *   the configuration unchanged.
	 *
	 * You just can't do both at once, hence the two commands below.
	 */
	vpe->sgi_config[d->hwirq].enabled = false;
	its_configure_sgi(d, false);
	its_configure_sgi(d, true);
}

static const struct irq_domain_ops its_sgi_domain_ops = {
	.alloc		= its_sgi_irq_domain_alloc,
	.free		= its_sgi_irq_domain_free,
	.activate	= its_sgi_irq_domain_activate,
	.deactivate	= its_sgi_irq_domain_deactivate,
};

>>>>>>> 04d5ce62
static int its_vpe_id_alloc(void)
{
	return ida_simple_get(&its_vpeid_ida, 0, ITS_MAX_VPEID, GFP_KERNEL);
}

static void its_vpe_id_free(u16 id)
{
	ida_simple_remove(&its_vpeid_ida, id);
}

static int its_vpe_init(struct its_vpe *vpe)
{
	struct page *vpt_page;
	int vpe_id;

	/* Allocate vpe_id */
	vpe_id = its_vpe_id_alloc();
	if (vpe_id < 0)
		return vpe_id;

	/* Allocate VPT */
	vpt_page = its_allocate_pending_table(GFP_KERNEL);
	if (!vpt_page) {
		its_vpe_id_free(vpe_id);
		return -ENOMEM;
	}

	if (!its_alloc_vpe_table(vpe_id)) {
		its_vpe_id_free(vpe_id);
		its_free_pending_table(vpt_page);
		return -ENOMEM;
	}

	raw_spin_lock_init(&vpe->vpe_lock);
	vpe->vpe_id = vpe_id;
	vpe->vpt_page = vpt_page;
	if (gic_rdists->has_rvpeid)
		atomic_set(&vpe->vmapp_count, 0);
	else
		vpe->vpe_proxy_event = -1;

	return 0;
}

static void its_vpe_teardown(struct its_vpe *vpe)
{
	its_vpe_db_proxy_unmap(vpe);
	its_vpe_id_free(vpe->vpe_id);
	its_free_pending_table(vpe->vpt_page);
}

static void its_vpe_irq_domain_free(struct irq_domain *domain,
				    unsigned int virq,
				    unsigned int nr_irqs)
{
	struct its_vm *vm = domain->host_data;
	int i;

	irq_domain_free_irqs_parent(domain, virq, nr_irqs);

	for (i = 0; i < nr_irqs; i++) {
		struct irq_data *data = irq_domain_get_irq_data(domain,
								virq + i);
		struct its_vpe *vpe = irq_data_get_irq_chip_data(data);

		BUG_ON(vm != vpe->its_vm);

		clear_bit(data->hwirq, vm->db_bitmap);
		its_vpe_teardown(vpe);
		irq_domain_reset_irq_data(data);
	}

	if (bitmap_empty(vm->db_bitmap, vm->nr_db_lpis)) {
		its_lpi_free(vm->db_bitmap, vm->db_lpi_base, vm->nr_db_lpis);
		its_free_prop_table(vm->vprop_page);
	}
}

static int its_vpe_irq_domain_alloc(struct irq_domain *domain, unsigned int virq,
				    unsigned int nr_irqs, void *args)
{
	struct irq_chip *irqchip = &its_vpe_irq_chip;
	struct its_vm *vm = args;
	unsigned long *bitmap;
	struct page *vprop_page;
	int base, nr_ids, i, err = 0;

	BUG_ON(!vm);

	bitmap = its_lpi_alloc(roundup_pow_of_two(nr_irqs), &base, &nr_ids);
	if (!bitmap)
		return -ENOMEM;

	if (nr_ids < nr_irqs) {
		its_lpi_free(bitmap, base, nr_ids);
		return -ENOMEM;
	}

	vprop_page = its_allocate_prop_table(GFP_KERNEL);
	if (!vprop_page) {
		its_lpi_free(bitmap, base, nr_ids);
		return -ENOMEM;
	}

	vm->db_bitmap = bitmap;
	vm->db_lpi_base = base;
	vm->nr_db_lpis = nr_ids;
	vm->vprop_page = vprop_page;

	if (gic_rdists->has_rvpeid)
		irqchip = &its_vpe_4_1_irq_chip;

	for (i = 0; i < nr_irqs; i++) {
		vm->vpes[i]->vpe_db_lpi = base + i;
		err = its_vpe_init(vm->vpes[i]);
		if (err)
			break;
		err = its_irq_gic_domain_alloc(domain, virq + i,
					       vm->vpes[i]->vpe_db_lpi);
		if (err)
			break;
		irq_domain_set_hwirq_and_chip(domain, virq + i, i,
					      irqchip, vm->vpes[i]);
		set_bit(i, bitmap);
	}

	if (err) {
		if (i > 0)
			its_vpe_irq_domain_free(domain, virq, i - 1);

		its_lpi_free(bitmap, base, nr_ids);
		its_free_prop_table(vprop_page);
	}

	return err;
}

static int its_vpe_irq_domain_activate(struct irq_domain *domain,
				       struct irq_data *d, bool reserve)
{
	struct its_vpe *vpe = irq_data_get_irq_chip_data(d);
	struct its_node *its;

	/*
	 * If we use the list map, we issue VMAPP on demand... Unless
	 * we're on a GICv4.1 and we eagerly map the VPE on all ITSs
	 * so that VSGIs can work.
	 */
	if (!gic_requires_eager_mapping())
		return 0;

	/* Map the VPE to the first possible CPU */
	vpe->col_idx = cpumask_first(cpu_online_mask);

	list_for_each_entry(its, &its_nodes, entry) {
		if (!is_v4(its))
			continue;

		its_send_vmapp(its, vpe, true);
		its_send_vinvall(its, vpe);
	}

	irq_data_update_effective_affinity(d, cpumask_of(vpe->col_idx));

	return 0;
}

static void its_vpe_irq_domain_deactivate(struct irq_domain *domain,
					  struct irq_data *d)
{
	struct its_vpe *vpe = irq_data_get_irq_chip_data(d);
	struct its_node *its;

	/*
	 * If we use the list map on GICv4.0, we unmap the VPE once no
	 * VLPIs are associated with the VM.
	 */
	if (!gic_requires_eager_mapping())
		return;

	list_for_each_entry(its, &its_nodes, entry) {
		if (!is_v4(its))
			continue;

		its_send_vmapp(its, vpe, false);
	}
}

static const struct irq_domain_ops its_vpe_domain_ops = {
	.alloc			= its_vpe_irq_domain_alloc,
	.free			= its_vpe_irq_domain_free,
	.activate		= its_vpe_irq_domain_activate,
	.deactivate		= its_vpe_irq_domain_deactivate,
};

static int its_force_quiescent(void __iomem *base)
{
	u32 count = 1000000;	/* 1s */
	u32 val;

	val = readl_relaxed(base + GITS_CTLR);
	/*
	 * GIC architecture specification requires the ITS to be both
	 * disabled and quiescent for writes to GITS_BASER<n> or
	 * GITS_CBASER to not have UNPREDICTABLE results.
	 */
	if ((val & GITS_CTLR_QUIESCENT) && !(val & GITS_CTLR_ENABLE))
		return 0;

	/* Disable the generation of all interrupts to this ITS */
	val &= ~(GITS_CTLR_ENABLE | GITS_CTLR_ImDe);
	writel_relaxed(val, base + GITS_CTLR);

	/* Poll GITS_CTLR and wait until ITS becomes quiescent */
	while (1) {
		val = readl_relaxed(base + GITS_CTLR);
		if (val & GITS_CTLR_QUIESCENT)
			return 0;

		count--;
		if (!count)
			return -EBUSY;

		cpu_relax();
		udelay(1);
	}
}

static bool __maybe_unused its_enable_quirk_cavium_22375(void *data)
{
	struct its_node *its = data;

	/* erratum 22375: only alloc 8MB table size (20 bits) */
	its->typer &= ~GITS_TYPER_DEVBITS;
	its->typer |= FIELD_PREP(GITS_TYPER_DEVBITS, 20 - 1);
	its->flags |= ITS_FLAGS_WORKAROUND_CAVIUM_22375;

	return true;
}

static bool __maybe_unused its_enable_quirk_cavium_23144(void *data)
{
	struct its_node *its = data;

	its->flags |= ITS_FLAGS_WORKAROUND_CAVIUM_23144;

	return true;
}

static bool __maybe_unused its_enable_quirk_qdf2400_e0065(void *data)
{
	struct its_node *its = data;

	/* On QDF2400, the size of the ITE is 16Bytes */
	its->typer &= ~GITS_TYPER_ITT_ENTRY_SIZE;
	its->typer |= FIELD_PREP(GITS_TYPER_ITT_ENTRY_SIZE, 16 - 1);

	return true;
}

static u64 its_irq_get_msi_base_pre_its(struct its_device *its_dev)
{
	struct its_node *its = its_dev->its;

	/*
	 * The Socionext Synquacer SoC has a so-called 'pre-ITS',
	 * which maps 32-bit writes targeted at a separate window of
	 * size '4 << device_id_bits' onto writes to GITS_TRANSLATER
	 * with device ID taken from bits [device_id_bits + 1:2] of
	 * the window offset.
	 */
	return its->pre_its_base + (its_dev->device_id << 2);
}

static bool __maybe_unused its_enable_quirk_socionext_synquacer(void *data)
{
	struct its_node *its = data;
	u32 pre_its_window[2];
	u32 ids;

	if (!fwnode_property_read_u32_array(its->fwnode_handle,
					   "socionext,synquacer-pre-its",
					   pre_its_window,
					   ARRAY_SIZE(pre_its_window))) {

		its->pre_its_base = pre_its_window[0];
		its->get_msi_base = its_irq_get_msi_base_pre_its;

		ids = ilog2(pre_its_window[1]) - 2;
		if (device_ids(its) > ids) {
			its->typer &= ~GITS_TYPER_DEVBITS;
			its->typer |= FIELD_PREP(GITS_TYPER_DEVBITS, ids - 1);
		}

		/* the pre-ITS breaks isolation, so disable MSI remapping */
		its->msi_domain_flags &= ~IRQ_DOMAIN_FLAG_MSI_REMAP;
		return true;
	}
	return false;
}

static bool __maybe_unused its_enable_quirk_hip07_161600802(void *data)
{
	struct its_node *its = data;

	/*
	 * Hip07 insists on using the wrong address for the VLPI
	 * page. Trick it into doing the right thing...
	 */
	its->vlpi_redist_offset = SZ_128K;
	return true;
}

static const struct gic_quirk its_quirks[] = {
#ifdef CONFIG_CAVIUM_ERRATUM_22375
	{
		.desc	= "ITS: Cavium errata 22375, 24313",
		.iidr	= 0xa100034c,	/* ThunderX pass 1.x */
		.mask	= 0xffff0fff,
		.init	= its_enable_quirk_cavium_22375,
	},
#endif
#ifdef CONFIG_CAVIUM_ERRATUM_23144
	{
		.desc	= "ITS: Cavium erratum 23144",
		.iidr	= 0xa100034c,	/* ThunderX pass 1.x */
		.mask	= 0xffff0fff,
		.init	= its_enable_quirk_cavium_23144,
	},
#endif
#ifdef CONFIG_QCOM_QDF2400_ERRATUM_0065
	{
		.desc	= "ITS: QDF2400 erratum 0065",
		.iidr	= 0x00001070, /* QDF2400 ITS rev 1.x */
		.mask	= 0xffffffff,
		.init	= its_enable_quirk_qdf2400_e0065,
	},
#endif
#ifdef CONFIG_SOCIONEXT_SYNQUACER_PREITS
	{
		/*
		 * The Socionext Synquacer SoC incorporates ARM's own GIC-500
		 * implementation, but with a 'pre-ITS' added that requires
		 * special handling in software.
		 */
		.desc	= "ITS: Socionext Synquacer pre-ITS",
		.iidr	= 0x0001143b,
		.mask	= 0xffffffff,
		.init	= its_enable_quirk_socionext_synquacer,
	},
#endif
#ifdef CONFIG_HISILICON_ERRATUM_161600802
	{
		.desc	= "ITS: Hip07 erratum 161600802",
		.iidr	= 0x00000004,
		.mask	= 0xffffffff,
		.init	= its_enable_quirk_hip07_161600802,
	},
#endif
	{
	}
};

static void its_enable_quirks(struct its_node *its)
{
	u32 iidr = readl_relaxed(its->base + GITS_IIDR);

	gic_enable_quirks(iidr, its_quirks, its);
}

static int its_save_disable(void)
{
	struct its_node *its;
	int err = 0;

	raw_spin_lock(&its_lock);
	list_for_each_entry(its, &its_nodes, entry) {
		void __iomem *base;

		if (!(its->flags & ITS_FLAGS_SAVE_SUSPEND_STATE))
			continue;

		base = its->base;
		its->ctlr_save = readl_relaxed(base + GITS_CTLR);
		err = its_force_quiescent(base);
		if (err) {
			pr_err("ITS@%pa: failed to quiesce: %d\n",
			       &its->phys_base, err);
			writel_relaxed(its->ctlr_save, base + GITS_CTLR);
			goto err;
		}

		its->cbaser_save = gits_read_cbaser(base + GITS_CBASER);
	}

err:
	if (err) {
		list_for_each_entry_continue_reverse(its, &its_nodes, entry) {
			void __iomem *base;

			if (!(its->flags & ITS_FLAGS_SAVE_SUSPEND_STATE))
				continue;

			base = its->base;
			writel_relaxed(its->ctlr_save, base + GITS_CTLR);
		}
	}
	raw_spin_unlock(&its_lock);

	return err;
}

static void its_restore_enable(void)
{
	struct its_node *its;
	int ret;

	raw_spin_lock(&its_lock);
	list_for_each_entry(its, &its_nodes, entry) {
		void __iomem *base;
		int i;

		if (!(its->flags & ITS_FLAGS_SAVE_SUSPEND_STATE))
			continue;

		base = its->base;

		/*
		 * Make sure that the ITS is disabled. If it fails to quiesce,
		 * don't restore it since writing to CBASER or BASER<n>
		 * registers is undefined according to the GIC v3 ITS
		 * Specification.
		 */
		ret = its_force_quiescent(base);
		if (ret) {
			pr_err("ITS@%pa: failed to quiesce on resume: %d\n",
			       &its->phys_base, ret);
			continue;
		}

		gits_write_cbaser(its->cbaser_save, base + GITS_CBASER);

		/*
		 * Writing CBASER resets CREADR to 0, so make CWRITER and
		 * cmd_write line up with it.
		 */
		its->cmd_write = its->cmd_base;
		gits_write_cwriter(0, base + GITS_CWRITER);

		/* Restore GITS_BASER from the value cache. */
		for (i = 0; i < GITS_BASER_NR_REGS; i++) {
			struct its_baser *baser = &its->tables[i];

			if (!(baser->val & GITS_BASER_VALID))
				continue;

			its_write_baser(its, baser, baser->val);
		}
		writel_relaxed(its->ctlr_save, base + GITS_CTLR);

		/*
		 * Reinit the collection if it's stored in the ITS. This is
		 * indicated by the col_id being less than the HCC field.
		 * CID < HCC as specified in the GIC v3 Documentation.
		 */
		if (its->collections[smp_processor_id()].col_id <
		    GITS_TYPER_HCC(gic_read_typer(base + GITS_TYPER)))
			its_cpu_init_collection(its);
	}
	raw_spin_unlock(&its_lock);
}

static struct syscore_ops its_syscore_ops = {
	.suspend = its_save_disable,
	.resume = its_restore_enable,
};

static int its_init_domain(struct fwnode_handle *handle, struct its_node *its)
{
	struct irq_domain *inner_domain;
	struct msi_domain_info *info;

	info = kzalloc(sizeof(*info), GFP_KERNEL);
	if (!info)
		return -ENOMEM;

	inner_domain = irq_domain_create_tree(handle, &its_domain_ops, its);
	if (!inner_domain) {
		kfree(info);
		return -ENOMEM;
	}

	inner_domain->parent = its_parent;
	irq_domain_update_bus_token(inner_domain, DOMAIN_BUS_NEXUS);
	inner_domain->flags |= its->msi_domain_flags;
	info->ops = &its_msi_domain_ops;
	info->data = its;
	inner_domain->host_data = info;

	return 0;
}

static int its_init_vpe_domain(void)
{
	struct its_node *its;
	u32 devid;
	int entries;

	if (gic_rdists->has_direct_lpi) {
		pr_info("ITS: Using DirectLPI for VPE invalidation\n");
		return 0;
	}

	/* Any ITS will do, even if not v4 */
	its = list_first_entry(&its_nodes, struct its_node, entry);

	entries = roundup_pow_of_two(nr_cpu_ids);
	vpe_proxy.vpes = kcalloc(entries, sizeof(*vpe_proxy.vpes),
				 GFP_KERNEL);
	if (!vpe_proxy.vpes) {
		pr_err("ITS: Can't allocate GICv4 proxy device array\n");
		return -ENOMEM;
	}

	/* Use the last possible DevID */
	devid = GENMASK(device_ids(its) - 1, 0);
	vpe_proxy.dev = its_create_device(its, devid, entries, false);
	if (!vpe_proxy.dev) {
		kfree(vpe_proxy.vpes);
		pr_err("ITS: Can't allocate GICv4 proxy device\n");
		return -ENOMEM;
	}

	BUG_ON(entries > vpe_proxy.dev->nr_ites);

	raw_spin_lock_init(&vpe_proxy.lock);
	vpe_proxy.next_victim = 0;
	pr_info("ITS: Allocated DevID %x as GICv4 proxy device (%d slots)\n",
		devid, vpe_proxy.dev->nr_ites);

	return 0;
}

static int __init its_compute_its_list_map(struct resource *res,
					   void __iomem *its_base)
{
	int its_number;
	u32 ctlr;

	/*
	 * This is assumed to be done early enough that we're
	 * guaranteed to be single-threaded, hence no
	 * locking. Should this change, we should address
	 * this.
	 */
	its_number = find_first_zero_bit(&its_list_map, GICv4_ITS_LIST_MAX);
	if (its_number >= GICv4_ITS_LIST_MAX) {
		pr_err("ITS@%pa: No ITSList entry available!\n",
		       &res->start);
		return -EINVAL;
	}

	ctlr = readl_relaxed(its_base + GITS_CTLR);
	ctlr &= ~GITS_CTLR_ITS_NUMBER;
	ctlr |= its_number << GITS_CTLR_ITS_NUMBER_SHIFT;
	writel_relaxed(ctlr, its_base + GITS_CTLR);
	ctlr = readl_relaxed(its_base + GITS_CTLR);
	if ((ctlr & GITS_CTLR_ITS_NUMBER) != (its_number << GITS_CTLR_ITS_NUMBER_SHIFT)) {
		its_number = ctlr & GITS_CTLR_ITS_NUMBER;
		its_number >>= GITS_CTLR_ITS_NUMBER_SHIFT;
	}

	if (test_and_set_bit(its_number, &its_list_map)) {
		pr_err("ITS@%pa: Duplicate ITSList entry %d\n",
		       &res->start, its_number);
		return -EINVAL;
	}

	return its_number;
}

static int __init its_probe_one(struct resource *res,
				struct fwnode_handle *handle, int numa_node)
{
	struct its_node *its;
	void __iomem *its_base;
	u32 val, ctlr;
	u64 baser, tmp, typer;
	struct page *page;
	int err;

	its_base = ioremap(res->start, SZ_64K);
	if (!its_base) {
		pr_warn("ITS@%pa: Unable to map ITS registers\n", &res->start);
		return -ENOMEM;
	}

	val = readl_relaxed(its_base + GITS_PIDR2) & GIC_PIDR2_ARCH_MASK;
	if (val != 0x30 && val != 0x40) {
		pr_warn("ITS@%pa: No ITS detected, giving up\n", &res->start);
		err = -ENODEV;
		goto out_unmap;
	}

	err = its_force_quiescent(its_base);
	if (err) {
		pr_warn("ITS@%pa: Failed to quiesce, giving up\n", &res->start);
		goto out_unmap;
	}

	pr_info("ITS %pR\n", res);

	its = kzalloc(sizeof(*its), GFP_KERNEL);
	if (!its) {
		err = -ENOMEM;
		goto out_unmap;
	}

	raw_spin_lock_init(&its->lock);
	mutex_init(&its->dev_alloc_lock);
	INIT_LIST_HEAD(&its->entry);
	INIT_LIST_HEAD(&its->its_device_list);
	typer = gic_read_typer(its_base + GITS_TYPER);
	its->typer = typer;
	its->base = its_base;
	its->phys_base = res->start;
	if (is_v4(its)) {
		if (!(typer & GITS_TYPER_VMOVP)) {
			err = its_compute_its_list_map(res, its_base);
			if (err < 0)
				goto out_free_its;

			its->list_nr = err;

			pr_info("ITS@%pa: Using ITS number %d\n",
				&res->start, err);
		} else {
			pr_info("ITS@%pa: Single VMOVP capable\n", &res->start);
		}

		if (is_v4_1(its)) {
			u32 svpet = FIELD_GET(GITS_TYPER_SVPET, typer);
<<<<<<< HEAD
=======

			its->sgir_base = ioremap(res->start + SZ_128K, SZ_64K);
			if (!its->sgir_base) {
				err = -ENOMEM;
				goto out_free_its;
			}

>>>>>>> 04d5ce62
			its->mpidr = readl_relaxed(its_base + GITS_MPIDR);

			pr_info("ITS@%pa: Using GICv4.1 mode %08x %08x\n",
				&res->start, its->mpidr, svpet);
		}
	}

	its->numa_node = numa_node;

	page = alloc_pages_node(its->numa_node, GFP_KERNEL | __GFP_ZERO,
				get_order(ITS_CMD_QUEUE_SZ));
	if (!page) {
		err = -ENOMEM;
		goto out_unmap_sgir;
	}
	its->cmd_base = (void *)page_address(page);
	its->cmd_write = its->cmd_base;
	its->fwnode_handle = handle;
	its->get_msi_base = its_irq_get_msi_base;
	its->msi_domain_flags = IRQ_DOMAIN_FLAG_MSI_REMAP;

	its_enable_quirks(its);

	err = its_alloc_tables(its);
	if (err)
		goto out_free_cmd;

	err = its_alloc_collections(its);
	if (err)
		goto out_free_tables;

	baser = (virt_to_phys(its->cmd_base)	|
		 GITS_CBASER_RaWaWb		|
		 GITS_CBASER_InnerShareable	|
		 (ITS_CMD_QUEUE_SZ / SZ_4K - 1)	|
		 GITS_CBASER_VALID);

	gits_write_cbaser(baser, its->base + GITS_CBASER);
	tmp = gits_read_cbaser(its->base + GITS_CBASER);

	if ((tmp ^ baser) & GITS_CBASER_SHAREABILITY_MASK) {
		if (!(tmp & GITS_CBASER_SHAREABILITY_MASK)) {
			/*
			 * The HW reports non-shareable, we must
			 * remove the cacheability attributes as
			 * well.
			 */
			baser &= ~(GITS_CBASER_SHAREABILITY_MASK |
				   GITS_CBASER_CACHEABILITY_MASK);
			baser |= GITS_CBASER_nC;
			gits_write_cbaser(baser, its->base + GITS_CBASER);
		}
		pr_info("ITS: using cache flushing for cmd queue\n");
		its->flags |= ITS_FLAGS_CMDQ_NEEDS_FLUSHING;
	}

	gits_write_cwriter(0, its->base + GITS_CWRITER);
	ctlr = readl_relaxed(its->base + GITS_CTLR);
	ctlr |= GITS_CTLR_ENABLE;
	if (is_v4(its))
		ctlr |= GITS_CTLR_ImDe;
	writel_relaxed(ctlr, its->base + GITS_CTLR);

	if (GITS_TYPER_HCC(typer))
		its->flags |= ITS_FLAGS_SAVE_SUSPEND_STATE;

	err = its_init_domain(handle, its);
	if (err)
		goto out_free_tables;

	raw_spin_lock(&its_lock);
	list_add(&its->entry, &its_nodes);
	raw_spin_unlock(&its_lock);

	return 0;

out_free_tables:
	its_free_tables(its);
out_free_cmd:
	free_pages((unsigned long)its->cmd_base, get_order(ITS_CMD_QUEUE_SZ));
out_unmap_sgir:
	if (its->sgir_base)
		iounmap(its->sgir_base);
out_free_its:
	kfree(its);
out_unmap:
	iounmap(its_base);
	pr_err("ITS@%pa: failed probing (%d)\n", &res->start, err);
	return err;
}

static bool gic_rdists_supports_plpis(void)
{
	return !!(gic_read_typer(gic_data_rdist_rd_base() + GICR_TYPER) & GICR_TYPER_PLPIS);
}

static int redist_disable_lpis(void)
{
	void __iomem *rbase = gic_data_rdist_rd_base();
	u64 timeout = USEC_PER_SEC;
	u64 val;

	if (!gic_rdists_supports_plpis()) {
		pr_info("CPU%d: LPIs not supported\n", smp_processor_id());
		return -ENXIO;
	}

	val = readl_relaxed(rbase + GICR_CTLR);
	if (!(val & GICR_CTLR_ENABLE_LPIS))
		return 0;

	/*
	 * If coming via a CPU hotplug event, we don't need to disable
	 * LPIs before trying to re-enable them. They are already
	 * configured and all is well in the world.
	 *
	 * If running with preallocated tables, there is nothing to do.
	 */
	if (gic_data_rdist()->lpi_enabled ||
	    (gic_rdists->flags & RDIST_FLAGS_RD_TABLES_PREALLOCATED))
		return 0;

	/*
	 * From that point on, we only try to do some damage control.
	 */
	pr_warn("GICv3: CPU%d: Booted with LPIs enabled, memory probably corrupted\n",
		smp_processor_id());
	add_taint(TAINT_CRAP, LOCKDEP_STILL_OK);

	/* Disable LPIs */
	val &= ~GICR_CTLR_ENABLE_LPIS;
	writel_relaxed(val, rbase + GICR_CTLR);

	/* Make sure any change to GICR_CTLR is observable by the GIC */
	dsb(sy);

	/*
	 * Software must observe RWP==0 after clearing GICR_CTLR.EnableLPIs
	 * from 1 to 0 before programming GICR_PEND{PROP}BASER registers.
	 * Error out if we time out waiting for RWP to clear.
	 */
	while (readl_relaxed(rbase + GICR_CTLR) & GICR_CTLR_RWP) {
		if (!timeout) {
			pr_err("CPU%d: Timeout while disabling LPIs\n",
			       smp_processor_id());
			return -ETIMEDOUT;
		}
		udelay(1);
		timeout--;
	}

	/*
	 * After it has been written to 1, it is IMPLEMENTATION
	 * DEFINED whether GICR_CTLR.EnableLPI becomes RES1 or can be
	 * cleared to 0. Error out if clearing the bit failed.
	 */
	if (readl_relaxed(rbase + GICR_CTLR) & GICR_CTLR_ENABLE_LPIS) {
		pr_err("CPU%d: Failed to disable LPIs\n", smp_processor_id());
		return -EBUSY;
	}

	return 0;
}

int its_cpu_init(void)
{
	if (!list_empty(&its_nodes)) {
		int ret;

		ret = redist_disable_lpis();
		if (ret)
			return ret;

		its_cpu_init_lpis();
		its_cpu_init_collections();
	}

	return 0;
}

static const struct of_device_id its_device_id[] = {
	{	.compatible	= "arm,gic-v3-its",	},
	{},
};

static int __init its_of_probe(struct device_node *node)
{
	struct device_node *np;
	struct resource res;

	for (np = of_find_matching_node(node, its_device_id); np;
	     np = of_find_matching_node(np, its_device_id)) {
		if (!of_device_is_available(np))
			continue;
		if (!of_property_read_bool(np, "msi-controller")) {
			pr_warn("%pOF: no msi-controller property, ITS ignored\n",
				np);
			continue;
		}

		if (of_address_to_resource(np, 0, &res)) {
			pr_warn("%pOF: no regs?\n", np);
			continue;
		}

		its_probe_one(&res, &np->fwnode, of_node_to_nid(np));
	}
	return 0;
}

#ifdef CONFIG_ACPI

#define ACPI_GICV3_ITS_MEM_SIZE (SZ_128K)

#ifdef CONFIG_ACPI_NUMA
struct its_srat_map {
	/* numa node id */
	u32	numa_node;
	/* GIC ITS ID */
	u32	its_id;
};

static struct its_srat_map *its_srat_maps __initdata;
static int its_in_srat __initdata;

static int __init acpi_get_its_numa_node(u32 its_id)
{
	int i;

	for (i = 0; i < its_in_srat; i++) {
		if (its_id == its_srat_maps[i].its_id)
			return its_srat_maps[i].numa_node;
	}
	return NUMA_NO_NODE;
}

static int __init gic_acpi_match_srat_its(union acpi_subtable_headers *header,
					  const unsigned long end)
{
	return 0;
}

static int __init gic_acpi_parse_srat_its(union acpi_subtable_headers *header,
			 const unsigned long end)
{
	int node;
	struct acpi_srat_gic_its_affinity *its_affinity;

	its_affinity = (struct acpi_srat_gic_its_affinity *)header;
	if (!its_affinity)
		return -EINVAL;

	if (its_affinity->header.length < sizeof(*its_affinity)) {
		pr_err("SRAT: Invalid header length %d in ITS affinity\n",
			its_affinity->header.length);
		return -EINVAL;
	}

	node = acpi_map_pxm_to_node(its_affinity->proximity_domain);

	if (node == NUMA_NO_NODE || node >= MAX_NUMNODES) {
		pr_err("SRAT: Invalid NUMA node %d in ITS affinity\n", node);
		return 0;
	}

	its_srat_maps[its_in_srat].numa_node = node;
	its_srat_maps[its_in_srat].its_id = its_affinity->its_id;
	its_in_srat++;
	pr_info("SRAT: PXM %d -> ITS %d -> Node %d\n",
		its_affinity->proximity_domain, its_affinity->its_id, node);

	return 0;
}

static void __init acpi_table_parse_srat_its(void)
{
	int count;

	count = acpi_table_parse_entries(ACPI_SIG_SRAT,
			sizeof(struct acpi_table_srat),
			ACPI_SRAT_TYPE_GIC_ITS_AFFINITY,
			gic_acpi_match_srat_its, 0);
	if (count <= 0)
		return;

	its_srat_maps = kmalloc_array(count, sizeof(struct its_srat_map),
				      GFP_KERNEL);
	if (!its_srat_maps) {
		pr_warn("SRAT: Failed to allocate memory for its_srat_maps!\n");
		return;
	}

	acpi_table_parse_entries(ACPI_SIG_SRAT,
			sizeof(struct acpi_table_srat),
			ACPI_SRAT_TYPE_GIC_ITS_AFFINITY,
			gic_acpi_parse_srat_its, 0);
}

/* free the its_srat_maps after ITS probing */
static void __init acpi_its_srat_maps_free(void)
{
	kfree(its_srat_maps);
}
#else
static void __init acpi_table_parse_srat_its(void)	{ }
static int __init acpi_get_its_numa_node(u32 its_id) { return NUMA_NO_NODE; }
static void __init acpi_its_srat_maps_free(void) { }
#endif

static int __init gic_acpi_parse_madt_its(union acpi_subtable_headers *header,
					  const unsigned long end)
{
	struct acpi_madt_generic_translator *its_entry;
	struct fwnode_handle *dom_handle;
	struct resource res;
	int err;

	its_entry = (struct acpi_madt_generic_translator *)header;
	memset(&res, 0, sizeof(res));
	res.start = its_entry->base_address;
	res.end = its_entry->base_address + ACPI_GICV3_ITS_MEM_SIZE - 1;
	res.flags = IORESOURCE_MEM;

	dom_handle = irq_domain_alloc_fwnode(&res.start);
	if (!dom_handle) {
		pr_err("ITS@%pa: Unable to allocate GICv3 ITS domain token\n",
		       &res.start);
		return -ENOMEM;
	}

	err = iort_register_domain_token(its_entry->translation_id, res.start,
					 dom_handle);
	if (err) {
		pr_err("ITS@%pa: Unable to register GICv3 ITS domain token (ITS ID %d) to IORT\n",
		       &res.start, its_entry->translation_id);
		goto dom_err;
	}

	err = its_probe_one(&res, dom_handle,
			acpi_get_its_numa_node(its_entry->translation_id));
	if (!err)
		return 0;

	iort_deregister_domain_token(its_entry->translation_id);
dom_err:
	irq_domain_free_fwnode(dom_handle);
	return err;
}

static void __init its_acpi_probe(void)
{
	acpi_table_parse_srat_its();
	acpi_table_parse_madt(ACPI_MADT_TYPE_GENERIC_TRANSLATOR,
			      gic_acpi_parse_madt_its, 0);
	acpi_its_srat_maps_free();
}
#else
static void __init its_acpi_probe(void) { }
#endif

int __init its_init(struct fwnode_handle *handle, struct rdists *rdists,
		    struct irq_domain *parent_domain)
{
	struct device_node *of_node;
	struct its_node *its;
	bool has_v4 = false;
	bool has_v4_1 = false;
	int err;

	gic_rdists = rdists;

	its_parent = parent_domain;
	of_node = to_of_node(handle);
	if (of_node)
		its_of_probe(of_node);
	else
		its_acpi_probe();

	if (list_empty(&its_nodes)) {
		pr_warn("ITS: No ITS available, not enabling LPIs\n");
		return -ENXIO;
	}

	err = allocate_lpi_tables();
	if (err)
		return err;

	list_for_each_entry(its, &its_nodes, entry) {
		has_v4 |= is_v4(its);
		has_v4_1 |= is_v4_1(its);
	}

	/* Don't bother with inconsistent systems */
	if (WARN_ON(!has_v4_1 && rdists->has_rvpeid))
		rdists->has_rvpeid = false;

	if (has_v4 & rdists->has_vlpis) {
		const struct irq_domain_ops *sgi_ops;

		if (has_v4_1)
			sgi_ops = &its_sgi_domain_ops;
		else
			sgi_ops = NULL;

		if (its_init_vpe_domain() ||
		    its_init_v4(parent_domain, &its_vpe_domain_ops, sgi_ops)) {
			rdists->has_vlpis = false;
			pr_err("ITS: Disabling GICv4 support\n");
		}
	}

	register_syscore_ops(&its_syscore_ops);

	return 0;
}<|MERGE_RESOLUTION|>--- conflicted
+++ resolved
@@ -239,28 +239,6 @@
 }
 
 static struct its_vlpi_map *get_vlpi_map(struct irq_data *d)
-<<<<<<< HEAD
-{
-	if (irqd_is_forwarded_to_vcpu(d)) {
-		struct its_device *its_dev = irq_data_get_irq_chip_data(d);
-		u32 event = its_get_event_id(d);
-
-		return dev_event_to_vlpi_map(its_dev, event);
-	}
-
-	return NULL;
-}
-
-static int irq_to_cpuid(struct irq_data *d)
-{
-	struct its_device *its_dev = irq_data_get_irq_chip_data(d);
-	struct its_vlpi_map *map = get_vlpi_map(d);
-
-	if (map)
-		return map->vpe->col_idx;
-
-	return its_dev->event_map.col_map[its_get_event_id(d)];
-=======
 {
 	if (irqd_is_forwarded_to_vcpu(d)) {
 		struct its_device *its_dev = irq_data_get_irq_chip_data(d);
@@ -307,7 +285,6 @@
 
 	if (map)
 		vpe_to_cpuid_unlock(map->vpe, flags);
->>>>>>> 04d5ce62
 }
 
 static struct its_collection *valid_col(struct its_collection *col)
@@ -413,8 +390,6 @@
 		struct {
 			struct its_vpe *vpe;
 		} its_invdb_cmd;
-<<<<<<< HEAD
-=======
 
 		struct {
 			struct its_vpe *vpe;
@@ -424,7 +399,6 @@
 			bool group;
 			bool clear;
 		} its_vsgi_cmd;
->>>>>>> 04d5ce62
 	};
 };
 
@@ -573,8 +547,6 @@
 	its_mask_encode(&cmd->raw_cmd[2], db, 63, 63);
 }
 
-<<<<<<< HEAD
-=======
 static void its_encode_sgi_intid(struct its_cmd_block *cmd, u8 sgi)
 {
 	its_mask_encode(&cmd->raw_cmd[0], sgi, 35, 32);
@@ -600,7 +572,6 @@
 	its_mask_encode(&cmd->raw_cmd[0], en, 8, 8);
 }
 
->>>>>>> 04d5ce62
 static inline void its_fixup_cmd(struct its_cmd_block *cmd)
 {
 	/* Let's fixup BE commands */
@@ -966,8 +937,6 @@
 	return valid_vpe(its, desc->its_invdb_cmd.vpe);
 }
 
-<<<<<<< HEAD
-=======
 static struct its_vpe *its_build_vsgi_cmd(struct its_node *its,
 					  struct its_cmd_block *cmd,
 					  struct its_cmd_desc *desc)
@@ -988,7 +957,6 @@
 	return valid_vpe(its, desc->its_vsgi_cmd.vpe);
 }
 
->>>>>>> 04d5ce62
 static u64 its_cmd_ptr_to_offset(struct its_node *its,
 				 struct its_cmd_block *ptr)
 {
@@ -1452,13 +1420,9 @@
 {
 	struct its_vlpi_map *map = get_vlpi_map(d);
 	void __iomem *rdbase;
-<<<<<<< HEAD
-	u64 val;
-=======
 	unsigned long flags;
 	u64 val;
 	int cpu;
->>>>>>> 04d5ce62
 
 	if (map) {
 		struct its_device *its_dev = irq_data_get_irq_chip_data(d);
@@ -1473,13 +1437,9 @@
 	}
 
 	/* Target the redistributor this LPI is currently routed to */
-<<<<<<< HEAD
-	rdbase = per_cpu_ptr(gic_rdists->rdist, irq_to_cpuid(d))->rd_base;
-=======
 	cpu = irq_to_cpuid_lock(d, &flags);
 	raw_spin_lock(&gic_data_rdist_cpu(cpu)->rd_lock);
 	rdbase = per_cpu_ptr(gic_rdists->rdist, cpu)->rd_base;
->>>>>>> 04d5ce62
 	gic_write_lpir(val, rdbase + GICR_INVLPIR);
 
 	wait_for_syncr(rdbase);
@@ -2518,12 +2478,7 @@
 				}
 			}
 
-<<<<<<< HEAD
-			indirect = its_parse_indirect_baser(its, baser,
-							    psz, &order,
-=======
 			indirect = its_parse_indirect_baser(its, baser, &order,
->>>>>>> 04d5ce62
 							    ITS_MAX_VPEID_BITS);
 			break;
 		}
@@ -2543,290 +2498,6 @@
 }
 
 static u64 inherit_vpe_l1_table_from_its(void)
-<<<<<<< HEAD
-{
-	struct its_node *its;
-	u64 val;
-	u32 aff;
-
-	val = gic_read_typer(gic_data_rdist_rd_base() + GICR_TYPER);
-	aff = compute_common_aff(val);
-
-	list_for_each_entry(its, &its_nodes, entry) {
-		u64 baser, addr;
-
-		if (!is_v4_1(its))
-			continue;
-
-		if (!FIELD_GET(GITS_TYPER_SVPET, its->typer))
-			continue;
-
-		if (aff != compute_its_aff(its))
-			continue;
-
-		/* GICv4.1 guarantees that the vPE table is GITS_BASER2 */
-		baser = its->tables[2].val;
-		if (!(baser & GITS_BASER_VALID))
-			continue;
-
-		/* We have a winner! */
-		gic_data_rdist()->vpe_l1_base = its->tables[2].base;
-
-		val  = GICR_VPROPBASER_4_1_VALID;
-		if (baser & GITS_BASER_INDIRECT)
-			val |= GICR_VPROPBASER_4_1_INDIRECT;
-		val |= FIELD_PREP(GICR_VPROPBASER_4_1_PAGE_SIZE,
-				  FIELD_GET(GITS_BASER_PAGE_SIZE_MASK, baser));
-		switch (FIELD_GET(GITS_BASER_PAGE_SIZE_MASK, baser)) {
-		case GIC_PAGE_SIZE_64K:
-			addr = GITS_BASER_ADDR_48_to_52(baser);
-			break;
-		default:
-			addr = baser & GENMASK_ULL(47, 12);
-			break;
-		}
-		val |= FIELD_PREP(GICR_VPROPBASER_4_1_ADDR, addr >> 12);
-		val |= FIELD_PREP(GICR_VPROPBASER_SHAREABILITY_MASK,
-				  FIELD_GET(GITS_BASER_SHAREABILITY_MASK, baser));
-		val |= FIELD_PREP(GICR_VPROPBASER_INNER_CACHEABILITY_MASK,
-				  FIELD_GET(GITS_BASER_INNER_CACHEABILITY_MASK, baser));
-		val |= FIELD_PREP(GICR_VPROPBASER_4_1_SIZE, GITS_BASER_NR_PAGES(baser) - 1);
-
-		return val;
-	}
-
-	return 0;
-}
-
-static u64 inherit_vpe_l1_table_from_rd(cpumask_t **mask)
-{
-	u32 aff;
-	u64 val;
-	int cpu;
-
-	val = gic_read_typer(gic_data_rdist_rd_base() + GICR_TYPER);
-	aff = compute_common_aff(val);
-
-	for_each_possible_cpu(cpu) {
-		void __iomem *base = gic_data_rdist_cpu(cpu)->rd_base;
-
-		if (!base || cpu == smp_processor_id())
-			continue;
-
-		val = gic_read_typer(base + GICR_TYPER);
-		if (aff != compute_common_aff(val))
-			continue;
-
-		/*
-		 * At this point, we have a victim. This particular CPU
-		 * has already booted, and has an affinity that matches
-		 * ours wrt CommonLPIAff. Let's use its own VPROPBASER.
-		 * Make sure we don't write the Z bit in that case.
-		 */
-		val = gicr_read_vpropbaser(base + SZ_128K + GICR_VPROPBASER);
-		val &= ~GICR_VPROPBASER_4_1_Z;
-
-		gic_data_rdist()->vpe_l1_base = gic_data_rdist_cpu(cpu)->vpe_l1_base;
-		*mask = gic_data_rdist_cpu(cpu)->vpe_table_mask;
-
-		return val;
-	}
-
-	return 0;
-}
-
-static bool allocate_vpe_l2_table(int cpu, u32 id)
-{
-	void __iomem *base = gic_data_rdist_cpu(cpu)->rd_base;
-	unsigned int psz, esz, idx, npg, gpsz;
-	u64 val;
-	struct page *page;
-	__le64 *table;
-
-	if (!gic_rdists->has_rvpeid)
-		return true;
-
-	val  = gicr_read_vpropbaser(base + SZ_128K + GICR_VPROPBASER);
-
-	esz  = FIELD_GET(GICR_VPROPBASER_4_1_ENTRY_SIZE, val) + 1;
-	gpsz = FIELD_GET(GICR_VPROPBASER_4_1_PAGE_SIZE, val);
-	npg  = FIELD_GET(GICR_VPROPBASER_4_1_SIZE, val) + 1;
-
-	switch (gpsz) {
-	default:
-		WARN_ON(1);
-		/* fall through */
-	case GIC_PAGE_SIZE_4K:
-		psz = SZ_4K;
-		break;
-	case GIC_PAGE_SIZE_16K:
-		psz = SZ_16K;
-		break;
-	case GIC_PAGE_SIZE_64K:
-		psz = SZ_64K;
-		break;
-	}
-
-	/* Don't allow vpe_id that exceeds single, flat table limit */
-	if (!(val & GICR_VPROPBASER_4_1_INDIRECT))
-		return (id < (npg * psz / (esz * SZ_8)));
-
-	/* Compute 1st level table index & check if that exceeds table limit */
-	idx = id >> ilog2(psz / (esz * SZ_8));
-	if (idx >= (npg * psz / GITS_LVL1_ENTRY_SIZE))
-		return false;
-
-	table = gic_data_rdist_cpu(cpu)->vpe_l1_base;
-
-	/* Allocate memory for 2nd level table */
-	if (!table[idx]) {
-		page = alloc_pages(GFP_KERNEL | __GFP_ZERO, get_order(psz));
-		if (!page)
-			return false;
-
-		/* Flush Lvl2 table to PoC if hw doesn't support coherency */
-		if (!(val & GICR_VPROPBASER_SHAREABILITY_MASK))
-			gic_flush_dcache_to_poc(page_address(page), psz);
-
-		table[idx] = cpu_to_le64(page_to_phys(page) | GITS_BASER_VALID);
-
-		/* Flush Lvl1 entry to PoC if hw doesn't support coherency */
-		if (!(val & GICR_VPROPBASER_SHAREABILITY_MASK))
-			gic_flush_dcache_to_poc(table + idx, GITS_LVL1_ENTRY_SIZE);
-
-		/* Ensure updated table contents are visible to RD hardware */
-		dsb(sy);
-	}
-
-	return true;
-}
-
-static int allocate_vpe_l1_table(void)
-{
-	void __iomem *vlpi_base = gic_data_rdist_vlpi_base();
-	u64 val, gpsz, npg, pa;
-	unsigned int psz = SZ_64K;
-	unsigned int np, epp, esz;
-	struct page *page;
-
-	if (!gic_rdists->has_rvpeid)
-		return 0;
-
-	/*
-	 * if VPENDBASER.Valid is set, disable any previously programmed
-	 * VPE by setting PendingLast while clearing Valid. This has the
-	 * effect of making sure no doorbell will be generated and we can
-	 * then safely clear VPROPBASER.Valid.
-	 */
-	if (gicr_read_vpendbaser(vlpi_base + GICR_VPENDBASER) & GICR_VPENDBASER_Valid)
-		gicr_write_vpendbaser(GICR_VPENDBASER_PendingLast,
-				      vlpi_base + GICR_VPENDBASER);
-
-	/*
-	 * If we can inherit the configuration from another RD, let's do
-	 * so. Otherwise, we have to go through the allocation process. We
-	 * assume that all RDs have the exact same requirements, as
-	 * nothing will work otherwise.
-	 */
-	val = inherit_vpe_l1_table_from_rd(&gic_data_rdist()->vpe_table_mask);
-	if (val & GICR_VPROPBASER_4_1_VALID)
-		goto out;
-
-	gic_data_rdist()->vpe_table_mask = kzalloc(sizeof(cpumask_t), GFP_KERNEL);
-	if (!gic_data_rdist()->vpe_table_mask)
-		return -ENOMEM;
-
-	val = inherit_vpe_l1_table_from_its();
-	if (val & GICR_VPROPBASER_4_1_VALID)
-		goto out;
-
-	/* First probe the page size */
-	val = FIELD_PREP(GICR_VPROPBASER_4_1_PAGE_SIZE, GIC_PAGE_SIZE_64K);
-	gicr_write_vpropbaser(val, vlpi_base + GICR_VPROPBASER);
-	val = gicr_read_vpropbaser(vlpi_base + GICR_VPROPBASER);
-	gpsz = FIELD_GET(GICR_VPROPBASER_4_1_PAGE_SIZE, val);
-	esz = FIELD_GET(GICR_VPROPBASER_4_1_ENTRY_SIZE, val);
-
-	switch (gpsz) {
-	default:
-		gpsz = GIC_PAGE_SIZE_4K;
-		/* fall through */
-	case GIC_PAGE_SIZE_4K:
-		psz = SZ_4K;
-		break;
-	case GIC_PAGE_SIZE_16K:
-		psz = SZ_16K;
-		break;
-	case GIC_PAGE_SIZE_64K:
-		psz = SZ_64K;
-		break;
-	}
-
-	/*
-	 * Start populating the register from scratch, including RO fields
-	 * (which we want to print in debug cases...)
-	 */
-	val = 0;
-	val |= FIELD_PREP(GICR_VPROPBASER_4_1_PAGE_SIZE, gpsz);
-	val |= FIELD_PREP(GICR_VPROPBASER_4_1_ENTRY_SIZE, esz);
-
-	/* How many entries per GIC page? */
-	esz++;
-	epp = psz / (esz * SZ_8);
-
-	/*
-	 * If we need more than just a single L1 page, flag the table
-	 * as indirect and compute the number of required L1 pages.
-	 */
-	if (epp < ITS_MAX_VPEID) {
-		int nl2;
-
-		val |= GICR_VPROPBASER_4_1_INDIRECT;
-
-		/* Number of L2 pages required to cover the VPEID space */
-		nl2 = DIV_ROUND_UP(ITS_MAX_VPEID, epp);
-
-		/* Number of L1 pages to point to the L2 pages */
-		npg = DIV_ROUND_UP(nl2 * SZ_8, psz);
-	} else {
-		npg = 1;
-	}
-
-	val |= FIELD_PREP(GICR_VPROPBASER_4_1_SIZE, npg - 1);
-
-	/* Right, that's the number of CPU pages we need for L1 */
-	np = DIV_ROUND_UP(npg * psz, PAGE_SIZE);
-
-	pr_debug("np = %d, npg = %lld, psz = %d, epp = %d, esz = %d\n",
-		 np, npg, psz, epp, esz);
-	page = alloc_pages(GFP_KERNEL | __GFP_ZERO, get_order(np * PAGE_SIZE));
-	if (!page)
-		return -ENOMEM;
-
-	gic_data_rdist()->vpe_l1_base = page_address(page);
-	pa = virt_to_phys(page_address(page));
-	WARN_ON(!IS_ALIGNED(pa, psz));
-
-	val |= FIELD_PREP(GICR_VPROPBASER_4_1_ADDR, pa >> 12);
-	val |= GICR_VPROPBASER_RaWb;
-	val |= GICR_VPROPBASER_InnerShareable;
-	val |= GICR_VPROPBASER_4_1_Z;
-	val |= GICR_VPROPBASER_4_1_VALID;
-
-out:
-	gicr_write_vpropbaser(val, vlpi_base + GICR_VPROPBASER);
-	cpumask_set_cpu(smp_processor_id(), gic_data_rdist()->vpe_table_mask);
-
-	pr_debug("CPU%d: VPROPBASER = %llx %*pbl\n",
-		 smp_processor_id(), val,
-		 cpumask_pr_args(gic_data_rdist()->vpe_table_mask));
-
-	return 0;
-}
-
-static int its_alloc_collections(struct its_node *its)
-=======
->>>>>>> 04d5ce62
 {
 	struct its_node *its;
 	u64 val;
@@ -3963,10 +3634,7 @@
 {
 	struct its_vpe *vpe = irq_data_get_irq_chip_data(d);
 	int from, cpu = cpumask_first(mask_val);
-<<<<<<< HEAD
-=======
 	unsigned long flags;
->>>>>>> 04d5ce62
 
 	/*
 	 * Changing affinity is mega expensive, so let's be as lazy as
@@ -3981,17 +3649,10 @@
 	 * during the update, hence the lock below which must also be
 	 * taken on any vLPI handling path that evaluates vpe->col_idx.
 	 */
-<<<<<<< HEAD
-	if (vpe->col_idx == cpu)
-		goto out;
-
-	from = vpe->col_idx;
-=======
 	from = vpe_to_cpuid_lock(vpe, &flags);
 	if (from == cpu)
 		goto out;
 
->>>>>>> 04d5ce62
 	vpe->col_idx = cpu;
 
 	/*
@@ -4001,17 +3662,10 @@
 	if (gic_data_rdist_cpu(cpu)->vpe_table_mask &&
 	    cpumask_test_cpu(from, gic_data_rdist_cpu(cpu)->vpe_table_mask))
 		goto out;
-<<<<<<< HEAD
 
 	its_send_vmovp(vpe);
 	its_vpe_db_proxy_move(vpe, from, cpu);
 
-=======
-
-	its_send_vmovp(vpe);
-	its_vpe_db_proxy_move(vpe, from, cpu);
-
->>>>>>> 04d5ce62
 out:
 	irq_data_update_effective_affinity(d, cpumask_of(cpu));
 	vpe_to_cpuid_unlock(vpe, flags);
@@ -4063,11 +3717,8 @@
 	val |= vpe->idai ? GICR_VPENDBASER_IDAI : 0;
 	val |= GICR_VPENDBASER_Valid;
 	gicr_write_vpendbaser(val, vlpi_base + GICR_VPENDBASER);
-<<<<<<< HEAD
-=======
 
 	its_wait_vpt_parse_complete();
->>>>>>> 04d5ce62
 }
 
 static void its_vpe_deschedule(struct its_vpe *vpe)
@@ -4276,11 +3927,8 @@
 	val |= FIELD_PREP(GICR_VPENDBASER_4_1_VPEID, vpe->vpe_id);
 
 	gicr_write_vpendbaser(val, vlpi_base + GICR_VPENDBASER);
-<<<<<<< HEAD
-=======
 
 	its_wait_vpt_parse_complete();
->>>>>>> 04d5ce62
 }
 
 static void its_vpe_4_1_deschedule(struct its_vpe *vpe,
@@ -4321,17 +3969,12 @@
 	val |= FIELD_PREP(GICR_INVALLR_VPEID, vpe->vpe_id);
 
 	/* Target the redistributor this vPE is currently known on */
-<<<<<<< HEAD
-	rdbase = per_cpu_ptr(gic_rdists->rdist, vpe->col_idx)->rd_base;
-	gic_write_lpir(val, rdbase + GICR_INVALLR);
-=======
 	raw_spin_lock(&gic_data_rdist_cpu(vpe->col_idx)->rd_lock);
 	rdbase = per_cpu_ptr(gic_rdists->rdist, vpe->col_idx)->rd_base;
 	gic_write_lpir(val, rdbase + GICR_INVALLR);
 
 	wait_for_syncr(rdbase);
 	raw_spin_unlock(&gic_data_rdist_cpu(vpe->col_idx)->rd_lock);
->>>>>>> 04d5ce62
 }
 
 static int its_vpe_4_1_set_vcpu_affinity(struct irq_data *d, void *vcpu_info)
@@ -4366,8 +4009,6 @@
 	.irq_set_vcpu_affinity	= its_vpe_4_1_set_vcpu_affinity,
 };
 
-<<<<<<< HEAD
-=======
 static void its_configure_sgi(struct irq_data *d, bool clear)
 {
 	struct its_vpe *vpe = irq_data_get_irq_chip_data(d);
@@ -4584,7 +4225,6 @@
 	.deactivate	= its_sgi_irq_domain_deactivate,
 };
 
->>>>>>> 04d5ce62
 static int its_vpe_id_alloc(void)
 {
 	return ida_simple_get(&its_vpeid_ida, 0, ITS_MAX_VPEID, GFP_KERNEL);
@@ -5227,8 +4867,6 @@
 
 		if (is_v4_1(its)) {
 			u32 svpet = FIELD_GET(GITS_TYPER_SVPET, typer);
-<<<<<<< HEAD
-=======
 
 			its->sgir_base = ioremap(res->start + SZ_128K, SZ_64K);
 			if (!its->sgir_base) {
@@ -5236,7 +4874,6 @@
 				goto out_free_its;
 			}
 
->>>>>>> 04d5ce62
 			its->mpidr = readl_relaxed(its_base + GITS_MPIDR);
 
 			pr_info("ITS@%pa: Using GICv4.1 mode %08x %08x\n",
