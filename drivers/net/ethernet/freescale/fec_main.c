// SPDX-License-Identifier: GPL-2.0+
/*
 * Fast Ethernet Controller (FEC) driver for Motorola MPC8xx.
 * Copyright (c) 1997 Dan Malek (dmalek@jlc.net)
 *
 * Right now, I am very wasteful with the buffers.  I allocate memory
 * pages and then divide them into 2K frame buffers.  This way I know I
 * have buffers large enough to hold one frame within one buffer descriptor.
 * Once I get this working, I will use 64 or 128 byte CPM buffers, which
 * will be much more memory efficient and will easily handle lots of
 * small packets.
 *
 * Much better multiple PHY support by Magnus Damm.
 * Copyright (c) 2000 Ericsson Radio Systems AB.
 *
 * Support for FEC controller of ColdFire processors.
 * Copyright (c) 2001-2005 Greg Ungerer (gerg@snapgear.com)
 *
 * Bug fixes and cleanup by Philippe De Muyter (phdm@macqel.be)
 * Copyright (c) 2004-2006 Macq Electronique SA.
 *
 * Copyright (C) 2010-2011 Freescale Semiconductor, Inc.
 */

#include <linux/module.h>
#include <linux/kernel.h>
#include <linux/string.h>
#include <linux/pm_runtime.h>
#include <linux/ptrace.h>
#include <linux/errno.h>
#include <linux/ioport.h>
#include <linux/slab.h>
#include <linux/interrupt.h>
#include <linux/delay.h>
#include <linux/netdevice.h>
#include <linux/etherdevice.h>
#include <linux/skbuff.h>
#include <linux/in.h>
#include <linux/ip.h>
#include <net/ip.h>
#include <net/tso.h>
#include <linux/tcp.h>
#include <linux/udp.h>
#include <linux/icmp.h>
#include <linux/spinlock.h>
#include <linux/workqueue.h>
#include <linux/bitops.h>
#include <linux/io.h>
#include <linux/irq.h>
#include <linux/clk.h>
#include <linux/crc32.h>
#include <linux/platform_device.h>
#include <linux/mdio.h>
#include <linux/phy.h>
#include <linux/fec.h>
#include <linux/of.h>
#include <linux/of_device.h>
#include <linux/of_gpio.h>
#include <linux/of_mdio.h>
#include <linux/of_net.h>
#include <linux/regulator/consumer.h>
#include <linux/if_vlan.h>
#include <linux/pinctrl/consumer.h>
#include <linux/prefetch.h>
#include <linux/mfd/syscon.h>
#include <linux/regmap.h>
#include <soc/imx/cpuidle.h>

#include <asm/cacheflush.h>

#include "fec.h"

static void set_multicast_list(struct net_device *ndev);
static void fec_enet_itr_coal_init(struct net_device *ndev);

#define DRIVER_NAME	"fec"

/* Pause frame feild and FIFO threshold */
#define FEC_ENET_FCE	(1 << 5)
#define FEC_ENET_RSEM_V	0x84
#define FEC_ENET_RSFL_V	16
#define FEC_ENET_RAEM_V	0x8
#define FEC_ENET_RAFL_V	0x8
#define FEC_ENET_OPD_V	0xFFF0
#define FEC_MDIO_PM_TIMEOUT  100 /* ms */

struct fec_devinfo {
	u32 quirks;
};

static const struct fec_devinfo fec_imx25_info = {
	.quirks = FEC_QUIRK_USE_GASKET | FEC_QUIRK_MIB_CLEAR |
		  FEC_QUIRK_HAS_FRREG,
};

static const struct fec_devinfo fec_imx27_info = {
	.quirks = FEC_QUIRK_MIB_CLEAR | FEC_QUIRK_HAS_FRREG,
};

static const struct fec_devinfo fec_imx28_info = {
	.quirks = FEC_QUIRK_ENET_MAC | FEC_QUIRK_SWAP_FRAME |
		  FEC_QUIRK_SINGLE_MDIO | FEC_QUIRK_HAS_RACC |
		  FEC_QUIRK_HAS_FRREG,
};

static const struct fec_devinfo fec_imx6q_info = {
	.quirks = FEC_QUIRK_ENET_MAC | FEC_QUIRK_HAS_GBIT |
		  FEC_QUIRK_HAS_BUFDESC_EX | FEC_QUIRK_HAS_CSUM |
		  FEC_QUIRK_HAS_VLAN | FEC_QUIRK_ERR006358 |
		  FEC_QUIRK_HAS_RACC,
};

static const struct fec_devinfo fec_mvf600_info = {
	.quirks = FEC_QUIRK_ENET_MAC | FEC_QUIRK_HAS_RACC,
};

static const struct fec_devinfo fec_imx6x_info = {
	.quirks = FEC_QUIRK_ENET_MAC | FEC_QUIRK_HAS_GBIT |
		  FEC_QUIRK_HAS_BUFDESC_EX | FEC_QUIRK_HAS_CSUM |
		  FEC_QUIRK_HAS_VLAN | FEC_QUIRK_HAS_AVB |
		  FEC_QUIRK_ERR007885 | FEC_QUIRK_BUG_CAPTURE |
		  FEC_QUIRK_HAS_RACC | FEC_QUIRK_HAS_COALESCE,
};

static const struct fec_devinfo fec_imx6ul_info = {
	.quirks = FEC_QUIRK_ENET_MAC | FEC_QUIRK_HAS_GBIT |
		  FEC_QUIRK_HAS_BUFDESC_EX | FEC_QUIRK_HAS_CSUM |
		  FEC_QUIRK_HAS_VLAN | FEC_QUIRK_ERR007885 |
		  FEC_QUIRK_BUG_CAPTURE | FEC_QUIRK_HAS_RACC |
		  FEC_QUIRK_HAS_COALESCE,
};

static struct platform_device_id fec_devtype[] = {
	{
		/* keep it for coldfire */
		.name = DRIVER_NAME,
		.driver_data = 0,
	}, {
		.name = "imx25-fec",
		.driver_data = (kernel_ulong_t)&fec_imx25_info,
	}, {
		.name = "imx27-fec",
		.driver_data = (kernel_ulong_t)&fec_imx27_info,
	}, {
		.name = "imx28-fec",
		.driver_data = (kernel_ulong_t)&fec_imx28_info,
	}, {
		.name = "imx6q-fec",
		.driver_data = (kernel_ulong_t)&fec_imx6q_info,
	}, {
		.name = "mvf600-fec",
		.driver_data = (kernel_ulong_t)&fec_mvf600_info,
	}, {
		.name = "imx6sx-fec",
		.driver_data = (kernel_ulong_t)&fec_imx6x_info,
	}, {
		.name = "imx6ul-fec",
		.driver_data = (kernel_ulong_t)&fec_imx6ul_info,
	}, {
		/* sentinel */
	}
};
MODULE_DEVICE_TABLE(platform, fec_devtype);

enum imx_fec_type {
	IMX25_FEC = 1,	/* runs on i.mx25/50/53 */
	IMX27_FEC,	/* runs on i.mx27/35/51 */
	IMX28_FEC,
	IMX6Q_FEC,
	MVF600_FEC,
	IMX6SX_FEC,
	IMX6UL_FEC,
};

static const struct of_device_id fec_dt_ids[] = {
	{ .compatible = "fsl,imx25-fec", .data = &fec_devtype[IMX25_FEC], },
	{ .compatible = "fsl,imx27-fec", .data = &fec_devtype[IMX27_FEC], },
	{ .compatible = "fsl,imx28-fec", .data = &fec_devtype[IMX28_FEC], },
	{ .compatible = "fsl,imx6q-fec", .data = &fec_devtype[IMX6Q_FEC], },
	{ .compatible = "fsl,mvf600-fec", .data = &fec_devtype[MVF600_FEC], },
	{ .compatible = "fsl,imx6sx-fec", .data = &fec_devtype[IMX6SX_FEC], },
	{ .compatible = "fsl,imx6ul-fec", .data = &fec_devtype[IMX6UL_FEC], },
	{ /* sentinel */ }
};
MODULE_DEVICE_TABLE(of, fec_dt_ids);

static unsigned char macaddr[ETH_ALEN];
module_param_array(macaddr, byte, NULL, 0);
MODULE_PARM_DESC(macaddr, "FEC Ethernet MAC address");

#if defined(CONFIG_M5272)
/*
 * Some hardware gets it MAC address out of local flash memory.
 * if this is non-zero then assume it is the address to get MAC from.
 */
#if defined(CONFIG_NETtel)
#define	FEC_FLASHMAC	0xf0006006
#elif defined(CONFIG_GILBARCONAP) || defined(CONFIG_SCALES)
#define	FEC_FLASHMAC	0xf0006000
#elif defined(CONFIG_CANCam)
#define	FEC_FLASHMAC	0xf0020000
#elif defined (CONFIG_M5272C3)
#define	FEC_FLASHMAC	(0xffe04000 + 4)
#elif defined(CONFIG_MOD5272)
#define FEC_FLASHMAC	0xffc0406b
#else
#define	FEC_FLASHMAC	0
#endif
#endif /* CONFIG_M5272 */

/* The FEC stores dest/src/type/vlan, data, and checksum for receive packets.
 *
 * 2048 byte skbufs are allocated. However, alignment requirements
 * varies between FEC variants. Worst case is 64, so round down by 64.
 */
#define PKT_MAXBUF_SIZE		(round_down(2048 - 64, 64))
#define PKT_MINBUF_SIZE		64

/* FEC receive acceleration */
#define FEC_RACC_IPDIS		(1 << 1)
#define FEC_RACC_PRODIS		(1 << 2)
#define FEC_RACC_SHIFT16	BIT(7)
#define FEC_RACC_OPTIONS	(FEC_RACC_IPDIS | FEC_RACC_PRODIS)

/* MIB Control Register */
#define FEC_MIB_CTRLSTAT_DISABLE	BIT(31)

/*
 * The 5270/5271/5280/5282/532x RX control register also contains maximum frame
 * size bits. Other FEC hardware does not, so we need to take that into
 * account when setting it.
 */
#if defined(CONFIG_M523x) || defined(CONFIG_M527x) || defined(CONFIG_M528x) || \
    defined(CONFIG_M520x) || defined(CONFIG_M532x) || defined(CONFIG_ARM) || \
    defined(CONFIG_ARM64)
#define	OPT_FRAME_SIZE	(PKT_MAXBUF_SIZE << 16)
#else
#define	OPT_FRAME_SIZE	0
#endif

/* FEC MII MMFR bits definition */
#define FEC_MMFR_ST		(1 << 30)
#define FEC_MMFR_ST_C45		(0)
#define FEC_MMFR_OP_READ	(2 << 28)
#define FEC_MMFR_OP_READ_C45	(3 << 28)
#define FEC_MMFR_OP_WRITE	(1 << 28)
#define FEC_MMFR_OP_ADDR_WRITE	(0)
#define FEC_MMFR_PA(v)		((v & 0x1f) << 23)
#define FEC_MMFR_RA(v)		((v & 0x1f) << 18)
#define FEC_MMFR_TA		(2 << 16)
#define FEC_MMFR_DATA(v)	(v & 0xffff)
/* FEC ECR bits definition */
#define FEC_ECR_MAGICEN		(1 << 2)
#define FEC_ECR_SLEEP		(1 << 3)

#define FEC_MII_TIMEOUT		30000 /* us */

/* Transmitter timeout */
#define TX_TIMEOUT (2 * HZ)

#define FEC_PAUSE_FLAG_AUTONEG	0x1
#define FEC_PAUSE_FLAG_ENABLE	0x2
#define FEC_WOL_HAS_MAGIC_PACKET	(0x1 << 0)
#define FEC_WOL_FLAG_ENABLE		(0x1 << 1)
#define FEC_WOL_FLAG_SLEEP_ON		(0x1 << 2)

#define COPYBREAK_DEFAULT	256

/* Max number of allowed TCP segments for software TSO */
#define FEC_MAX_TSO_SEGS	100
#define FEC_MAX_SKB_DESCS	(FEC_MAX_TSO_SEGS * 2 + MAX_SKB_FRAGS)

#define IS_TSO_HEADER(txq, addr) \
	((addr >= txq->tso_hdrs_dma) && \
	(addr < txq->tso_hdrs_dma + txq->bd.ring_size * TSO_HEADER_SIZE))

static int mii_cnt;

static struct bufdesc *fec_enet_get_nextdesc(struct bufdesc *bdp,
					     struct bufdesc_prop *bd)
{
	return (bdp >= bd->last) ? bd->base
			: (struct bufdesc *)(((void *)bdp) + bd->dsize);
}

static struct bufdesc *fec_enet_get_prevdesc(struct bufdesc *bdp,
					     struct bufdesc_prop *bd)
{
	return (bdp <= bd->base) ? bd->last
			: (struct bufdesc *)(((void *)bdp) - bd->dsize);
}

static int fec_enet_get_bd_index(struct bufdesc *bdp,
				 struct bufdesc_prop *bd)
{
	return ((const char *)bdp - (const char *)bd->base) >> bd->dsize_log2;
}

static int fec_enet_get_free_txdesc_num(struct fec_enet_priv_tx_q *txq)
{
	int entries;

	entries = (((const char *)txq->dirty_tx -
			(const char *)txq->bd.cur) >> txq->bd.dsize_log2) - 1;

	return entries >= 0 ? entries : entries + txq->bd.ring_size;
}

static void swap_buffer(void *bufaddr, int len)
{
	int i;
	unsigned int *buf = bufaddr;

	for (i = 0; i < len; i += 4, buf++)
		swab32s(buf);
}

static void swap_buffer2(void *dst_buf, void *src_buf, int len)
{
	int i;
	unsigned int *src = src_buf;
	unsigned int *dst = dst_buf;

	for (i = 0; i < len; i += 4, src++, dst++)
		*dst = swab32p(src);
}

static void fec_dump(struct net_device *ndev)
{
	struct fec_enet_private *fep = netdev_priv(ndev);
	struct bufdesc *bdp;
	struct fec_enet_priv_tx_q *txq;
	int index = 0;

	netdev_info(ndev, "TX ring dump\n");
	pr_info("Nr     SC     addr       len  SKB\n");

	txq = fep->tx_queue[0];
	bdp = txq->bd.base;

	do {
		pr_info("%3u %c%c 0x%04x 0x%08x %4u %p\n",
			index,
			bdp == txq->bd.cur ? 'S' : ' ',
			bdp == txq->dirty_tx ? 'H' : ' ',
			fec16_to_cpu(bdp->cbd_sc),
			fec32_to_cpu(bdp->cbd_bufaddr),
			fec16_to_cpu(bdp->cbd_datlen),
			txq->tx_skbuff[index]);
		bdp = fec_enet_get_nextdesc(bdp, &txq->bd);
		index++;
	} while (bdp != txq->bd.base);
}

static inline bool is_ipv4_pkt(struct sk_buff *skb)
{
	return skb->protocol == htons(ETH_P_IP) && ip_hdr(skb)->version == 4;
}

static int
fec_enet_clear_csum(struct sk_buff *skb, struct net_device *ndev)
{
	/* Only run for packets requiring a checksum. */
	if (skb->ip_summed != CHECKSUM_PARTIAL)
		return 0;

	if (unlikely(skb_cow_head(skb, 0)))
		return -1;

	if (is_ipv4_pkt(skb))
		ip_hdr(skb)->check = 0;
	*(__sum16 *)(skb->head + skb->csum_start + skb->csum_offset) = 0;

	return 0;
}

static struct bufdesc *
fec_enet_txq_submit_frag_skb(struct fec_enet_priv_tx_q *txq,
			     struct sk_buff *skb,
			     struct net_device *ndev)
{
	struct fec_enet_private *fep = netdev_priv(ndev);
	struct bufdesc *bdp = txq->bd.cur;
	struct bufdesc_ex *ebdp;
	int nr_frags = skb_shinfo(skb)->nr_frags;
	int frag, frag_len;
	unsigned short status;
	unsigned int estatus = 0;
	skb_frag_t *this_frag;
	unsigned int index;
	void *bufaddr;
	dma_addr_t addr;
	int i;

	for (frag = 0; frag < nr_frags; frag++) {
		this_frag = &skb_shinfo(skb)->frags[frag];
		bdp = fec_enet_get_nextdesc(bdp, &txq->bd);
		ebdp = (struct bufdesc_ex *)bdp;

		status = fec16_to_cpu(bdp->cbd_sc);
		status &= ~BD_ENET_TX_STATS;
		status |= (BD_ENET_TX_TC | BD_ENET_TX_READY);
		frag_len = skb_frag_size(&skb_shinfo(skb)->frags[frag]);

		/* Handle the last BD specially */
		if (frag == nr_frags - 1) {
			status |= (BD_ENET_TX_INTR | BD_ENET_TX_LAST);
			if (fep->bufdesc_ex) {
				estatus |= BD_ENET_TX_INT;
				if (unlikely(skb_shinfo(skb)->tx_flags &
					SKBTX_HW_TSTAMP && fep->hwts_tx_en))
					estatus |= BD_ENET_TX_TS;
			}
		}

		if (fep->bufdesc_ex) {
			if (fep->quirks & FEC_QUIRK_HAS_AVB)
				estatus |= FEC_TX_BD_FTYPE(txq->bd.qid);
			if (skb->ip_summed == CHECKSUM_PARTIAL)
				estatus |= BD_ENET_TX_PINS | BD_ENET_TX_IINS;
			ebdp->cbd_bdu = 0;
			ebdp->cbd_esc = cpu_to_fec32(estatus);
		}

		bufaddr = skb_frag_address(this_frag);

		index = fec_enet_get_bd_index(bdp, &txq->bd);
		if (((unsigned long) bufaddr) & fep->tx_align ||
			fep->quirks & FEC_QUIRK_SWAP_FRAME) {
			memcpy(txq->tx_bounce[index], bufaddr, frag_len);
			bufaddr = txq->tx_bounce[index];

			if (fep->quirks & FEC_QUIRK_SWAP_FRAME)
				swap_buffer(bufaddr, frag_len);
		}

		addr = dma_map_single(&fep->pdev->dev, bufaddr, frag_len,
				      DMA_TO_DEVICE);
		if (dma_mapping_error(&fep->pdev->dev, addr)) {
			if (net_ratelimit())
				netdev_err(ndev, "Tx DMA memory map failed\n");
			goto dma_mapping_error;
		}

		bdp->cbd_bufaddr = cpu_to_fec32(addr);
		bdp->cbd_datlen = cpu_to_fec16(frag_len);
		/* Make sure the updates to rest of the descriptor are
		 * performed before transferring ownership.
		 */
		wmb();
		bdp->cbd_sc = cpu_to_fec16(status);
	}

	return bdp;
dma_mapping_error:
	bdp = txq->bd.cur;
	for (i = 0; i < frag; i++) {
		bdp = fec_enet_get_nextdesc(bdp, &txq->bd);
		dma_unmap_single(&fep->pdev->dev, fec32_to_cpu(bdp->cbd_bufaddr),
				 fec16_to_cpu(bdp->cbd_datlen), DMA_TO_DEVICE);
	}
	return ERR_PTR(-ENOMEM);
}

static int fec_enet_txq_submit_skb(struct fec_enet_priv_tx_q *txq,
				   struct sk_buff *skb, struct net_device *ndev)
{
	struct fec_enet_private *fep = netdev_priv(ndev);
	int nr_frags = skb_shinfo(skb)->nr_frags;
	struct bufdesc *bdp, *last_bdp;
	void *bufaddr;
	dma_addr_t addr;
	unsigned short status;
	unsigned short buflen;
	unsigned int estatus = 0;
	unsigned int index;
	int entries_free;

	entries_free = fec_enet_get_free_txdesc_num(txq);
	if (entries_free < MAX_SKB_FRAGS + 1) {
		dev_kfree_skb_any(skb);
		if (net_ratelimit())
			netdev_err(ndev, "NOT enough BD for SG!\n");
		return NETDEV_TX_OK;
	}

	/* Protocol checksum off-load for TCP and UDP. */
	if (fec_enet_clear_csum(skb, ndev)) {
		dev_kfree_skb_any(skb);
		return NETDEV_TX_OK;
	}

	/* Fill in a Tx ring entry */
	bdp = txq->bd.cur;
	last_bdp = bdp;
	status = fec16_to_cpu(bdp->cbd_sc);
	status &= ~BD_ENET_TX_STATS;

	/* Set buffer length and buffer pointer */
	bufaddr = skb->data;
	buflen = skb_headlen(skb);

	index = fec_enet_get_bd_index(bdp, &txq->bd);
	if (((unsigned long) bufaddr) & fep->tx_align ||
		fep->quirks & FEC_QUIRK_SWAP_FRAME) {
		memcpy(txq->tx_bounce[index], skb->data, buflen);
		bufaddr = txq->tx_bounce[index];

		if (fep->quirks & FEC_QUIRK_SWAP_FRAME)
			swap_buffer(bufaddr, buflen);
	}

	/* Push the data cache so the CPM does not get stale memory data. */
	addr = dma_map_single(&fep->pdev->dev, bufaddr, buflen, DMA_TO_DEVICE);
	if (dma_mapping_error(&fep->pdev->dev, addr)) {
		dev_kfree_skb_any(skb);
		if (net_ratelimit())
			netdev_err(ndev, "Tx DMA memory map failed\n");
		return NETDEV_TX_OK;
	}

	if (nr_frags) {
		last_bdp = fec_enet_txq_submit_frag_skb(txq, skb, ndev);
		if (IS_ERR(last_bdp)) {
			dma_unmap_single(&fep->pdev->dev, addr,
					 buflen, DMA_TO_DEVICE);
			dev_kfree_skb_any(skb);
			return NETDEV_TX_OK;
		}
	} else {
		status |= (BD_ENET_TX_INTR | BD_ENET_TX_LAST);
		if (fep->bufdesc_ex) {
			estatus = BD_ENET_TX_INT;
			if (unlikely(skb_shinfo(skb)->tx_flags &
				SKBTX_HW_TSTAMP && fep->hwts_tx_en))
				estatus |= BD_ENET_TX_TS;
		}
	}
	bdp->cbd_bufaddr = cpu_to_fec32(addr);
	bdp->cbd_datlen = cpu_to_fec16(buflen);

	if (fep->bufdesc_ex) {

		struct bufdesc_ex *ebdp = (struct bufdesc_ex *)bdp;

		if (unlikely(skb_shinfo(skb)->tx_flags & SKBTX_HW_TSTAMP &&
			fep->hwts_tx_en))
			skb_shinfo(skb)->tx_flags |= SKBTX_IN_PROGRESS;

		if (fep->quirks & FEC_QUIRK_HAS_AVB)
			estatus |= FEC_TX_BD_FTYPE(txq->bd.qid);

		if (skb->ip_summed == CHECKSUM_PARTIAL)
			estatus |= BD_ENET_TX_PINS | BD_ENET_TX_IINS;

		ebdp->cbd_bdu = 0;
		ebdp->cbd_esc = cpu_to_fec32(estatus);
	}

	index = fec_enet_get_bd_index(last_bdp, &txq->bd);
	/* Save skb pointer */
	txq->tx_skbuff[index] = skb;

	/* Make sure the updates to rest of the descriptor are performed before
	 * transferring ownership.
	 */
	wmb();

	/* Send it on its way.  Tell FEC it's ready, interrupt when done,
	 * it's the last BD of the frame, and to put the CRC on the end.
	 */
	status |= (BD_ENET_TX_READY | BD_ENET_TX_TC);
	bdp->cbd_sc = cpu_to_fec16(status);

	/* If this was the last BD in the ring, start at the beginning again. */
	bdp = fec_enet_get_nextdesc(last_bdp, &txq->bd);

	skb_tx_timestamp(skb);

	/* Make sure the update to bdp and tx_skbuff are performed before
	 * txq->bd.cur.
	 */
	wmb();
	txq->bd.cur = bdp;

	/* Trigger transmission start */
	writel(0, txq->bd.reg_desc_active);

	return 0;
}

static int
fec_enet_txq_put_data_tso(struct fec_enet_priv_tx_q *txq, struct sk_buff *skb,
			  struct net_device *ndev,
			  struct bufdesc *bdp, int index, char *data,
			  int size, bool last_tcp, bool is_last)
{
	struct fec_enet_private *fep = netdev_priv(ndev);
	struct bufdesc_ex *ebdp = container_of(bdp, struct bufdesc_ex, desc);
	unsigned short status;
	unsigned int estatus = 0;
	dma_addr_t addr;

	status = fec16_to_cpu(bdp->cbd_sc);
	status &= ~BD_ENET_TX_STATS;

	status |= (BD_ENET_TX_TC | BD_ENET_TX_READY);

	if (((unsigned long) data) & fep->tx_align ||
		fep->quirks & FEC_QUIRK_SWAP_FRAME) {
		memcpy(txq->tx_bounce[index], data, size);
		data = txq->tx_bounce[index];

		if (fep->quirks & FEC_QUIRK_SWAP_FRAME)
			swap_buffer(data, size);
	}

	addr = dma_map_single(&fep->pdev->dev, data, size, DMA_TO_DEVICE);
	if (dma_mapping_error(&fep->pdev->dev, addr)) {
		dev_kfree_skb_any(skb);
		if (net_ratelimit())
			netdev_err(ndev, "Tx DMA memory map failed\n");
		return NETDEV_TX_BUSY;
	}

	bdp->cbd_datlen = cpu_to_fec16(size);
	bdp->cbd_bufaddr = cpu_to_fec32(addr);

	if (fep->bufdesc_ex) {
		if (fep->quirks & FEC_QUIRK_HAS_AVB)
			estatus |= FEC_TX_BD_FTYPE(txq->bd.qid);
		if (skb->ip_summed == CHECKSUM_PARTIAL)
			estatus |= BD_ENET_TX_PINS | BD_ENET_TX_IINS;
		ebdp->cbd_bdu = 0;
		ebdp->cbd_esc = cpu_to_fec32(estatus);
	}

	/* Handle the last BD specially */
	if (last_tcp)
		status |= (BD_ENET_TX_LAST | BD_ENET_TX_TC);
	if (is_last) {
		status |= BD_ENET_TX_INTR;
		if (fep->bufdesc_ex)
			ebdp->cbd_esc |= cpu_to_fec32(BD_ENET_TX_INT);
	}

	bdp->cbd_sc = cpu_to_fec16(status);

	return 0;
}

static int
fec_enet_txq_put_hdr_tso(struct fec_enet_priv_tx_q *txq,
			 struct sk_buff *skb, struct net_device *ndev,
			 struct bufdesc *bdp, int index)
{
	struct fec_enet_private *fep = netdev_priv(ndev);
	int hdr_len = skb_transport_offset(skb) + tcp_hdrlen(skb);
	struct bufdesc_ex *ebdp = container_of(bdp, struct bufdesc_ex, desc);
	void *bufaddr;
	unsigned long dmabuf;
	unsigned short status;
	unsigned int estatus = 0;

	status = fec16_to_cpu(bdp->cbd_sc);
	status &= ~BD_ENET_TX_STATS;
	status |= (BD_ENET_TX_TC | BD_ENET_TX_READY);

	bufaddr = txq->tso_hdrs + index * TSO_HEADER_SIZE;
	dmabuf = txq->tso_hdrs_dma + index * TSO_HEADER_SIZE;
	if (((unsigned long)bufaddr) & fep->tx_align ||
		fep->quirks & FEC_QUIRK_SWAP_FRAME) {
		memcpy(txq->tx_bounce[index], skb->data, hdr_len);
		bufaddr = txq->tx_bounce[index];

		if (fep->quirks & FEC_QUIRK_SWAP_FRAME)
			swap_buffer(bufaddr, hdr_len);

		dmabuf = dma_map_single(&fep->pdev->dev, bufaddr,
					hdr_len, DMA_TO_DEVICE);
		if (dma_mapping_error(&fep->pdev->dev, dmabuf)) {
			dev_kfree_skb_any(skb);
			if (net_ratelimit())
				netdev_err(ndev, "Tx DMA memory map failed\n");
			return NETDEV_TX_BUSY;
		}
	}

	bdp->cbd_bufaddr = cpu_to_fec32(dmabuf);
	bdp->cbd_datlen = cpu_to_fec16(hdr_len);

	if (fep->bufdesc_ex) {
		if (fep->quirks & FEC_QUIRK_HAS_AVB)
			estatus |= FEC_TX_BD_FTYPE(txq->bd.qid);
		if (skb->ip_summed == CHECKSUM_PARTIAL)
			estatus |= BD_ENET_TX_PINS | BD_ENET_TX_IINS;
		ebdp->cbd_bdu = 0;
		ebdp->cbd_esc = cpu_to_fec32(estatus);
	}

	bdp->cbd_sc = cpu_to_fec16(status);

	return 0;
}

static int fec_enet_txq_submit_tso(struct fec_enet_priv_tx_q *txq,
				   struct sk_buff *skb,
				   struct net_device *ndev)
{
	struct fec_enet_private *fep = netdev_priv(ndev);
	int hdr_len, total_len, data_left;
	struct bufdesc *bdp = txq->bd.cur;
	struct tso_t tso;
	unsigned int index = 0;
	int ret;

	if (tso_count_descs(skb) >= fec_enet_get_free_txdesc_num(txq)) {
		dev_kfree_skb_any(skb);
		if (net_ratelimit())
			netdev_err(ndev, "NOT enough BD for TSO!\n");
		return NETDEV_TX_OK;
	}

	/* Protocol checksum off-load for TCP and UDP. */
	if (fec_enet_clear_csum(skb, ndev)) {
		dev_kfree_skb_any(skb);
		return NETDEV_TX_OK;
	}

	/* Initialize the TSO handler, and prepare the first payload */
	hdr_len = tso_start(skb, &tso);

	total_len = skb->len - hdr_len;
	while (total_len > 0) {
		char *hdr;

		index = fec_enet_get_bd_index(bdp, &txq->bd);
		data_left = min_t(int, skb_shinfo(skb)->gso_size, total_len);
		total_len -= data_left;

		/* prepare packet headers: MAC + IP + TCP */
		hdr = txq->tso_hdrs + index * TSO_HEADER_SIZE;
		tso_build_hdr(skb, hdr, &tso, data_left, total_len == 0);
		ret = fec_enet_txq_put_hdr_tso(txq, skb, ndev, bdp, index);
		if (ret)
			goto err_release;

		while (data_left > 0) {
			int size;

			size = min_t(int, tso.size, data_left);
			bdp = fec_enet_get_nextdesc(bdp, &txq->bd);
			index = fec_enet_get_bd_index(bdp, &txq->bd);
			ret = fec_enet_txq_put_data_tso(txq, skb, ndev,
							bdp, index,
							tso.data, size,
							size == data_left,
							total_len == 0);
			if (ret)
				goto err_release;

			data_left -= size;
			tso_build_data(skb, &tso, size);
		}

		bdp = fec_enet_get_nextdesc(bdp, &txq->bd);
	}

	/* Save skb pointer */
	txq->tx_skbuff[index] = skb;

	skb_tx_timestamp(skb);
	txq->bd.cur = bdp;

	/* Trigger transmission start */
	if (!(fep->quirks & FEC_QUIRK_ERR007885) ||
	    !readl(txq->bd.reg_desc_active) ||
	    !readl(txq->bd.reg_desc_active) ||
	    !readl(txq->bd.reg_desc_active) ||
	    !readl(txq->bd.reg_desc_active))
		writel(0, txq->bd.reg_desc_active);

	return 0;

err_release:
	/* TODO: Release all used data descriptors for TSO */
	return ret;
}

static netdev_tx_t
fec_enet_start_xmit(struct sk_buff *skb, struct net_device *ndev)
{
	struct fec_enet_private *fep = netdev_priv(ndev);
	int entries_free;
	unsigned short queue;
	struct fec_enet_priv_tx_q *txq;
	struct netdev_queue *nq;
	int ret;

	queue = skb_get_queue_mapping(skb);
	txq = fep->tx_queue[queue];
	nq = netdev_get_tx_queue(ndev, queue);

	if (skb_is_gso(skb))
		ret = fec_enet_txq_submit_tso(txq, skb, ndev);
	else
		ret = fec_enet_txq_submit_skb(txq, skb, ndev);
	if (ret)
		return ret;

	entries_free = fec_enet_get_free_txdesc_num(txq);
	if (entries_free <= txq->tx_stop_threshold)
		netif_tx_stop_queue(nq);

	return NETDEV_TX_OK;
}

/* Init RX & TX buffer descriptors
 */
static void fec_enet_bd_init(struct net_device *dev)
{
	struct fec_enet_private *fep = netdev_priv(dev);
	struct fec_enet_priv_tx_q *txq;
	struct fec_enet_priv_rx_q *rxq;
	struct bufdesc *bdp;
	unsigned int i;
	unsigned int q;

	for (q = 0; q < fep->num_rx_queues; q++) {
		/* Initialize the receive buffer descriptors. */
		rxq = fep->rx_queue[q];
		bdp = rxq->bd.base;

		for (i = 0; i < rxq->bd.ring_size; i++) {

			/* Initialize the BD for every fragment in the page. */
			if (bdp->cbd_bufaddr)
				bdp->cbd_sc = cpu_to_fec16(BD_ENET_RX_EMPTY);
			else
				bdp->cbd_sc = cpu_to_fec16(0);
			bdp = fec_enet_get_nextdesc(bdp, &rxq->bd);
		}

		/* Set the last buffer to wrap */
		bdp = fec_enet_get_prevdesc(bdp, &rxq->bd);
		bdp->cbd_sc |= cpu_to_fec16(BD_SC_WRAP);

		rxq->bd.cur = rxq->bd.base;
	}

	for (q = 0; q < fep->num_tx_queues; q++) {
		/* ...and the same for transmit */
		txq = fep->tx_queue[q];
		bdp = txq->bd.base;
		txq->bd.cur = bdp;

		for (i = 0; i < txq->bd.ring_size; i++) {
			/* Initialize the BD for every fragment in the page. */
			bdp->cbd_sc = cpu_to_fec16(0);
			if (bdp->cbd_bufaddr &&
			    !IS_TSO_HEADER(txq, fec32_to_cpu(bdp->cbd_bufaddr)))
				dma_unmap_single(&fep->pdev->dev,
						 fec32_to_cpu(bdp->cbd_bufaddr),
						 fec16_to_cpu(bdp->cbd_datlen),
						 DMA_TO_DEVICE);
			if (txq->tx_skbuff[i]) {
				dev_kfree_skb_any(txq->tx_skbuff[i]);
				txq->tx_skbuff[i] = NULL;
			}
			bdp->cbd_bufaddr = cpu_to_fec32(0);
			bdp = fec_enet_get_nextdesc(bdp, &txq->bd);
		}

		/* Set the last buffer to wrap */
		bdp = fec_enet_get_prevdesc(bdp, &txq->bd);
		bdp->cbd_sc |= cpu_to_fec16(BD_SC_WRAP);
		txq->dirty_tx = bdp;
	}
}

static void fec_enet_active_rxring(struct net_device *ndev)
{
	struct fec_enet_private *fep = netdev_priv(ndev);
	int i;

	for (i = 0; i < fep->num_rx_queues; i++)
		writel(0, fep->rx_queue[i]->bd.reg_desc_active);
}

static void fec_enet_enable_ring(struct net_device *ndev)
{
	struct fec_enet_private *fep = netdev_priv(ndev);
	struct fec_enet_priv_tx_q *txq;
	struct fec_enet_priv_rx_q *rxq;
	int i;

	for (i = 0; i < fep->num_rx_queues; i++) {
		rxq = fep->rx_queue[i];
		writel(rxq->bd.dma, fep->hwp + FEC_R_DES_START(i));
		writel(PKT_MAXBUF_SIZE, fep->hwp + FEC_R_BUFF_SIZE(i));

		/* enable DMA1/2 */
		if (i)
			writel(RCMR_MATCHEN | RCMR_CMP(i),
			       fep->hwp + FEC_RCMR(i));
	}

	for (i = 0; i < fep->num_tx_queues; i++) {
		txq = fep->tx_queue[i];
		writel(txq->bd.dma, fep->hwp + FEC_X_DES_START(i));

		/* enable DMA1/2 */
		if (i)
			writel(DMA_CLASS_EN | IDLE_SLOPE(i),
			       fep->hwp + FEC_DMA_CFG(i));
	}
}

static void fec_enet_reset_skb(struct net_device *ndev)
{
	struct fec_enet_private *fep = netdev_priv(ndev);
	struct fec_enet_priv_tx_q *txq;
	int i, j;

	for (i = 0; i < fep->num_tx_queues; i++) {
		txq = fep->tx_queue[i];

		for (j = 0; j < txq->bd.ring_size; j++) {
			if (txq->tx_skbuff[j]) {
				dev_kfree_skb_any(txq->tx_skbuff[j]);
				txq->tx_skbuff[j] = NULL;
			}
		}
	}
}

/*
 * This function is called to start or restart the FEC during a link
 * change, transmit timeout, or to reconfigure the FEC.  The network
 * packet processing for this device must be stopped before this call.
 */
static void
fec_restart(struct net_device *ndev)
{
	struct fec_enet_private *fep = netdev_priv(ndev);
	u32 val;
	u32 temp_mac[2];
	u32 rcntl = OPT_FRAME_SIZE | 0x04;
	u32 ecntl = 0x2; /* ETHEREN */

	/* Whack a reset.  We should wait for this.
	 * For i.MX6SX SOC, enet use AXI bus, we use disable MAC
	 * instead of reset MAC itself.
	 */
	if (fep->quirks & FEC_QUIRK_HAS_AVB) {
		writel(0, fep->hwp + FEC_ECNTRL);
	} else {
		writel(1, fep->hwp + FEC_ECNTRL);
		udelay(10);
	}

	/*
	 * enet-mac reset will reset mac address registers too,
	 * so need to reconfigure it.
	 */
	memcpy(&temp_mac, ndev->dev_addr, ETH_ALEN);
	writel((__force u32)cpu_to_be32(temp_mac[0]),
	       fep->hwp + FEC_ADDR_LOW);
	writel((__force u32)cpu_to_be32(temp_mac[1]),
	       fep->hwp + FEC_ADDR_HIGH);

	/* Clear any outstanding interrupt, except MDIO. */
	writel((0xffffffff & ~FEC_ENET_MII), fep->hwp + FEC_IEVENT);

	fec_enet_bd_init(ndev);

	fec_enet_enable_ring(ndev);

	/* Reset tx SKB buffers. */
	fec_enet_reset_skb(ndev);

	/* Enable MII mode */
	if (fep->full_duplex == DUPLEX_FULL) {
		/* FD enable */
		writel(0x04, fep->hwp + FEC_X_CNTRL);
	} else {
		/* No Rcv on Xmit */
		rcntl |= 0x02;
		writel(0x0, fep->hwp + FEC_X_CNTRL);
	}

	/* Set MII speed */
	writel(fep->phy_speed, fep->hwp + FEC_MII_SPEED);

#if !defined(CONFIG_M5272)
	if (fep->quirks & FEC_QUIRK_HAS_RACC) {
		val = readl(fep->hwp + FEC_RACC);
		/* align IP header */
		val |= FEC_RACC_SHIFT16;
		if (fep->csum_flags & FLAG_RX_CSUM_ENABLED)
			/* set RX checksum */
			val |= FEC_RACC_OPTIONS;
		else
			val &= ~FEC_RACC_OPTIONS;
		writel(val, fep->hwp + FEC_RACC);
		writel(PKT_MAXBUF_SIZE, fep->hwp + FEC_FTRL);
	}
#endif

	/*
	 * The phy interface and speed need to get configured
	 * differently on enet-mac.
	 */
	if (fep->quirks & FEC_QUIRK_ENET_MAC) {
		/* Enable flow control and length check */
		rcntl |= 0x40000000 | 0x00000020;

		/* RGMII, RMII or MII */
		if (fep->phy_interface == PHY_INTERFACE_MODE_RGMII ||
		    fep->phy_interface == PHY_INTERFACE_MODE_RGMII_ID ||
		    fep->phy_interface == PHY_INTERFACE_MODE_RGMII_RXID ||
		    fep->phy_interface == PHY_INTERFACE_MODE_RGMII_TXID)
			rcntl |= (1 << 6);
		else if (fep->phy_interface == PHY_INTERFACE_MODE_RMII)
			rcntl |= (1 << 8);
		else
			rcntl &= ~(1 << 8);

		/* 1G, 100M or 10M */
		if (ndev->phydev) {
			if (ndev->phydev->speed == SPEED_1000)
				ecntl |= (1 << 5);
			else if (ndev->phydev->speed == SPEED_100)
				rcntl &= ~(1 << 9);
			else
				rcntl |= (1 << 9);
		}
	} else {
#ifdef FEC_MIIGSK_ENR
		if (fep->quirks & FEC_QUIRK_USE_GASKET) {
			u32 cfgr;
			/* disable the gasket and wait */
			writel(0, fep->hwp + FEC_MIIGSK_ENR);
			while (readl(fep->hwp + FEC_MIIGSK_ENR) & 4)
				udelay(1);

			/*
			 * configure the gasket:
			 *   RMII, 50 MHz, no loopback, no echo
			 *   MII, 25 MHz, no loopback, no echo
			 */
			cfgr = (fep->phy_interface == PHY_INTERFACE_MODE_RMII)
				? BM_MIIGSK_CFGR_RMII : BM_MIIGSK_CFGR_MII;
			if (ndev->phydev && ndev->phydev->speed == SPEED_10)
				cfgr |= BM_MIIGSK_CFGR_FRCONT_10M;
			writel(cfgr, fep->hwp + FEC_MIIGSK_CFGR);

			/* re-enable the gasket */
			writel(2, fep->hwp + FEC_MIIGSK_ENR);
		}
#endif
	}

#if !defined(CONFIG_M5272)
	/* enable pause frame*/
	if ((fep->pause_flag & FEC_PAUSE_FLAG_ENABLE) ||
	    ((fep->pause_flag & FEC_PAUSE_FLAG_AUTONEG) &&
	     ndev->phydev && ndev->phydev->pause)) {
		rcntl |= FEC_ENET_FCE;

		/* set FIFO threshold parameter to reduce overrun */
		writel(FEC_ENET_RSEM_V, fep->hwp + FEC_R_FIFO_RSEM);
		writel(FEC_ENET_RSFL_V, fep->hwp + FEC_R_FIFO_RSFL);
		writel(FEC_ENET_RAEM_V, fep->hwp + FEC_R_FIFO_RAEM);
		writel(FEC_ENET_RAFL_V, fep->hwp + FEC_R_FIFO_RAFL);

		/* OPD */
		writel(FEC_ENET_OPD_V, fep->hwp + FEC_OPD);
	} else {
		rcntl &= ~FEC_ENET_FCE;
	}
#endif /* !defined(CONFIG_M5272) */

	writel(rcntl, fep->hwp + FEC_R_CNTRL);

	/* Setup multicast filter. */
	set_multicast_list(ndev);
#ifndef CONFIG_M5272
	writel(0, fep->hwp + FEC_HASH_TABLE_HIGH);
	writel(0, fep->hwp + FEC_HASH_TABLE_LOW);
#endif

	if (fep->quirks & FEC_QUIRK_ENET_MAC) {
		/* enable ENET endian swap */
		ecntl |= (1 << 8);
		/* enable ENET store and forward mode */
		writel(1 << 8, fep->hwp + FEC_X_WMRK);
	}

	if (fep->bufdesc_ex)
		ecntl |= (1 << 4);

#ifndef CONFIG_M5272
	/* Enable the MIB statistic event counters */
	writel(0 << 31, fep->hwp + FEC_MIB_CTRLSTAT);
#endif

	/* And last, enable the transmit and receive processing */
	writel(ecntl, fep->hwp + FEC_ECNTRL);
	fec_enet_active_rxring(ndev);

	if (fep->bufdesc_ex)
		fec_ptp_start_cyclecounter(ndev);

	/* Enable interrupts we wish to service */
	if (fep->link)
		writel(FEC_DEFAULT_IMASK, fep->hwp + FEC_IMASK);
	else
		writel(0, fep->hwp + FEC_IMASK);

	/* Init the interrupt coalescing */
	fec_enet_itr_coal_init(ndev);

}

static void fec_enet_stop_mode(struct fec_enet_private *fep, bool enabled)
{
	struct fec_platform_data *pdata = fep->pdev->dev.platform_data;
	struct fec_stop_mode_gpr *stop_gpr = &fep->stop_gpr;

	if (stop_gpr->gpr) {
		if (enabled)
			regmap_update_bits(stop_gpr->gpr, stop_gpr->reg,
					   BIT(stop_gpr->bit),
					   BIT(stop_gpr->bit));
		else
			regmap_update_bits(stop_gpr->gpr, stop_gpr->reg,
					   BIT(stop_gpr->bit), 0);
	} else if (pdata && pdata->sleep_mode_enable) {
		pdata->sleep_mode_enable(enabled);
	}
}

static void
fec_stop(struct net_device *ndev)
{
	struct fec_enet_private *fep = netdev_priv(ndev);
	u32 rmii_mode = readl(fep->hwp + FEC_R_CNTRL) & (1 << 8);
	u32 val;

	/* We cannot expect a graceful transmit stop without link !!! */
	if (fep->link) {
		writel(1, fep->hwp + FEC_X_CNTRL); /* Graceful transmit stop */
		udelay(10);
		if (!(readl(fep->hwp + FEC_IEVENT) & FEC_ENET_GRA))
			netdev_err(ndev, "Graceful transmit stop did not complete!\n");
	}

	/* Whack a reset.  We should wait for this.
	 * For i.MX6SX SOC, enet use AXI bus, we use disable MAC
	 * instead of reset MAC itself.
	 */
	if (!(fep->wol_flag & FEC_WOL_FLAG_SLEEP_ON)) {
		if (fep->quirks & FEC_QUIRK_HAS_AVB) {
			writel(0, fep->hwp + FEC_ECNTRL);
		} else {
			writel(1, fep->hwp + FEC_ECNTRL);
			udelay(10);
		}
		writel(FEC_DEFAULT_IMASK, fep->hwp + FEC_IMASK);
	} else {
		writel(FEC_DEFAULT_IMASK | FEC_ENET_WAKEUP, fep->hwp + FEC_IMASK);
		val = readl(fep->hwp + FEC_ECNTRL);
		val |= (FEC_ECR_MAGICEN | FEC_ECR_SLEEP);
		writel(val, fep->hwp + FEC_ECNTRL);
		fec_enet_stop_mode(fep, true);
	}
	writel(fep->phy_speed, fep->hwp + FEC_MII_SPEED);

	/* We have to keep ENET enabled to have MII interrupt stay working */
	if (fep->quirks & FEC_QUIRK_ENET_MAC &&
		!(fep->wol_flag & FEC_WOL_FLAG_SLEEP_ON)) {
		writel(2, fep->hwp + FEC_ECNTRL);
		writel(rmii_mode, fep->hwp + FEC_R_CNTRL);
	}
}


static void
fec_timeout(struct net_device *ndev, unsigned int txqueue)
{
	struct fec_enet_private *fep = netdev_priv(ndev);

	fec_dump(ndev);

	ndev->stats.tx_errors++;

	schedule_work(&fep->tx_timeout_work);
}

static void fec_enet_timeout_work(struct work_struct *work)
{
	struct fec_enet_private *fep =
		container_of(work, struct fec_enet_private, tx_timeout_work);
	struct net_device *ndev = fep->netdev;

	rtnl_lock();
	if (netif_device_present(ndev) || netif_running(ndev)) {
		napi_disable(&fep->napi);
		netif_tx_lock_bh(ndev);
		fec_restart(ndev);
		netif_tx_wake_all_queues(ndev);
		netif_tx_unlock_bh(ndev);
		napi_enable(&fep->napi);
	}
	rtnl_unlock();
}

static void
fec_enet_hwtstamp(struct fec_enet_private *fep, unsigned ts,
	struct skb_shared_hwtstamps *hwtstamps)
{
	unsigned long flags;
	u64 ns;

	spin_lock_irqsave(&fep->tmreg_lock, flags);
	ns = timecounter_cyc2time(&fep->tc, ts);
	spin_unlock_irqrestore(&fep->tmreg_lock, flags);

	memset(hwtstamps, 0, sizeof(*hwtstamps));
	hwtstamps->hwtstamp = ns_to_ktime(ns);
}

static void
fec_enet_tx_queue(struct net_device *ndev, u16 queue_id)
{
	struct	fec_enet_private *fep;
	struct bufdesc *bdp;
	unsigned short status;
	struct	sk_buff	*skb;
	struct fec_enet_priv_tx_q *txq;
	struct netdev_queue *nq;
	int	index = 0;
	int	entries_free;

	fep = netdev_priv(ndev);

	txq = fep->tx_queue[queue_id];
	/* get next bdp of dirty_tx */
	nq = netdev_get_tx_queue(ndev, queue_id);
	bdp = txq->dirty_tx;

	/* get next bdp of dirty_tx */
	bdp = fec_enet_get_nextdesc(bdp, &txq->bd);

	while (bdp != READ_ONCE(txq->bd.cur)) {
		/* Order the load of bd.cur and cbd_sc */
		rmb();
		status = fec16_to_cpu(READ_ONCE(bdp->cbd_sc));
		if (status & BD_ENET_TX_READY)
			break;

		index = fec_enet_get_bd_index(bdp, &txq->bd);

		skb = txq->tx_skbuff[index];
		txq->tx_skbuff[index] = NULL;
		if (!IS_TSO_HEADER(txq, fec32_to_cpu(bdp->cbd_bufaddr)))
			dma_unmap_single(&fep->pdev->dev,
					 fec32_to_cpu(bdp->cbd_bufaddr),
					 fec16_to_cpu(bdp->cbd_datlen),
					 DMA_TO_DEVICE);
		bdp->cbd_bufaddr = cpu_to_fec32(0);
		if (!skb)
			goto skb_done;

		/* Check for errors. */
		if (status & (BD_ENET_TX_HB | BD_ENET_TX_LC |
				   BD_ENET_TX_RL | BD_ENET_TX_UN |
				   BD_ENET_TX_CSL)) {
			ndev->stats.tx_errors++;
			if (status & BD_ENET_TX_HB)  /* No heartbeat */
				ndev->stats.tx_heartbeat_errors++;
			if (status & BD_ENET_TX_LC)  /* Late collision */
				ndev->stats.tx_window_errors++;
			if (status & BD_ENET_TX_RL)  /* Retrans limit */
				ndev->stats.tx_aborted_errors++;
			if (status & BD_ENET_TX_UN)  /* Underrun */
				ndev->stats.tx_fifo_errors++;
			if (status & BD_ENET_TX_CSL) /* Carrier lost */
				ndev->stats.tx_carrier_errors++;
		} else {
			ndev->stats.tx_packets++;
			ndev->stats.tx_bytes += skb->len;
		}

		/* NOTE: SKBTX_IN_PROGRESS being set does not imply it's we who
		 * are to time stamp the packet, so we still need to check time
		 * stamping enabled flag.
		 */
		if (unlikely(skb_shinfo(skb)->tx_flags & SKBTX_IN_PROGRESS &&
			     fep->hwts_tx_en) &&
		    fep->bufdesc_ex) {
			struct skb_shared_hwtstamps shhwtstamps;
			struct bufdesc_ex *ebdp = (struct bufdesc_ex *)bdp;

			fec_enet_hwtstamp(fep, fec32_to_cpu(ebdp->ts), &shhwtstamps);
			skb_tstamp_tx(skb, &shhwtstamps);
		}

		/* Deferred means some collisions occurred during transmit,
		 * but we eventually sent the packet OK.
		 */
		if (status & BD_ENET_TX_DEF)
			ndev->stats.collisions++;

		/* Free the sk buffer associated with this last transmit */
		dev_kfree_skb_any(skb);
skb_done:
		/* Make sure the update to bdp and tx_skbuff are performed
		 * before dirty_tx
		 */
		wmb();
		txq->dirty_tx = bdp;

		/* Update pointer to next buffer descriptor to be transmitted */
		bdp = fec_enet_get_nextdesc(bdp, &txq->bd);

		/* Since we have freed up a buffer, the ring is no longer full
		 */
		if (netif_tx_queue_stopped(nq)) {
			entries_free = fec_enet_get_free_txdesc_num(txq);
			if (entries_free >= txq->tx_wake_threshold)
				netif_tx_wake_queue(nq);
		}
	}

	/* ERR006358: Keep the transmitter going */
	if (bdp != txq->bd.cur &&
	    readl(txq->bd.reg_desc_active) == 0)
		writel(0, txq->bd.reg_desc_active);
}

static void fec_enet_tx(struct net_device *ndev)
{
	struct fec_enet_private *fep = netdev_priv(ndev);
	int i;

	/* Make sure that AVB queues are processed first. */
	for (i = fep->num_tx_queues - 1; i >= 0; i--)
		fec_enet_tx_queue(ndev, i);
}

static int
fec_enet_new_rxbdp(struct net_device *ndev, struct bufdesc *bdp, struct sk_buff *skb)
{
	struct  fec_enet_private *fep = netdev_priv(ndev);
	int off;

	off = ((unsigned long)skb->data) & fep->rx_align;
	if (off)
		skb_reserve(skb, fep->rx_align + 1 - off);

	bdp->cbd_bufaddr = cpu_to_fec32(dma_map_single(&fep->pdev->dev, skb->data, FEC_ENET_RX_FRSIZE - fep->rx_align, DMA_FROM_DEVICE));
	if (dma_mapping_error(&fep->pdev->dev, fec32_to_cpu(bdp->cbd_bufaddr))) {
		if (net_ratelimit())
			netdev_err(ndev, "Rx DMA memory map failed\n");
		return -ENOMEM;
	}

	return 0;
}

static bool fec_enet_copybreak(struct net_device *ndev, struct sk_buff **skb,
			       struct bufdesc *bdp, u32 length, bool swap)
{
	struct  fec_enet_private *fep = netdev_priv(ndev);
	struct sk_buff *new_skb;

	if (length > fep->rx_copybreak)
		return false;

	new_skb = netdev_alloc_skb(ndev, length);
	if (!new_skb)
		return false;

	dma_sync_single_for_cpu(&fep->pdev->dev,
				fec32_to_cpu(bdp->cbd_bufaddr),
				FEC_ENET_RX_FRSIZE - fep->rx_align,
				DMA_FROM_DEVICE);
	if (!swap)
		memcpy(new_skb->data, (*skb)->data, length);
	else
		swap_buffer2(new_skb->data, (*skb)->data, length);
	*skb = new_skb;

	return true;
}

/* During a receive, the bd_rx.cur points to the current incoming buffer.
 * When we update through the ring, if the next incoming buffer has
 * not been given to the system, we just set the empty indicator,
 * effectively tossing the packet.
 */
static int
fec_enet_rx_queue(struct net_device *ndev, int budget, u16 queue_id)
{
	struct fec_enet_private *fep = netdev_priv(ndev);
	struct fec_enet_priv_rx_q *rxq;
	struct bufdesc *bdp;
	unsigned short status;
	struct  sk_buff *skb_new = NULL;
	struct  sk_buff *skb;
	ushort	pkt_len;
	__u8 *data;
	int	pkt_received = 0;
	struct	bufdesc_ex *ebdp = NULL;
	bool	vlan_packet_rcvd = false;
	u16	vlan_tag;
	int	index = 0;
	bool	is_copybreak;
	bool	need_swap = fep->quirks & FEC_QUIRK_SWAP_FRAME;

#ifdef CONFIG_M532x
	flush_cache_all();
#endif
	rxq = fep->rx_queue[queue_id];

	/* First, grab all of the stats for the incoming packet.
	 * These get messed up if we get called due to a busy condition.
	 */
	bdp = rxq->bd.cur;

	while (!((status = fec16_to_cpu(bdp->cbd_sc)) & BD_ENET_RX_EMPTY)) {

		if (pkt_received >= budget)
			break;
		pkt_received++;

		writel(FEC_ENET_RXF, fep->hwp + FEC_IEVENT);

		/* Check for errors. */
		status ^= BD_ENET_RX_LAST;
		if (status & (BD_ENET_RX_LG | BD_ENET_RX_SH | BD_ENET_RX_NO |
			   BD_ENET_RX_CR | BD_ENET_RX_OV | BD_ENET_RX_LAST |
			   BD_ENET_RX_CL)) {
			ndev->stats.rx_errors++;
			if (status & BD_ENET_RX_OV) {
				/* FIFO overrun */
				ndev->stats.rx_fifo_errors++;
				goto rx_processing_done;
			}
			if (status & (BD_ENET_RX_LG | BD_ENET_RX_SH
						| BD_ENET_RX_LAST)) {
				/* Frame too long or too short. */
				ndev->stats.rx_length_errors++;
				if (status & BD_ENET_RX_LAST)
					netdev_err(ndev, "rcv is not +last\n");
			}
			if (status & BD_ENET_RX_CR)	/* CRC Error */
				ndev->stats.rx_crc_errors++;
			/* Report late collisions as a frame error. */
			if (status & (BD_ENET_RX_NO | BD_ENET_RX_CL))
				ndev->stats.rx_frame_errors++;
			goto rx_processing_done;
		}

		/* Process the incoming frame. */
		ndev->stats.rx_packets++;
		pkt_len = fec16_to_cpu(bdp->cbd_datlen);
		ndev->stats.rx_bytes += pkt_len;

		index = fec_enet_get_bd_index(bdp, &rxq->bd);
		skb = rxq->rx_skbuff[index];

		/* The packet length includes FCS, but we don't want to
		 * include that when passing upstream as it messes up
		 * bridging applications.
		 */
		is_copybreak = fec_enet_copybreak(ndev, &skb, bdp, pkt_len - 4,
						  need_swap);
		if (!is_copybreak) {
			skb_new = netdev_alloc_skb(ndev, FEC_ENET_RX_FRSIZE);
			if (unlikely(!skb_new)) {
				ndev->stats.rx_dropped++;
				goto rx_processing_done;
			}
			dma_unmap_single(&fep->pdev->dev,
					 fec32_to_cpu(bdp->cbd_bufaddr),
					 FEC_ENET_RX_FRSIZE - fep->rx_align,
					 DMA_FROM_DEVICE);
		}

		prefetch(skb->data - NET_IP_ALIGN);
		skb_put(skb, pkt_len - 4);
		data = skb->data;

		if (!is_copybreak && need_swap)
			swap_buffer(data, pkt_len);

#if !defined(CONFIG_M5272)
		if (fep->quirks & FEC_QUIRK_HAS_RACC)
			data = skb_pull_inline(skb, 2);
#endif

		/* Extract the enhanced buffer descriptor */
		ebdp = NULL;
		if (fep->bufdesc_ex)
			ebdp = (struct bufdesc_ex *)bdp;

		/* If this is a VLAN packet remove the VLAN Tag */
		vlan_packet_rcvd = false;
		if ((ndev->features & NETIF_F_HW_VLAN_CTAG_RX) &&
		    fep->bufdesc_ex &&
		    (ebdp->cbd_esc & cpu_to_fec32(BD_ENET_RX_VLAN))) {
			/* Push and remove the vlan tag */
			struct vlan_hdr *vlan_header =
					(struct vlan_hdr *) (data + ETH_HLEN);
			vlan_tag = ntohs(vlan_header->h_vlan_TCI);

			vlan_packet_rcvd = true;

			memmove(skb->data + VLAN_HLEN, data, ETH_ALEN * 2);
			skb_pull(skb, VLAN_HLEN);
		}

		skb->protocol = eth_type_trans(skb, ndev);

		/* Get receive timestamp from the skb */
		if (fep->hwts_rx_en && fep->bufdesc_ex)
			fec_enet_hwtstamp(fep, fec32_to_cpu(ebdp->ts),
					  skb_hwtstamps(skb));

		if (fep->bufdesc_ex &&
		    (fep->csum_flags & FLAG_RX_CSUM_ENABLED)) {
			if (!(ebdp->cbd_esc & cpu_to_fec32(FLAG_RX_CSUM_ERROR))) {
				/* don't check it */
				skb->ip_summed = CHECKSUM_UNNECESSARY;
			} else {
				skb_checksum_none_assert(skb);
			}
		}

		/* Handle received VLAN packets */
		if (vlan_packet_rcvd)
			__vlan_hwaccel_put_tag(skb,
					       htons(ETH_P_8021Q),
					       vlan_tag);

		skb_record_rx_queue(skb, queue_id);
		napi_gro_receive(&fep->napi, skb);

		if (is_copybreak) {
			dma_sync_single_for_device(&fep->pdev->dev,
						   fec32_to_cpu(bdp->cbd_bufaddr),
						   FEC_ENET_RX_FRSIZE - fep->rx_align,
						   DMA_FROM_DEVICE);
		} else {
			rxq->rx_skbuff[index] = skb_new;
			fec_enet_new_rxbdp(ndev, bdp, skb_new);
		}

rx_processing_done:
		/* Clear the status flags for this buffer */
		status &= ~BD_ENET_RX_STATS;

		/* Mark the buffer empty */
		status |= BD_ENET_RX_EMPTY;

		if (fep->bufdesc_ex) {
			struct bufdesc_ex *ebdp = (struct bufdesc_ex *)bdp;

			ebdp->cbd_esc = cpu_to_fec32(BD_ENET_RX_INT);
			ebdp->cbd_prot = 0;
			ebdp->cbd_bdu = 0;
		}
		/* Make sure the updates to rest of the descriptor are
		 * performed before transferring ownership.
		 */
		wmb();
		bdp->cbd_sc = cpu_to_fec16(status);

		/* Update BD pointer to next entry */
		bdp = fec_enet_get_nextdesc(bdp, &rxq->bd);

		/* Doing this here will keep the FEC running while we process
		 * incoming frames.  On a heavily loaded network, we should be
		 * able to keep up at the expense of system resources.
		 */
		writel(0, rxq->bd.reg_desc_active);
	}
	rxq->bd.cur = bdp;
	return pkt_received;
}

static int fec_enet_rx(struct net_device *ndev, int budget)
{
	struct fec_enet_private *fep = netdev_priv(ndev);
	int i, done = 0;

	/* Make sure that AVB queues are processed first. */
	for (i = fep->num_rx_queues - 1; i >= 0; i--)
		done += fec_enet_rx_queue(ndev, budget - done, i);

	return done;
}

static bool fec_enet_collect_events(struct fec_enet_private *fep)
{
	uint int_events;
<<<<<<< HEAD

	int_events = readl(fep->hwp + FEC_IEVENT);

	/* Don't clear MDIO events, we poll for those */
	int_events &= ~FEC_ENET_MII;

	writel(int_events, fep->hwp + FEC_IEVENT);

=======

	int_events = readl(fep->hwp + FEC_IEVENT);

	/* Don't clear MDIO events, we poll for those */
	int_events &= ~FEC_ENET_MII;

	writel(int_events, fep->hwp + FEC_IEVENT);

>>>>>>> d012a719
	return int_events != 0;
}

static irqreturn_t
fec_enet_interrupt(int irq, void *dev_id)
{
	struct net_device *ndev = dev_id;
	struct fec_enet_private *fep = netdev_priv(ndev);
	irqreturn_t ret = IRQ_NONE;

	if (fec_enet_collect_events(fep) && fep->link) {
		ret = IRQ_HANDLED;

		if (napi_schedule_prep(&fep->napi)) {
			/* Disable interrupts */
			writel(0, fep->hwp + FEC_IMASK);
			__napi_schedule(&fep->napi);
		}
	}

	return ret;
}

static int fec_enet_rx_napi(struct napi_struct *napi, int budget)
{
	struct net_device *ndev = napi->dev;
	struct fec_enet_private *fep = netdev_priv(ndev);
	int done = 0;

	do {
		done += fec_enet_rx(ndev, budget - done);
		fec_enet_tx(ndev);
	} while ((done < budget) && fec_enet_collect_events(fep));

	if (done < budget) {
		napi_complete_done(napi, done);
		writel(FEC_DEFAULT_IMASK, fep->hwp + FEC_IMASK);
	}

	return done;
}

/* ------------------------------------------------------------------------- */
static void fec_get_mac(struct net_device *ndev)
{
	struct fec_enet_private *fep = netdev_priv(ndev);
	struct fec_platform_data *pdata = dev_get_platdata(&fep->pdev->dev);
	unsigned char *iap, tmpaddr[ETH_ALEN];

	/*
	 * try to get mac address in following order:
	 *
	 * 1) module parameter via kernel command line in form
	 *    fec.macaddr=0x00,0x04,0x9f,0x01,0x30,0xe0
	 */
	iap = macaddr;

	/*
	 * 2) from device tree data
	 */
	if (!is_valid_ether_addr(iap)) {
		struct device_node *np = fep->pdev->dev.of_node;
		if (np) {
			const char *mac = of_get_mac_address(np);
			if (!IS_ERR(mac))
				iap = (unsigned char *) mac;
		}
	}

	/*
	 * 3) from flash or fuse (via platform data)
	 */
	if (!is_valid_ether_addr(iap)) {
#ifdef CONFIG_M5272
		if (FEC_FLASHMAC)
			iap = (unsigned char *)FEC_FLASHMAC;
#else
		if (pdata)
			iap = (unsigned char *)&pdata->mac;
#endif
	}

	/*
	 * 4) FEC mac registers set by bootloader
	 */
	if (!is_valid_ether_addr(iap)) {
		*((__be32 *) &tmpaddr[0]) =
			cpu_to_be32(readl(fep->hwp + FEC_ADDR_LOW));
		*((__be16 *) &tmpaddr[4]) =
			cpu_to_be16(readl(fep->hwp + FEC_ADDR_HIGH) >> 16);
		iap = &tmpaddr[0];
	}

	/*
	 * 5) random mac address
	 */
	if (!is_valid_ether_addr(iap)) {
		/* Report it and use a random ethernet address instead */
		dev_err(&fep->pdev->dev, "Invalid MAC address: %pM\n", iap);
		eth_hw_addr_random(ndev);
		dev_info(&fep->pdev->dev, "Using random MAC address: %pM\n",
			 ndev->dev_addr);
		return;
	}

	memcpy(ndev->dev_addr, iap, ETH_ALEN);

	/* Adjust MAC if using macaddr */
	if (iap == macaddr)
		 ndev->dev_addr[ETH_ALEN-1] = macaddr[ETH_ALEN-1] + fep->dev_id;
}

/* ------------------------------------------------------------------------- */

/*
 * Phy section
 */
static void fec_enet_adjust_link(struct net_device *ndev)
{
	struct fec_enet_private *fep = netdev_priv(ndev);
	struct phy_device *phy_dev = ndev->phydev;
	int status_change = 0;

	/*
	 * If the netdev is down, or is going down, we're not interested
	 * in link state events, so just mark our idea of the link as down
	 * and ignore the event.
	 */
	if (!netif_running(ndev) || !netif_device_present(ndev)) {
		fep->link = 0;
	} else if (phy_dev->link) {
		if (!fep->link) {
			fep->link = phy_dev->link;
			status_change = 1;
		}

		if (fep->full_duplex != phy_dev->duplex) {
			fep->full_duplex = phy_dev->duplex;
			status_change = 1;
		}

		if (phy_dev->speed != fep->speed) {
			fep->speed = phy_dev->speed;
			status_change = 1;
		}

		/* if any of the above changed restart the FEC */
		if (status_change) {
			napi_disable(&fep->napi);
			netif_tx_lock_bh(ndev);
			fec_restart(ndev);
			netif_tx_wake_all_queues(ndev);
			netif_tx_unlock_bh(ndev);
			napi_enable(&fep->napi);
		}
	} else {
		if (fep->link) {
			napi_disable(&fep->napi);
			netif_tx_lock_bh(ndev);
			fec_stop(ndev);
			netif_tx_unlock_bh(ndev);
			napi_enable(&fep->napi);
			fep->link = phy_dev->link;
			status_change = 1;
		}
	}

	if (status_change)
		phy_print_status(phy_dev);
}

static int fec_enet_mdio_wait(struct fec_enet_private *fep)
{
	uint ievent;
	int ret;

	ret = readl_poll_timeout_atomic(fep->hwp + FEC_IEVENT, ievent,
					ievent & FEC_ENET_MII, 2, 30000);

	if (!ret)
		writel(FEC_ENET_MII, fep->hwp + FEC_IEVENT);

	return ret;
}

static int fec_enet_mdio_read(struct mii_bus *bus, int mii_id, int regnum)
{
	struct fec_enet_private *fep = bus->priv;
	struct device *dev = &fep->pdev->dev;
	int ret = 0, frame_start, frame_addr, frame_op;
	bool is_c45 = !!(regnum & MII_ADDR_C45);

	ret = pm_runtime_get_sync(dev);
	if (ret < 0)
		return ret;

	if (is_c45) {
		frame_start = FEC_MMFR_ST_C45;

		/* write address */
		frame_addr = (regnum >> 16);
		writel(frame_start | FEC_MMFR_OP_ADDR_WRITE |
		       FEC_MMFR_PA(mii_id) | FEC_MMFR_RA(frame_addr) |
		       FEC_MMFR_TA | (regnum & 0xFFFF),
		       fep->hwp + FEC_MII_DATA);

		/* wait for end of transfer */
		ret = fec_enet_mdio_wait(fep);
		if (ret) {
			netdev_err(fep->netdev, "MDIO address write timeout\n");
			goto out;
		}

		frame_op = FEC_MMFR_OP_READ_C45;

	} else {
		/* C22 read */
		frame_op = FEC_MMFR_OP_READ;
		frame_start = FEC_MMFR_ST;
		frame_addr = regnum;
	}

	/* start a read op */
	writel(frame_start | frame_op |
		FEC_MMFR_PA(mii_id) | FEC_MMFR_RA(frame_addr) |
		FEC_MMFR_TA, fep->hwp + FEC_MII_DATA);

	/* wait for end of transfer */
	ret = fec_enet_mdio_wait(fep);
	if (ret) {
		netdev_err(fep->netdev, "MDIO read timeout\n");
		goto out;
	}

	ret = FEC_MMFR_DATA(readl(fep->hwp + FEC_MII_DATA));

out:
	pm_runtime_mark_last_busy(dev);
	pm_runtime_put_autosuspend(dev);

	return ret;
}

static int fec_enet_mdio_write(struct mii_bus *bus, int mii_id, int regnum,
			   u16 value)
{
	struct fec_enet_private *fep = bus->priv;
	struct device *dev = &fep->pdev->dev;
	int ret, frame_start, frame_addr;
	bool is_c45 = !!(regnum & MII_ADDR_C45);

	ret = pm_runtime_get_sync(dev);
	if (ret < 0)
		return ret;
	else
		ret = 0;

	if (is_c45) {
		frame_start = FEC_MMFR_ST_C45;

		/* write address */
		frame_addr = (regnum >> 16);
		writel(frame_start | FEC_MMFR_OP_ADDR_WRITE |
		       FEC_MMFR_PA(mii_id) | FEC_MMFR_RA(frame_addr) |
		       FEC_MMFR_TA | (regnum & 0xFFFF),
		       fep->hwp + FEC_MII_DATA);

		/* wait for end of transfer */
		ret = fec_enet_mdio_wait(fep);
		if (ret) {
			netdev_err(fep->netdev, "MDIO address write timeout\n");
			goto out;
		}
	} else {
		/* C22 write */
		frame_start = FEC_MMFR_ST;
		frame_addr = regnum;
	}

	/* start a write op */
	writel(frame_start | FEC_MMFR_OP_WRITE |
		FEC_MMFR_PA(mii_id) | FEC_MMFR_RA(frame_addr) |
		FEC_MMFR_TA | FEC_MMFR_DATA(value),
		fep->hwp + FEC_MII_DATA);

	/* wait for end of transfer */
	ret = fec_enet_mdio_wait(fep);
	if (ret)
		netdev_err(fep->netdev, "MDIO write timeout\n");

out:
	pm_runtime_mark_last_busy(dev);
	pm_runtime_put_autosuspend(dev);

	return ret;
}

static int fec_enet_clk_enable(struct net_device *ndev, bool enable)
{
	struct fec_enet_private *fep = netdev_priv(ndev);
	int ret;

	if (enable) {
		ret = clk_prepare_enable(fep->clk_enet_out);
		if (ret)
			return ret;

		if (fep->clk_ptp) {
			mutex_lock(&fep->ptp_clk_mutex);
			ret = clk_prepare_enable(fep->clk_ptp);
			if (ret) {
				mutex_unlock(&fep->ptp_clk_mutex);
				goto failed_clk_ptp;
			} else {
				fep->ptp_clk_on = true;
			}
			mutex_unlock(&fep->ptp_clk_mutex);
		}

		ret = clk_prepare_enable(fep->clk_ref);
		if (ret)
			goto failed_clk_ref;

		phy_reset_after_clk_enable(ndev->phydev);
	} else {
		clk_disable_unprepare(fep->clk_enet_out);
		if (fep->clk_ptp) {
			mutex_lock(&fep->ptp_clk_mutex);
			clk_disable_unprepare(fep->clk_ptp);
			fep->ptp_clk_on = false;
			mutex_unlock(&fep->ptp_clk_mutex);
		}
		clk_disable_unprepare(fep->clk_ref);
	}

	return 0;

failed_clk_ref:
	if (fep->clk_ptp) {
		mutex_lock(&fep->ptp_clk_mutex);
		clk_disable_unprepare(fep->clk_ptp);
		fep->ptp_clk_on = false;
		mutex_unlock(&fep->ptp_clk_mutex);
	}
failed_clk_ptp:
	if (fep->clk_enet_out)
		clk_disable_unprepare(fep->clk_enet_out);

	return ret;
}

static int fec_enet_mii_probe(struct net_device *ndev)
{
	struct fec_enet_private *fep = netdev_priv(ndev);
	struct phy_device *phy_dev = NULL;
	char mdio_bus_id[MII_BUS_ID_SIZE];
	char phy_name[MII_BUS_ID_SIZE + 3];
	int phy_id;
	int dev_id = fep->dev_id;

	if (fep->phy_node) {
		phy_dev = of_phy_connect(ndev, fep->phy_node,
					 &fec_enet_adjust_link, 0,
					 fep->phy_interface);
		if (!phy_dev) {
			netdev_err(ndev, "Unable to connect to phy\n");
			return -ENODEV;
		}
	} else {
		/* check for attached phy */
		for (phy_id = 0; (phy_id < PHY_MAX_ADDR); phy_id++) {
			if (!mdiobus_is_registered_device(fep->mii_bus, phy_id))
				continue;
			if (dev_id--)
				continue;
			strlcpy(mdio_bus_id, fep->mii_bus->id, MII_BUS_ID_SIZE);
			break;
		}

		if (phy_id >= PHY_MAX_ADDR) {
			netdev_info(ndev, "no PHY, assuming direct connection to switch\n");
			strlcpy(mdio_bus_id, "fixed-0", MII_BUS_ID_SIZE);
			phy_id = 0;
		}

		snprintf(phy_name, sizeof(phy_name),
			 PHY_ID_FMT, mdio_bus_id, phy_id);
		phy_dev = phy_connect(ndev, phy_name, &fec_enet_adjust_link,
				      fep->phy_interface);
	}

	if (IS_ERR(phy_dev)) {
		netdev_err(ndev, "could not attach to PHY\n");
		return PTR_ERR(phy_dev);
	}

	/* mask with MAC supported features */
	if (fep->quirks & FEC_QUIRK_HAS_GBIT) {
		phy_set_max_speed(phy_dev, 1000);
		phy_remove_link_mode(phy_dev,
				     ETHTOOL_LINK_MODE_1000baseT_Half_BIT);
#if !defined(CONFIG_M5272)
		phy_support_sym_pause(phy_dev);
#endif
	}
	else
		phy_set_max_speed(phy_dev, 100);

	fep->link = 0;
	fep->full_duplex = 0;

	phy_attached_info(phy_dev);

	return 0;
}

static int fec_enet_mii_init(struct platform_device *pdev)
{
	static struct mii_bus *fec0_mii_bus;
	struct net_device *ndev = platform_get_drvdata(pdev);
	struct fec_enet_private *fep = netdev_priv(ndev);
	bool suppress_preamble = false;
	struct device_node *node;
	int err = -ENXIO;
	u32 mii_speed, holdtime;
	u32 bus_freq;

	/*
	 * The i.MX28 dual fec interfaces are not equal.
	 * Here are the differences:
	 *
	 *  - fec0 supports MII & RMII modes while fec1 only supports RMII
	 *  - fec0 acts as the 1588 time master while fec1 is slave
	 *  - external phys can only be configured by fec0
	 *
	 * That is to say fec1 can not work independently. It only works
	 * when fec0 is working. The reason behind this design is that the
	 * second interface is added primarily for Switch mode.
	 *
	 * Because of the last point above, both phys are attached on fec0
	 * mdio interface in board design, and need to be configured by
	 * fec0 mii_bus.
	 */
	if ((fep->quirks & FEC_QUIRK_SINGLE_MDIO) && fep->dev_id > 0) {
		/* fec1 uses fec0 mii_bus */
		if (mii_cnt && fec0_mii_bus) {
			fep->mii_bus = fec0_mii_bus;
			mii_cnt++;
			return 0;
		}
		return -ENOENT;
	}

	bus_freq = 2500000; /* 2.5MHz by default */
	node = of_get_child_by_name(pdev->dev.of_node, "mdio");
	if (node) {
		of_property_read_u32(node, "clock-frequency", &bus_freq);
		suppress_preamble = of_property_read_bool(node,
							  "suppress-preamble");
	}

	/*
	 * Set MII speed (= clk_get_rate() / 2 * phy_speed)
	 *
	 * The formula for FEC MDC is 'ref_freq / (MII_SPEED x 2)' while
	 * for ENET-MAC is 'ref_freq / ((MII_SPEED + 1) x 2)'.  The i.MX28
	 * Reference Manual has an error on this, and gets fixed on i.MX6Q
	 * document.
	 */
	mii_speed = DIV_ROUND_UP(clk_get_rate(fep->clk_ipg), bus_freq * 2);
	if (fep->quirks & FEC_QUIRK_ENET_MAC)
		mii_speed--;
	if (mii_speed > 63) {
		dev_err(&pdev->dev,
			"fec clock (%lu) too fast to get right mii speed\n",
			clk_get_rate(fep->clk_ipg));
		err = -EINVAL;
		goto err_out;
	}

	/*
	 * The i.MX28 and i.MX6 types have another filed in the MSCR (aka
	 * MII_SPEED) register that defines the MDIO output hold time. Earlier
	 * versions are RAZ there, so just ignore the difference and write the
	 * register always.
	 * The minimal hold time according to IEE802.3 (clause 22) is 10 ns.
	 * HOLDTIME + 1 is the number of clk cycles the fec is holding the
	 * output.
	 * The HOLDTIME bitfield takes values between 0 and 7 (inclusive).
	 * Given that ceil(clkrate / 5000000) <= 64, the calculation for
	 * holdtime cannot result in a value greater than 3.
	 */
	holdtime = DIV_ROUND_UP(clk_get_rate(fep->clk_ipg), 100000000) - 1;

	fep->phy_speed = mii_speed << 1 | holdtime << 8;

	if (suppress_preamble)
		fep->phy_speed |= BIT(7);

	/* Clear MMFR to avoid to generate MII event by writing MSCR.
	 * MII event generation condition:
	 * - writing MSCR:
	 *	- mmfr[31:0]_not_zero & mscr[7:0]_is_zero &
	 *	  mscr_reg_data_in[7:0] != 0
	 * - writing MMFR:
	 *	- mscr[7:0]_not_zero
	 */
	writel(0, fep->hwp + FEC_MII_DATA);

	writel(fep->phy_speed, fep->hwp + FEC_MII_SPEED);

	/* Clear any pending transaction complete indication */
	writel(FEC_ENET_MII, fep->hwp + FEC_IEVENT);

	fep->mii_bus = mdiobus_alloc();
	if (fep->mii_bus == NULL) {
		err = -ENOMEM;
		goto err_out;
	}

	fep->mii_bus->name = "fec_enet_mii_bus";
	fep->mii_bus->read = fec_enet_mdio_read;
	fep->mii_bus->write = fec_enet_mdio_write;
	snprintf(fep->mii_bus->id, MII_BUS_ID_SIZE, "%s-%x",
		pdev->name, fep->dev_id + 1);
	fep->mii_bus->priv = fep;
	fep->mii_bus->parent = &pdev->dev;

	err = of_mdiobus_register(fep->mii_bus, node);
	of_node_put(node);
	if (err)
		goto err_out_free_mdiobus;

	mii_cnt++;

	/* save fec0 mii_bus */
	if (fep->quirks & FEC_QUIRK_SINGLE_MDIO)
		fec0_mii_bus = fep->mii_bus;

	return 0;

err_out_free_mdiobus:
	mdiobus_free(fep->mii_bus);
err_out:
	return err;
}

static void fec_enet_mii_remove(struct fec_enet_private *fep)
{
	if (--mii_cnt == 0) {
		mdiobus_unregister(fep->mii_bus);
		mdiobus_free(fep->mii_bus);
	}
}

static void fec_enet_get_drvinfo(struct net_device *ndev,
				 struct ethtool_drvinfo *info)
{
	struct fec_enet_private *fep = netdev_priv(ndev);

	strlcpy(info->driver, fep->pdev->dev.driver->name,
		sizeof(info->driver));
	strlcpy(info->bus_info, dev_name(&ndev->dev), sizeof(info->bus_info));
}

static int fec_enet_get_regs_len(struct net_device *ndev)
{
	struct fec_enet_private *fep = netdev_priv(ndev);
	struct resource *r;
	int s = 0;

	r = platform_get_resource(fep->pdev, IORESOURCE_MEM, 0);
	if (r)
		s = resource_size(r);

	return s;
}

/* List of registers that can be safety be read to dump them with ethtool */
#if defined(CONFIG_M523x) || defined(CONFIG_M527x) || defined(CONFIG_M528x) || \
	defined(CONFIG_M520x) || defined(CONFIG_M532x) || defined(CONFIG_ARM) || \
	defined(CONFIG_ARM64) || defined(CONFIG_COMPILE_TEST)
static __u32 fec_enet_register_version = 2;
static u32 fec_enet_register_offset[] = {
	FEC_IEVENT, FEC_IMASK, FEC_R_DES_ACTIVE_0, FEC_X_DES_ACTIVE_0,
	FEC_ECNTRL, FEC_MII_DATA, FEC_MII_SPEED, FEC_MIB_CTRLSTAT, FEC_R_CNTRL,
	FEC_X_CNTRL, FEC_ADDR_LOW, FEC_ADDR_HIGH, FEC_OPD, FEC_TXIC0, FEC_TXIC1,
	FEC_TXIC2, FEC_RXIC0, FEC_RXIC1, FEC_RXIC2, FEC_HASH_TABLE_HIGH,
	FEC_HASH_TABLE_LOW, FEC_GRP_HASH_TABLE_HIGH, FEC_GRP_HASH_TABLE_LOW,
	FEC_X_WMRK, FEC_R_BOUND, FEC_R_FSTART, FEC_R_DES_START_1,
	FEC_X_DES_START_1, FEC_R_BUFF_SIZE_1, FEC_R_DES_START_2,
	FEC_X_DES_START_2, FEC_R_BUFF_SIZE_2, FEC_R_DES_START_0,
	FEC_X_DES_START_0, FEC_R_BUFF_SIZE_0, FEC_R_FIFO_RSFL, FEC_R_FIFO_RSEM,
	FEC_R_FIFO_RAEM, FEC_R_FIFO_RAFL, FEC_RACC, FEC_RCMR_1, FEC_RCMR_2,
	FEC_DMA_CFG_1, FEC_DMA_CFG_2, FEC_R_DES_ACTIVE_1, FEC_X_DES_ACTIVE_1,
	FEC_R_DES_ACTIVE_2, FEC_X_DES_ACTIVE_2, FEC_QOS_SCHEME,
	RMON_T_DROP, RMON_T_PACKETS, RMON_T_BC_PKT, RMON_T_MC_PKT,
	RMON_T_CRC_ALIGN, RMON_T_UNDERSIZE, RMON_T_OVERSIZE, RMON_T_FRAG,
	RMON_T_JAB, RMON_T_COL, RMON_T_P64, RMON_T_P65TO127, RMON_T_P128TO255,
	RMON_T_P256TO511, RMON_T_P512TO1023, RMON_T_P1024TO2047,
	RMON_T_P_GTE2048, RMON_T_OCTETS,
	IEEE_T_DROP, IEEE_T_FRAME_OK, IEEE_T_1COL, IEEE_T_MCOL, IEEE_T_DEF,
	IEEE_T_LCOL, IEEE_T_EXCOL, IEEE_T_MACERR, IEEE_T_CSERR, IEEE_T_SQE,
	IEEE_T_FDXFC, IEEE_T_OCTETS_OK,
	RMON_R_PACKETS, RMON_R_BC_PKT, RMON_R_MC_PKT, RMON_R_CRC_ALIGN,
	RMON_R_UNDERSIZE, RMON_R_OVERSIZE, RMON_R_FRAG, RMON_R_JAB,
	RMON_R_RESVD_O, RMON_R_P64, RMON_R_P65TO127, RMON_R_P128TO255,
	RMON_R_P256TO511, RMON_R_P512TO1023, RMON_R_P1024TO2047,
	RMON_R_P_GTE2048, RMON_R_OCTETS,
	IEEE_R_DROP, IEEE_R_FRAME_OK, IEEE_R_CRC, IEEE_R_ALIGN, IEEE_R_MACERR,
	IEEE_R_FDXFC, IEEE_R_OCTETS_OK
};
#else
static __u32 fec_enet_register_version = 1;
static u32 fec_enet_register_offset[] = {
	FEC_ECNTRL, FEC_IEVENT, FEC_IMASK, FEC_IVEC, FEC_R_DES_ACTIVE_0,
	FEC_R_DES_ACTIVE_1, FEC_R_DES_ACTIVE_2, FEC_X_DES_ACTIVE_0,
	FEC_X_DES_ACTIVE_1, FEC_X_DES_ACTIVE_2, FEC_MII_DATA, FEC_MII_SPEED,
	FEC_R_BOUND, FEC_R_FSTART, FEC_X_WMRK, FEC_X_FSTART, FEC_R_CNTRL,
	FEC_MAX_FRM_LEN, FEC_X_CNTRL, FEC_ADDR_LOW, FEC_ADDR_HIGH,
	FEC_GRP_HASH_TABLE_HIGH, FEC_GRP_HASH_TABLE_LOW, FEC_R_DES_START_0,
	FEC_R_DES_START_1, FEC_R_DES_START_2, FEC_X_DES_START_0,
	FEC_X_DES_START_1, FEC_X_DES_START_2, FEC_R_BUFF_SIZE_0,
	FEC_R_BUFF_SIZE_1, FEC_R_BUFF_SIZE_2
};
#endif

static void fec_enet_get_regs(struct net_device *ndev,
			      struct ethtool_regs *regs, void *regbuf)
{
	struct fec_enet_private *fep = netdev_priv(ndev);
	u32 __iomem *theregs = (u32 __iomem *)fep->hwp;
	struct device *dev = &fep->pdev->dev;
	u32 *buf = (u32 *)regbuf;
	u32 i, off;
	int ret;

	ret = pm_runtime_get_sync(dev);
	if (ret < 0)
		return;

	regs->version = fec_enet_register_version;

	memset(buf, 0, regs->len);

	for (i = 0; i < ARRAY_SIZE(fec_enet_register_offset); i++) {
		off = fec_enet_register_offset[i];

		if ((off == FEC_R_BOUND || off == FEC_R_FSTART) &&
		    !(fep->quirks & FEC_QUIRK_HAS_FRREG))
			continue;

		off >>= 2;
		buf[off] = readl(&theregs[off]);
	}

	pm_runtime_mark_last_busy(dev);
	pm_runtime_put_autosuspend(dev);
}

static int fec_enet_get_ts_info(struct net_device *ndev,
				struct ethtool_ts_info *info)
{
	struct fec_enet_private *fep = netdev_priv(ndev);

	if (fep->bufdesc_ex) {

		info->so_timestamping = SOF_TIMESTAMPING_TX_SOFTWARE |
					SOF_TIMESTAMPING_RX_SOFTWARE |
					SOF_TIMESTAMPING_SOFTWARE |
					SOF_TIMESTAMPING_TX_HARDWARE |
					SOF_TIMESTAMPING_RX_HARDWARE |
					SOF_TIMESTAMPING_RAW_HARDWARE;
		if (fep->ptp_clock)
			info->phc_index = ptp_clock_index(fep->ptp_clock);
		else
			info->phc_index = -1;

		info->tx_types = (1 << HWTSTAMP_TX_OFF) |
				 (1 << HWTSTAMP_TX_ON);

		info->rx_filters = (1 << HWTSTAMP_FILTER_NONE) |
				   (1 << HWTSTAMP_FILTER_ALL);
		return 0;
	} else {
		return ethtool_op_get_ts_info(ndev, info);
	}
}

#if !defined(CONFIG_M5272)

static void fec_enet_get_pauseparam(struct net_device *ndev,
				    struct ethtool_pauseparam *pause)
{
	struct fec_enet_private *fep = netdev_priv(ndev);

	pause->autoneg = (fep->pause_flag & FEC_PAUSE_FLAG_AUTONEG) != 0;
	pause->tx_pause = (fep->pause_flag & FEC_PAUSE_FLAG_ENABLE) != 0;
	pause->rx_pause = pause->tx_pause;
}

static int fec_enet_set_pauseparam(struct net_device *ndev,
				   struct ethtool_pauseparam *pause)
{
	struct fec_enet_private *fep = netdev_priv(ndev);

	if (!ndev->phydev)
		return -ENODEV;

	if (pause->tx_pause != pause->rx_pause) {
		netdev_info(ndev,
			"hardware only support enable/disable both tx and rx");
		return -EINVAL;
	}

	fep->pause_flag = 0;

	/* tx pause must be same as rx pause */
	fep->pause_flag |= pause->rx_pause ? FEC_PAUSE_FLAG_ENABLE : 0;
	fep->pause_flag |= pause->autoneg ? FEC_PAUSE_FLAG_AUTONEG : 0;

	phy_set_sym_pause(ndev->phydev, pause->rx_pause, pause->tx_pause,
			  pause->autoneg);

	if (pause->autoneg) {
		if (netif_running(ndev))
			fec_stop(ndev);
		phy_start_aneg(ndev->phydev);
	}
	if (netif_running(ndev)) {
		napi_disable(&fep->napi);
		netif_tx_lock_bh(ndev);
		fec_restart(ndev);
		netif_tx_wake_all_queues(ndev);
		netif_tx_unlock_bh(ndev);
		napi_enable(&fep->napi);
	}

	return 0;
}

static const struct fec_stat {
	char name[ETH_GSTRING_LEN];
	u16 offset;
} fec_stats[] = {
	/* RMON TX */
	{ "tx_dropped", RMON_T_DROP },
	{ "tx_packets", RMON_T_PACKETS },
	{ "tx_broadcast", RMON_T_BC_PKT },
	{ "tx_multicast", RMON_T_MC_PKT },
	{ "tx_crc_errors", RMON_T_CRC_ALIGN },
	{ "tx_undersize", RMON_T_UNDERSIZE },
	{ "tx_oversize", RMON_T_OVERSIZE },
	{ "tx_fragment", RMON_T_FRAG },
	{ "tx_jabber", RMON_T_JAB },
	{ "tx_collision", RMON_T_COL },
	{ "tx_64byte", RMON_T_P64 },
	{ "tx_65to127byte", RMON_T_P65TO127 },
	{ "tx_128to255byte", RMON_T_P128TO255 },
	{ "tx_256to511byte", RMON_T_P256TO511 },
	{ "tx_512to1023byte", RMON_T_P512TO1023 },
	{ "tx_1024to2047byte", RMON_T_P1024TO2047 },
	{ "tx_GTE2048byte", RMON_T_P_GTE2048 },
	{ "tx_octets", RMON_T_OCTETS },

	/* IEEE TX */
	{ "IEEE_tx_drop", IEEE_T_DROP },
	{ "IEEE_tx_frame_ok", IEEE_T_FRAME_OK },
	{ "IEEE_tx_1col", IEEE_T_1COL },
	{ "IEEE_tx_mcol", IEEE_T_MCOL },
	{ "IEEE_tx_def", IEEE_T_DEF },
	{ "IEEE_tx_lcol", IEEE_T_LCOL },
	{ "IEEE_tx_excol", IEEE_T_EXCOL },
	{ "IEEE_tx_macerr", IEEE_T_MACERR },
	{ "IEEE_tx_cserr", IEEE_T_CSERR },
	{ "IEEE_tx_sqe", IEEE_T_SQE },
	{ "IEEE_tx_fdxfc", IEEE_T_FDXFC },
	{ "IEEE_tx_octets_ok", IEEE_T_OCTETS_OK },

	/* RMON RX */
	{ "rx_packets", RMON_R_PACKETS },
	{ "rx_broadcast", RMON_R_BC_PKT },
	{ "rx_multicast", RMON_R_MC_PKT },
	{ "rx_crc_errors", RMON_R_CRC_ALIGN },
	{ "rx_undersize", RMON_R_UNDERSIZE },
	{ "rx_oversize", RMON_R_OVERSIZE },
	{ "rx_fragment", RMON_R_FRAG },
	{ "rx_jabber", RMON_R_JAB },
	{ "rx_64byte", RMON_R_P64 },
	{ "rx_65to127byte", RMON_R_P65TO127 },
	{ "rx_128to255byte", RMON_R_P128TO255 },
	{ "rx_256to511byte", RMON_R_P256TO511 },
	{ "rx_512to1023byte", RMON_R_P512TO1023 },
	{ "rx_1024to2047byte", RMON_R_P1024TO2047 },
	{ "rx_GTE2048byte", RMON_R_P_GTE2048 },
	{ "rx_octets", RMON_R_OCTETS },

	/* IEEE RX */
	{ "IEEE_rx_drop", IEEE_R_DROP },
	{ "IEEE_rx_frame_ok", IEEE_R_FRAME_OK },
	{ "IEEE_rx_crc", IEEE_R_CRC },
	{ "IEEE_rx_align", IEEE_R_ALIGN },
	{ "IEEE_rx_macerr", IEEE_R_MACERR },
	{ "IEEE_rx_fdxfc", IEEE_R_FDXFC },
	{ "IEEE_rx_octets_ok", IEEE_R_OCTETS_OK },
};

#define FEC_STATS_SIZE		(ARRAY_SIZE(fec_stats) * sizeof(u64))

static void fec_enet_update_ethtool_stats(struct net_device *dev)
{
	struct fec_enet_private *fep = netdev_priv(dev);
	int i;

	for (i = 0; i < ARRAY_SIZE(fec_stats); i++)
		fep->ethtool_stats[i] = readl(fep->hwp + fec_stats[i].offset);
}

static void fec_enet_get_ethtool_stats(struct net_device *dev,
				       struct ethtool_stats *stats, u64 *data)
{
	struct fec_enet_private *fep = netdev_priv(dev);

	if (netif_running(dev))
		fec_enet_update_ethtool_stats(dev);

	memcpy(data, fep->ethtool_stats, FEC_STATS_SIZE);
}

static void fec_enet_get_strings(struct net_device *netdev,
	u32 stringset, u8 *data)
{
	int i;
	switch (stringset) {
	case ETH_SS_STATS:
		for (i = 0; i < ARRAY_SIZE(fec_stats); i++)
			memcpy(data + i * ETH_GSTRING_LEN,
				fec_stats[i].name, ETH_GSTRING_LEN);
		break;
	}
}

static int fec_enet_get_sset_count(struct net_device *dev, int sset)
{
	switch (sset) {
	case ETH_SS_STATS:
		return ARRAY_SIZE(fec_stats);
	default:
		return -EOPNOTSUPP;
	}
}

static void fec_enet_clear_ethtool_stats(struct net_device *dev)
{
	struct fec_enet_private *fep = netdev_priv(dev);
	int i;

	/* Disable MIB statistics counters */
	writel(FEC_MIB_CTRLSTAT_DISABLE, fep->hwp + FEC_MIB_CTRLSTAT);

	for (i = 0; i < ARRAY_SIZE(fec_stats); i++)
		writel(0, fep->hwp + fec_stats[i].offset);

	/* Don't disable MIB statistics counters */
	writel(0, fep->hwp + FEC_MIB_CTRLSTAT);
}

#else	/* !defined(CONFIG_M5272) */
#define FEC_STATS_SIZE	0
static inline void fec_enet_update_ethtool_stats(struct net_device *dev)
{
}

static inline void fec_enet_clear_ethtool_stats(struct net_device *dev)
{
}
#endif /* !defined(CONFIG_M5272) */

/* ITR clock source is enet system clock (clk_ahb).
 * TCTT unit is cycle_ns * 64 cycle
 * So, the ICTT value = X us / (cycle_ns * 64)
 */
static int fec_enet_us_to_itr_clock(struct net_device *ndev, int us)
{
	struct fec_enet_private *fep = netdev_priv(ndev);

	return us * (fep->itr_clk_rate / 64000) / 1000;
}

/* Set threshold for interrupt coalescing */
static void fec_enet_itr_coal_set(struct net_device *ndev)
{
	struct fec_enet_private *fep = netdev_priv(ndev);
	int rx_itr, tx_itr;

	/* Must be greater than zero to avoid unpredictable behavior */
	if (!fep->rx_time_itr || !fep->rx_pkts_itr ||
	    !fep->tx_time_itr || !fep->tx_pkts_itr)
		return;

	/* Select enet system clock as Interrupt Coalescing
	 * timer Clock Source
	 */
	rx_itr = FEC_ITR_CLK_SEL;
	tx_itr = FEC_ITR_CLK_SEL;

	/* set ICFT and ICTT */
	rx_itr |= FEC_ITR_ICFT(fep->rx_pkts_itr);
	rx_itr |= FEC_ITR_ICTT(fec_enet_us_to_itr_clock(ndev, fep->rx_time_itr));
	tx_itr |= FEC_ITR_ICFT(fep->tx_pkts_itr);
	tx_itr |= FEC_ITR_ICTT(fec_enet_us_to_itr_clock(ndev, fep->tx_time_itr));

	rx_itr |= FEC_ITR_EN;
	tx_itr |= FEC_ITR_EN;

	writel(tx_itr, fep->hwp + FEC_TXIC0);
	writel(rx_itr, fep->hwp + FEC_RXIC0);
	if (fep->quirks & FEC_QUIRK_HAS_AVB) {
		writel(tx_itr, fep->hwp + FEC_TXIC1);
		writel(rx_itr, fep->hwp + FEC_RXIC1);
		writel(tx_itr, fep->hwp + FEC_TXIC2);
		writel(rx_itr, fep->hwp + FEC_RXIC2);
	}
}

static int
fec_enet_get_coalesce(struct net_device *ndev, struct ethtool_coalesce *ec)
{
	struct fec_enet_private *fep = netdev_priv(ndev);

	if (!(fep->quirks & FEC_QUIRK_HAS_COALESCE))
		return -EOPNOTSUPP;

	ec->rx_coalesce_usecs = fep->rx_time_itr;
	ec->rx_max_coalesced_frames = fep->rx_pkts_itr;

	ec->tx_coalesce_usecs = fep->tx_time_itr;
	ec->tx_max_coalesced_frames = fep->tx_pkts_itr;

	return 0;
}

static int
fec_enet_set_coalesce(struct net_device *ndev, struct ethtool_coalesce *ec)
{
	struct fec_enet_private *fep = netdev_priv(ndev);
	struct device *dev = &fep->pdev->dev;
	unsigned int cycle;

	if (!(fep->quirks & FEC_QUIRK_HAS_COALESCE))
		return -EOPNOTSUPP;

	if (ec->rx_max_coalesced_frames > 255) {
		dev_err(dev, "Rx coalesced frames exceed hardware limitation\n");
		return -EINVAL;
	}

	if (ec->tx_max_coalesced_frames > 255) {
		dev_err(dev, "Tx coalesced frame exceed hardware limitation\n");
		return -EINVAL;
	}

	cycle = fec_enet_us_to_itr_clock(ndev, ec->rx_coalesce_usecs);
	if (cycle > 0xFFFF) {
		dev_err(dev, "Rx coalesced usec exceed hardware limitation\n");
		return -EINVAL;
	}

	cycle = fec_enet_us_to_itr_clock(ndev, ec->tx_coalesce_usecs);
	if (cycle > 0xFFFF) {
		dev_err(dev, "Tx coalesced usec exceed hardware limitation\n");
		return -EINVAL;
	}

	fep->rx_time_itr = ec->rx_coalesce_usecs;
	fep->rx_pkts_itr = ec->rx_max_coalesced_frames;

	fep->tx_time_itr = ec->tx_coalesce_usecs;
	fep->tx_pkts_itr = ec->tx_max_coalesced_frames;

	fec_enet_itr_coal_set(ndev);

	return 0;
}

static void fec_enet_itr_coal_init(struct net_device *ndev)
{
	struct ethtool_coalesce ec;

	ec.rx_coalesce_usecs = FEC_ITR_ICTT_DEFAULT;
	ec.rx_max_coalesced_frames = FEC_ITR_ICFT_DEFAULT;

	ec.tx_coalesce_usecs = FEC_ITR_ICTT_DEFAULT;
	ec.tx_max_coalesced_frames = FEC_ITR_ICFT_DEFAULT;

	fec_enet_set_coalesce(ndev, &ec);
}

static int fec_enet_get_tunable(struct net_device *netdev,
				const struct ethtool_tunable *tuna,
				void *data)
{
	struct fec_enet_private *fep = netdev_priv(netdev);
	int ret = 0;

	switch (tuna->id) {
	case ETHTOOL_RX_COPYBREAK:
		*(u32 *)data = fep->rx_copybreak;
		break;
	default:
		ret = -EINVAL;
		break;
	}

	return ret;
}

static int fec_enet_set_tunable(struct net_device *netdev,
				const struct ethtool_tunable *tuna,
				const void *data)
{
	struct fec_enet_private *fep = netdev_priv(netdev);
	int ret = 0;

	switch (tuna->id) {
	case ETHTOOL_RX_COPYBREAK:
		fep->rx_copybreak = *(u32 *)data;
		break;
	default:
		ret = -EINVAL;
		break;
	}

	return ret;
}

static void
fec_enet_get_wol(struct net_device *ndev, struct ethtool_wolinfo *wol)
{
	struct fec_enet_private *fep = netdev_priv(ndev);

	if (fep->wol_flag & FEC_WOL_HAS_MAGIC_PACKET) {
		wol->supported = WAKE_MAGIC;
		wol->wolopts = fep->wol_flag & FEC_WOL_FLAG_ENABLE ? WAKE_MAGIC : 0;
	} else {
		wol->supported = wol->wolopts = 0;
	}
}

static int
fec_enet_set_wol(struct net_device *ndev, struct ethtool_wolinfo *wol)
{
	struct fec_enet_private *fep = netdev_priv(ndev);

	if (!(fep->wol_flag & FEC_WOL_HAS_MAGIC_PACKET))
		return -EINVAL;

	if (wol->wolopts & ~WAKE_MAGIC)
		return -EINVAL;

	device_set_wakeup_enable(&ndev->dev, wol->wolopts & WAKE_MAGIC);
	if (device_may_wakeup(&ndev->dev)) {
		fep->wol_flag |= FEC_WOL_FLAG_ENABLE;
		if (fep->irq[0] > 0)
			enable_irq_wake(fep->irq[0]);
	} else {
		fep->wol_flag &= (~FEC_WOL_FLAG_ENABLE);
		if (fep->irq[0] > 0)
			disable_irq_wake(fep->irq[0]);
	}

	return 0;
}

static const struct ethtool_ops fec_enet_ethtool_ops = {
	.supported_coalesce_params = ETHTOOL_COALESCE_USECS |
				     ETHTOOL_COALESCE_MAX_FRAMES,
	.get_drvinfo		= fec_enet_get_drvinfo,
	.get_regs_len		= fec_enet_get_regs_len,
	.get_regs		= fec_enet_get_regs,
	.nway_reset		= phy_ethtool_nway_reset,
	.get_link		= ethtool_op_get_link,
	.get_coalesce		= fec_enet_get_coalesce,
	.set_coalesce		= fec_enet_set_coalesce,
#ifndef CONFIG_M5272
	.get_pauseparam		= fec_enet_get_pauseparam,
	.set_pauseparam		= fec_enet_set_pauseparam,
	.get_strings		= fec_enet_get_strings,
	.get_ethtool_stats	= fec_enet_get_ethtool_stats,
	.get_sset_count		= fec_enet_get_sset_count,
#endif
	.get_ts_info		= fec_enet_get_ts_info,
	.get_tunable		= fec_enet_get_tunable,
	.set_tunable		= fec_enet_set_tunable,
	.get_wol		= fec_enet_get_wol,
	.set_wol		= fec_enet_set_wol,
	.get_link_ksettings	= phy_ethtool_get_link_ksettings,
	.set_link_ksettings	= phy_ethtool_set_link_ksettings,
};

static int fec_enet_ioctl(struct net_device *ndev, struct ifreq *rq, int cmd)
{
	struct fec_enet_private *fep = netdev_priv(ndev);
	struct phy_device *phydev = ndev->phydev;

	if (!netif_running(ndev))
		return -EINVAL;

	if (!phydev)
		return -ENODEV;

	if (fep->bufdesc_ex) {
		bool use_fec_hwts = !phy_has_hwtstamp(phydev);

		if (cmd == SIOCSHWTSTAMP) {
			if (use_fec_hwts)
				return fec_ptp_set(ndev, rq);
			fec_ptp_disable_hwts(ndev);
		} else if (cmd == SIOCGHWTSTAMP) {
			if (use_fec_hwts)
				return fec_ptp_get(ndev, rq);
		}
	}

	return phy_mii_ioctl(phydev, rq, cmd);
}

static void fec_enet_free_buffers(struct net_device *ndev)
{
	struct fec_enet_private *fep = netdev_priv(ndev);
	unsigned int i;
	struct sk_buff *skb;
	struct bufdesc	*bdp;
	struct fec_enet_priv_tx_q *txq;
	struct fec_enet_priv_rx_q *rxq;
	unsigned int q;

	for (q = 0; q < fep->num_rx_queues; q++) {
		rxq = fep->rx_queue[q];
		bdp = rxq->bd.base;
		for (i = 0; i < rxq->bd.ring_size; i++) {
			skb = rxq->rx_skbuff[i];
			rxq->rx_skbuff[i] = NULL;
			if (skb) {
				dma_unmap_single(&fep->pdev->dev,
						 fec32_to_cpu(bdp->cbd_bufaddr),
						 FEC_ENET_RX_FRSIZE - fep->rx_align,
						 DMA_FROM_DEVICE);
				dev_kfree_skb(skb);
			}
			bdp = fec_enet_get_nextdesc(bdp, &rxq->bd);
		}
	}

	for (q = 0; q < fep->num_tx_queues; q++) {
		txq = fep->tx_queue[q];
		for (i = 0; i < txq->bd.ring_size; i++) {
			kfree(txq->tx_bounce[i]);
			txq->tx_bounce[i] = NULL;
			skb = txq->tx_skbuff[i];
			txq->tx_skbuff[i] = NULL;
			dev_kfree_skb(skb);
		}
	}
}

static void fec_enet_free_queue(struct net_device *ndev)
{
	struct fec_enet_private *fep = netdev_priv(ndev);
	int i;
	struct fec_enet_priv_tx_q *txq;

	for (i = 0; i < fep->num_tx_queues; i++)
		if (fep->tx_queue[i] && fep->tx_queue[i]->tso_hdrs) {
			txq = fep->tx_queue[i];
			dma_free_coherent(&fep->pdev->dev,
					  txq->bd.ring_size * TSO_HEADER_SIZE,
					  txq->tso_hdrs,
					  txq->tso_hdrs_dma);
		}

	for (i = 0; i < fep->num_rx_queues; i++)
		kfree(fep->rx_queue[i]);
	for (i = 0; i < fep->num_tx_queues; i++)
		kfree(fep->tx_queue[i]);
}

static int fec_enet_alloc_queue(struct net_device *ndev)
{
	struct fec_enet_private *fep = netdev_priv(ndev);
	int i;
	int ret = 0;
	struct fec_enet_priv_tx_q *txq;

	for (i = 0; i < fep->num_tx_queues; i++) {
		txq = kzalloc(sizeof(*txq), GFP_KERNEL);
		if (!txq) {
			ret = -ENOMEM;
			goto alloc_failed;
		}

		fep->tx_queue[i] = txq;
		txq->bd.ring_size = TX_RING_SIZE;
		fep->total_tx_ring_size += fep->tx_queue[i]->bd.ring_size;

		txq->tx_stop_threshold = FEC_MAX_SKB_DESCS;
		txq->tx_wake_threshold =
			(txq->bd.ring_size - txq->tx_stop_threshold) / 2;

		txq->tso_hdrs = dma_alloc_coherent(&fep->pdev->dev,
					txq->bd.ring_size * TSO_HEADER_SIZE,
					&txq->tso_hdrs_dma,
					GFP_KERNEL);
		if (!txq->tso_hdrs) {
			ret = -ENOMEM;
			goto alloc_failed;
		}
	}

	for (i = 0; i < fep->num_rx_queues; i++) {
		fep->rx_queue[i] = kzalloc(sizeof(*fep->rx_queue[i]),
					   GFP_KERNEL);
		if (!fep->rx_queue[i]) {
			ret = -ENOMEM;
			goto alloc_failed;
		}

		fep->rx_queue[i]->bd.ring_size = RX_RING_SIZE;
		fep->total_rx_ring_size += fep->rx_queue[i]->bd.ring_size;
	}
	return ret;

alloc_failed:
	fec_enet_free_queue(ndev);
	return ret;
}

static int
fec_enet_alloc_rxq_buffers(struct net_device *ndev, unsigned int queue)
{
	struct fec_enet_private *fep = netdev_priv(ndev);
	unsigned int i;
	struct sk_buff *skb;
	struct bufdesc	*bdp;
	struct fec_enet_priv_rx_q *rxq;

	rxq = fep->rx_queue[queue];
	bdp = rxq->bd.base;
	for (i = 0; i < rxq->bd.ring_size; i++) {
		skb = netdev_alloc_skb(ndev, FEC_ENET_RX_FRSIZE);
		if (!skb)
			goto err_alloc;

		if (fec_enet_new_rxbdp(ndev, bdp, skb)) {
			dev_kfree_skb(skb);
			goto err_alloc;
		}

		rxq->rx_skbuff[i] = skb;
		bdp->cbd_sc = cpu_to_fec16(BD_ENET_RX_EMPTY);

		if (fep->bufdesc_ex) {
			struct bufdesc_ex *ebdp = (struct bufdesc_ex *)bdp;
			ebdp->cbd_esc = cpu_to_fec32(BD_ENET_RX_INT);
		}

		bdp = fec_enet_get_nextdesc(bdp, &rxq->bd);
	}

	/* Set the last buffer to wrap. */
	bdp = fec_enet_get_prevdesc(bdp, &rxq->bd);
	bdp->cbd_sc |= cpu_to_fec16(BD_SC_WRAP);
	return 0;

 err_alloc:
	fec_enet_free_buffers(ndev);
	return -ENOMEM;
}

static int
fec_enet_alloc_txq_buffers(struct net_device *ndev, unsigned int queue)
{
	struct fec_enet_private *fep = netdev_priv(ndev);
	unsigned int i;
	struct bufdesc  *bdp;
	struct fec_enet_priv_tx_q *txq;

	txq = fep->tx_queue[queue];
	bdp = txq->bd.base;
	for (i = 0; i < txq->bd.ring_size; i++) {
		txq->tx_bounce[i] = kmalloc(FEC_ENET_TX_FRSIZE, GFP_KERNEL);
		if (!txq->tx_bounce[i])
			goto err_alloc;

		bdp->cbd_sc = cpu_to_fec16(0);
		bdp->cbd_bufaddr = cpu_to_fec32(0);

		if (fep->bufdesc_ex) {
			struct bufdesc_ex *ebdp = (struct bufdesc_ex *)bdp;
			ebdp->cbd_esc = cpu_to_fec32(BD_ENET_TX_INT);
		}

		bdp = fec_enet_get_nextdesc(bdp, &txq->bd);
	}

	/* Set the last buffer to wrap. */
	bdp = fec_enet_get_prevdesc(bdp, &txq->bd);
	bdp->cbd_sc |= cpu_to_fec16(BD_SC_WRAP);

	return 0;

 err_alloc:
	fec_enet_free_buffers(ndev);
	return -ENOMEM;
}

static int fec_enet_alloc_buffers(struct net_device *ndev)
{
	struct fec_enet_private *fep = netdev_priv(ndev);
	unsigned int i;

	for (i = 0; i < fep->num_rx_queues; i++)
		if (fec_enet_alloc_rxq_buffers(ndev, i))
			return -ENOMEM;

	for (i = 0; i < fep->num_tx_queues; i++)
		if (fec_enet_alloc_txq_buffers(ndev, i))
			return -ENOMEM;
	return 0;
}

static int
fec_enet_open(struct net_device *ndev)
{
	struct fec_enet_private *fep = netdev_priv(ndev);
	int ret;
	bool reset_again;

	ret = pm_runtime_get_sync(&fep->pdev->dev);
	if (ret < 0)
		return ret;

	pinctrl_pm_select_default_state(&fep->pdev->dev);
	ret = fec_enet_clk_enable(ndev, true);
	if (ret)
		goto clk_enable;

	/* During the first fec_enet_open call the PHY isn't probed at this
	 * point. Therefore the phy_reset_after_clk_enable() call within
	 * fec_enet_clk_enable() fails. As we need this reset in order to be
	 * sure the PHY is working correctly we check if we need to reset again
	 * later when the PHY is probed
	 */
	if (ndev->phydev && ndev->phydev->drv)
		reset_again = false;
	else
		reset_again = true;

	/* I should reset the ring buffers here, but I don't yet know
	 * a simple way to do that.
	 */

	ret = fec_enet_alloc_buffers(ndev);
	if (ret)
		goto err_enet_alloc;

	/* Init MAC prior to mii bus probe */
	fec_restart(ndev);

	/* Probe and connect to PHY when open the interface */
	ret = fec_enet_mii_probe(ndev);
	if (ret)
		goto err_enet_mii_probe;

	/* Call phy_reset_after_clk_enable() again if it failed during
	 * phy_reset_after_clk_enable() before because the PHY wasn't probed.
	 */
	if (reset_again)
		phy_reset_after_clk_enable(ndev->phydev);

	if (fep->quirks & FEC_QUIRK_ERR006687)
		imx6q_cpuidle_fec_irqs_used();

	napi_enable(&fep->napi);
	phy_start(ndev->phydev);
	netif_tx_start_all_queues(ndev);

	device_set_wakeup_enable(&ndev->dev, fep->wol_flag &
				 FEC_WOL_FLAG_ENABLE);

	return 0;

err_enet_mii_probe:
	fec_enet_free_buffers(ndev);
err_enet_alloc:
	fec_enet_clk_enable(ndev, false);
clk_enable:
	pm_runtime_mark_last_busy(&fep->pdev->dev);
	pm_runtime_put_autosuspend(&fep->pdev->dev);
	pinctrl_pm_select_sleep_state(&fep->pdev->dev);
	return ret;
}

static int
fec_enet_close(struct net_device *ndev)
{
	struct fec_enet_private *fep = netdev_priv(ndev);

	phy_stop(ndev->phydev);

	if (netif_device_present(ndev)) {
		napi_disable(&fep->napi);
		netif_tx_disable(ndev);
		fec_stop(ndev);
	}

	phy_disconnect(ndev->phydev);

	if (fep->quirks & FEC_QUIRK_ERR006687)
		imx6q_cpuidle_fec_irqs_unused();

	fec_enet_update_ethtool_stats(ndev);

	fec_enet_clk_enable(ndev, false);
	pinctrl_pm_select_sleep_state(&fep->pdev->dev);
	pm_runtime_mark_last_busy(&fep->pdev->dev);
	pm_runtime_put_autosuspend(&fep->pdev->dev);

	fec_enet_free_buffers(ndev);

	return 0;
}

/* Set or clear the multicast filter for this adaptor.
 * Skeleton taken from sunlance driver.
 * The CPM Ethernet implementation allows Multicast as well as individual
 * MAC address filtering.  Some of the drivers check to make sure it is
 * a group multicast address, and discard those that are not.  I guess I
 * will do the same for now, but just remove the test if you want
 * individual filtering as well (do the upper net layers want or support
 * this kind of feature?).
 */

#define FEC_HASH_BITS	6		/* #bits in hash */

static void set_multicast_list(struct net_device *ndev)
{
	struct fec_enet_private *fep = netdev_priv(ndev);
	struct netdev_hw_addr *ha;
	unsigned int crc, tmp;
	unsigned char hash;
	unsigned int hash_high = 0, hash_low = 0;

	if (ndev->flags & IFF_PROMISC) {
		tmp = readl(fep->hwp + FEC_R_CNTRL);
		tmp |= 0x8;
		writel(tmp, fep->hwp + FEC_R_CNTRL);
		return;
	}

	tmp = readl(fep->hwp + FEC_R_CNTRL);
	tmp &= ~0x8;
	writel(tmp, fep->hwp + FEC_R_CNTRL);

	if (ndev->flags & IFF_ALLMULTI) {
		/* Catch all multicast addresses, so set the
		 * filter to all 1's
		 */
		writel(0xffffffff, fep->hwp + FEC_GRP_HASH_TABLE_HIGH);
		writel(0xffffffff, fep->hwp + FEC_GRP_HASH_TABLE_LOW);

		return;
	}

	/* Add the addresses in hash register */
	netdev_for_each_mc_addr(ha, ndev) {
		/* calculate crc32 value of mac address */
		crc = ether_crc_le(ndev->addr_len, ha->addr);

		/* only upper 6 bits (FEC_HASH_BITS) are used
		 * which point to specific bit in the hash registers
		 */
		hash = (crc >> (32 - FEC_HASH_BITS)) & 0x3f;

		if (hash > 31)
			hash_high |= 1 << (hash - 32);
		else
			hash_low |= 1 << hash;
	}

	writel(hash_high, fep->hwp + FEC_GRP_HASH_TABLE_HIGH);
	writel(hash_low, fep->hwp + FEC_GRP_HASH_TABLE_LOW);
}

/* Set a MAC change in hardware. */
static int
fec_set_mac_address(struct net_device *ndev, void *p)
{
	struct fec_enet_private *fep = netdev_priv(ndev);
	struct sockaddr *addr = p;

	if (addr) {
		if (!is_valid_ether_addr(addr->sa_data))
			return -EADDRNOTAVAIL;
		memcpy(ndev->dev_addr, addr->sa_data, ndev->addr_len);
	}

	/* Add netif status check here to avoid system hang in below case:
	 * ifconfig ethx down; ifconfig ethx hw ether xx:xx:xx:xx:xx:xx;
	 * After ethx down, fec all clocks are gated off and then register
	 * access causes system hang.
	 */
	if (!netif_running(ndev))
		return 0;

	writel(ndev->dev_addr[3] | (ndev->dev_addr[2] << 8) |
		(ndev->dev_addr[1] << 16) | (ndev->dev_addr[0] << 24),
		fep->hwp + FEC_ADDR_LOW);
	writel((ndev->dev_addr[5] << 16) | (ndev->dev_addr[4] << 24),
		fep->hwp + FEC_ADDR_HIGH);
	return 0;
}

#ifdef CONFIG_NET_POLL_CONTROLLER
/**
 * fec_poll_controller - FEC Poll controller function
 * @dev: The FEC network adapter
 *
 * Polled functionality used by netconsole and others in non interrupt mode
 *
 */
static void fec_poll_controller(struct net_device *dev)
{
	int i;
	struct fec_enet_private *fep = netdev_priv(dev);

	for (i = 0; i < FEC_IRQ_NUM; i++) {
		if (fep->irq[i] > 0) {
			disable_irq(fep->irq[i]);
			fec_enet_interrupt(fep->irq[i], dev);
			enable_irq(fep->irq[i]);
		}
	}
}
#endif

static inline void fec_enet_set_netdev_features(struct net_device *netdev,
	netdev_features_t features)
{
	struct fec_enet_private *fep = netdev_priv(netdev);
	netdev_features_t changed = features ^ netdev->features;

	netdev->features = features;

	/* Receive checksum has been changed */
	if (changed & NETIF_F_RXCSUM) {
		if (features & NETIF_F_RXCSUM)
			fep->csum_flags |= FLAG_RX_CSUM_ENABLED;
		else
			fep->csum_flags &= ~FLAG_RX_CSUM_ENABLED;
	}
}

static int fec_set_features(struct net_device *netdev,
	netdev_features_t features)
{
	struct fec_enet_private *fep = netdev_priv(netdev);
	netdev_features_t changed = features ^ netdev->features;

	if (netif_running(netdev) && changed & NETIF_F_RXCSUM) {
		napi_disable(&fep->napi);
		netif_tx_lock_bh(netdev);
		fec_stop(netdev);
		fec_enet_set_netdev_features(netdev, features);
		fec_restart(netdev);
		netif_tx_wake_all_queues(netdev);
		netif_tx_unlock_bh(netdev);
		napi_enable(&fep->napi);
	} else {
		fec_enet_set_netdev_features(netdev, features);
	}

	return 0;
}

static const struct net_device_ops fec_netdev_ops = {
	.ndo_open		= fec_enet_open,
	.ndo_stop		= fec_enet_close,
	.ndo_start_xmit		= fec_enet_start_xmit,
	.ndo_set_rx_mode	= set_multicast_list,
	.ndo_validate_addr	= eth_validate_addr,
	.ndo_tx_timeout		= fec_timeout,
	.ndo_set_mac_address	= fec_set_mac_address,
	.ndo_do_ioctl		= fec_enet_ioctl,
#ifdef CONFIG_NET_POLL_CONTROLLER
	.ndo_poll_controller	= fec_poll_controller,
#endif
	.ndo_set_features	= fec_set_features,
};

static const unsigned short offset_des_active_rxq[] = {
	FEC_R_DES_ACTIVE_0, FEC_R_DES_ACTIVE_1, FEC_R_DES_ACTIVE_2
};

static const unsigned short offset_des_active_txq[] = {
	FEC_X_DES_ACTIVE_0, FEC_X_DES_ACTIVE_1, FEC_X_DES_ACTIVE_2
};

 /*
  * XXX:  We need to clean up on failure exits here.
  *
  */
static int fec_enet_init(struct net_device *ndev)
{
	struct fec_enet_private *fep = netdev_priv(ndev);
	struct bufdesc *cbd_base;
	dma_addr_t bd_dma;
	int bd_size;
	unsigned int i;
	unsigned dsize = fep->bufdesc_ex ? sizeof(struct bufdesc_ex) :
			sizeof(struct bufdesc);
	unsigned dsize_log2 = __fls(dsize);
	int ret;

	WARN_ON(dsize != (1 << dsize_log2));
#if defined(CONFIG_ARM) || defined(CONFIG_ARM64)
	fep->rx_align = 0xf;
	fep->tx_align = 0xf;
#else
	fep->rx_align = 0x3;
	fep->tx_align = 0x3;
#endif

	/* Check mask of the streaming and coherent API */
	ret = dma_set_mask_and_coherent(&fep->pdev->dev, DMA_BIT_MASK(32));
	if (ret < 0) {
		dev_warn(&fep->pdev->dev, "No suitable DMA available\n");
		return ret;
	}

	fec_enet_alloc_queue(ndev);

	bd_size = (fep->total_tx_ring_size + fep->total_rx_ring_size) * dsize;

	/* Allocate memory for buffer descriptors. */
	cbd_base = dmam_alloc_coherent(&fep->pdev->dev, bd_size, &bd_dma,
				       GFP_KERNEL);
	if (!cbd_base) {
		return -ENOMEM;
	}

	/* Get the Ethernet address */
	fec_get_mac(ndev);
	/* make sure MAC we just acquired is programmed into the hw */
	fec_set_mac_address(ndev, NULL);

	/* Set receive and transmit descriptor base. */
	for (i = 0; i < fep->num_rx_queues; i++) {
		struct fec_enet_priv_rx_q *rxq = fep->rx_queue[i];
		unsigned size = dsize * rxq->bd.ring_size;

		rxq->bd.qid = i;
		rxq->bd.base = cbd_base;
		rxq->bd.cur = cbd_base;
		rxq->bd.dma = bd_dma;
		rxq->bd.dsize = dsize;
		rxq->bd.dsize_log2 = dsize_log2;
		rxq->bd.reg_desc_active = fep->hwp + offset_des_active_rxq[i];
		bd_dma += size;
		cbd_base = (struct bufdesc *)(((void *)cbd_base) + size);
		rxq->bd.last = (struct bufdesc *)(((void *)cbd_base) - dsize);
	}

	for (i = 0; i < fep->num_tx_queues; i++) {
		struct fec_enet_priv_tx_q *txq = fep->tx_queue[i];
		unsigned size = dsize * txq->bd.ring_size;

		txq->bd.qid = i;
		txq->bd.base = cbd_base;
		txq->bd.cur = cbd_base;
		txq->bd.dma = bd_dma;
		txq->bd.dsize = dsize;
		txq->bd.dsize_log2 = dsize_log2;
		txq->bd.reg_desc_active = fep->hwp + offset_des_active_txq[i];
		bd_dma += size;
		cbd_base = (struct bufdesc *)(((void *)cbd_base) + size);
		txq->bd.last = (struct bufdesc *)(((void *)cbd_base) - dsize);
	}


	/* The FEC Ethernet specific entries in the device structure */
	ndev->watchdog_timeo = TX_TIMEOUT;
	ndev->netdev_ops = &fec_netdev_ops;
	ndev->ethtool_ops = &fec_enet_ethtool_ops;

	writel(FEC_RX_DISABLED_IMASK, fep->hwp + FEC_IMASK);
	netif_napi_add(ndev, &fep->napi, fec_enet_rx_napi, NAPI_POLL_WEIGHT);

	if (fep->quirks & FEC_QUIRK_HAS_VLAN)
		/* enable hw VLAN support */
		ndev->features |= NETIF_F_HW_VLAN_CTAG_RX;

	if (fep->quirks & FEC_QUIRK_HAS_CSUM) {
		ndev->gso_max_segs = FEC_MAX_TSO_SEGS;

		/* enable hw accelerator */
		ndev->features |= (NETIF_F_IP_CSUM | NETIF_F_IPV6_CSUM
				| NETIF_F_RXCSUM | NETIF_F_SG | NETIF_F_TSO);
		fep->csum_flags |= FLAG_RX_CSUM_ENABLED;
	}

	if (fep->quirks & FEC_QUIRK_HAS_AVB) {
		fep->tx_align = 0;
		fep->rx_align = 0x3f;
	}

	ndev->hw_features = ndev->features;

	fec_restart(ndev);

	if (fep->quirks & FEC_QUIRK_MIB_CLEAR)
		fec_enet_clear_ethtool_stats(ndev);
	else
		fec_enet_update_ethtool_stats(ndev);

	return 0;
}

#ifdef CONFIG_OF
static int fec_reset_phy(struct platform_device *pdev)
{
	int err, phy_reset;
	bool active_high = false;
	int msec = 1, phy_post_delay = 0;
	struct device_node *np = pdev->dev.of_node;

	if (!np)
		return 0;

	err = of_property_read_u32(np, "phy-reset-duration", &msec);
	/* A sane reset duration should not be longer than 1s */
	if (!err && msec > 1000)
		msec = 1;

	phy_reset = of_get_named_gpio(np, "phy-reset-gpios", 0);
	if (phy_reset == -EPROBE_DEFER)
		return phy_reset;
	else if (!gpio_is_valid(phy_reset))
		return 0;

	err = of_property_read_u32(np, "phy-reset-post-delay", &phy_post_delay);
	/* valid reset duration should be less than 1s */
	if (!err && phy_post_delay > 1000)
		return -EINVAL;

	active_high = of_property_read_bool(np, "phy-reset-active-high");

	err = devm_gpio_request_one(&pdev->dev, phy_reset,
			active_high ? GPIOF_OUT_INIT_HIGH : GPIOF_OUT_INIT_LOW,
			"phy-reset");
	if (err) {
		dev_err(&pdev->dev, "failed to get phy-reset-gpios: %d\n", err);
		return err;
	}

	if (msec > 20)
		msleep(msec);
	else
		usleep_range(msec * 1000, msec * 1000 + 1000);

	gpio_set_value_cansleep(phy_reset, !active_high);

	if (!phy_post_delay)
		return 0;

	if (phy_post_delay > 20)
		msleep(phy_post_delay);
	else
		usleep_range(phy_post_delay * 1000,
			     phy_post_delay * 1000 + 1000);

	return 0;
}
#else /* CONFIG_OF */
static int fec_reset_phy(struct platform_device *pdev)
{
	/*
	 * In case of platform probe, the reset has been done
	 * by machine code.
	 */
	return 0;
}
#endif /* CONFIG_OF */

static void
fec_enet_get_queue_num(struct platform_device *pdev, int *num_tx, int *num_rx)
{
	struct device_node *np = pdev->dev.of_node;

	*num_tx = *num_rx = 1;

	if (!np || !of_device_is_available(np))
		return;

	/* parse the num of tx and rx queues */
	of_property_read_u32(np, "fsl,num-tx-queues", num_tx);

	of_property_read_u32(np, "fsl,num-rx-queues", num_rx);

	if (*num_tx < 1 || *num_tx > FEC_ENET_MAX_TX_QS) {
		dev_warn(&pdev->dev, "Invalid num_tx(=%d), fall back to 1\n",
			 *num_tx);
		*num_tx = 1;
		return;
	}

	if (*num_rx < 1 || *num_rx > FEC_ENET_MAX_RX_QS) {
		dev_warn(&pdev->dev, "Invalid num_rx(=%d), fall back to 1\n",
			 *num_rx);
		*num_rx = 1;
		return;
	}

}

static int fec_enet_get_irq_cnt(struct platform_device *pdev)
{
	int irq_cnt = platform_irq_count(pdev);

	if (irq_cnt > FEC_IRQ_NUM)
		irq_cnt = FEC_IRQ_NUM;	/* last for pps */
	else if (irq_cnt == 2)
		irq_cnt = 1;	/* last for pps */
	else if (irq_cnt <= 0)
		irq_cnt = 1;	/* At least 1 irq is needed */
	return irq_cnt;
}

static int fec_enet_init_stop_mode(struct fec_enet_private *fep,
				   struct device_node *np)
{
	struct device_node *gpr_np;
	u32 out_val[3];
	int ret = 0;

	gpr_np = of_parse_phandle(np, "fsl,stop-mode", 0);
	if (!gpr_np)
		return 0;

	ret = of_property_read_u32_array(np, "fsl,stop-mode", out_val,
					 ARRAY_SIZE(out_val));
	if (ret) {
		dev_dbg(&fep->pdev->dev, "no stop mode property\n");
		return ret;
	}

	fep->stop_gpr.gpr = syscon_node_to_regmap(gpr_np);
	if (IS_ERR(fep->stop_gpr.gpr)) {
		dev_err(&fep->pdev->dev, "could not find gpr regmap\n");
		ret = PTR_ERR(fep->stop_gpr.gpr);
		fep->stop_gpr.gpr = NULL;
		goto out;
	}

	fep->stop_gpr.reg = out_val[1];
	fep->stop_gpr.bit = out_val[2];

out:
	of_node_put(gpr_np);

	return ret;
}

static int
fec_probe(struct platform_device *pdev)
{
	struct fec_enet_private *fep;
	struct fec_platform_data *pdata;
	phy_interface_t interface;
	struct net_device *ndev;
	int i, irq, ret = 0;
	const struct of_device_id *of_id;
	static int dev_id;
	struct device_node *np = pdev->dev.of_node, *phy_node;
	int num_tx_qs;
	int num_rx_qs;
	char irq_name[8];
	int irq_cnt;
	struct fec_devinfo *dev_info;

	fec_enet_get_queue_num(pdev, &num_tx_qs, &num_rx_qs);

	/* Init network device */
	ndev = alloc_etherdev_mqs(sizeof(struct fec_enet_private) +
				  FEC_STATS_SIZE, num_tx_qs, num_rx_qs);
	if (!ndev)
		return -ENOMEM;

	SET_NETDEV_DEV(ndev, &pdev->dev);

	/* setup board info structure */
	fep = netdev_priv(ndev);

	of_id = of_match_device(fec_dt_ids, &pdev->dev);
	if (of_id)
		pdev->id_entry = of_id->data;
	dev_info = (struct fec_devinfo *)pdev->id_entry->driver_data;
	if (dev_info)
		fep->quirks = dev_info->quirks;

	fep->netdev = ndev;
	fep->num_rx_queues = num_rx_qs;
	fep->num_tx_queues = num_tx_qs;

#if !defined(CONFIG_M5272)
	/* default enable pause frame auto negotiation */
	if (fep->quirks & FEC_QUIRK_HAS_GBIT)
		fep->pause_flag |= FEC_PAUSE_FLAG_AUTONEG;
#endif

	/* Select default pin state */
	pinctrl_pm_select_default_state(&pdev->dev);

	fep->hwp = devm_platform_ioremap_resource(pdev, 0);
	if (IS_ERR(fep->hwp)) {
		ret = PTR_ERR(fep->hwp);
		goto failed_ioremap;
	}

	fep->pdev = pdev;
	fep->dev_id = dev_id++;

	platform_set_drvdata(pdev, ndev);

	if ((of_machine_is_compatible("fsl,imx6q") ||
	     of_machine_is_compatible("fsl,imx6dl")) &&
	    !of_property_read_bool(np, "fsl,err006687-workaround-present"))
		fep->quirks |= FEC_QUIRK_ERR006687;

	if (of_get_property(np, "fsl,magic-packet", NULL))
		fep->wol_flag |= FEC_WOL_HAS_MAGIC_PACKET;

	ret = fec_enet_init_stop_mode(fep, np);
	if (ret)
		goto failed_stop_mode;

	phy_node = of_parse_phandle(np, "phy-handle", 0);
	if (!phy_node && of_phy_is_fixed_link(np)) {
		ret = of_phy_register_fixed_link(np);
		if (ret < 0) {
			dev_err(&pdev->dev,
				"broken fixed-link specification\n");
			goto failed_phy;
		}
		phy_node = of_node_get(np);
	}
	fep->phy_node = phy_node;

	ret = of_get_phy_mode(pdev->dev.of_node, &interface);
	if (ret) {
		pdata = dev_get_platdata(&pdev->dev);
		if (pdata)
			fep->phy_interface = pdata->phy;
		else
			fep->phy_interface = PHY_INTERFACE_MODE_MII;
	} else {
		fep->phy_interface = interface;
	}

	fep->clk_ipg = devm_clk_get(&pdev->dev, "ipg");
	if (IS_ERR(fep->clk_ipg)) {
		ret = PTR_ERR(fep->clk_ipg);
		goto failed_clk;
	}

	fep->clk_ahb = devm_clk_get(&pdev->dev, "ahb");
	if (IS_ERR(fep->clk_ahb)) {
		ret = PTR_ERR(fep->clk_ahb);
		goto failed_clk;
	}

	fep->itr_clk_rate = clk_get_rate(fep->clk_ahb);

	/* enet_out is optional, depends on board */
	fep->clk_enet_out = devm_clk_get(&pdev->dev, "enet_out");
	if (IS_ERR(fep->clk_enet_out))
		fep->clk_enet_out = NULL;

	fep->ptp_clk_on = false;
	mutex_init(&fep->ptp_clk_mutex);

	/* clk_ref is optional, depends on board */
	fep->clk_ref = devm_clk_get(&pdev->dev, "enet_clk_ref");
	if (IS_ERR(fep->clk_ref))
		fep->clk_ref = NULL;

	fep->bufdesc_ex = fep->quirks & FEC_QUIRK_HAS_BUFDESC_EX;
	fep->clk_ptp = devm_clk_get(&pdev->dev, "ptp");
	if (IS_ERR(fep->clk_ptp)) {
		fep->clk_ptp = NULL;
		fep->bufdesc_ex = false;
	}

	ret = fec_enet_clk_enable(ndev, true);
	if (ret)
		goto failed_clk;

	ret = clk_prepare_enable(fep->clk_ipg);
	if (ret)
		goto failed_clk_ipg;
	ret = clk_prepare_enable(fep->clk_ahb);
	if (ret)
		goto failed_clk_ahb;

	fep->reg_phy = devm_regulator_get_optional(&pdev->dev, "phy");
	if (!IS_ERR(fep->reg_phy)) {
		ret = regulator_enable(fep->reg_phy);
		if (ret) {
			dev_err(&pdev->dev,
				"Failed to enable phy regulator: %d\n", ret);
			goto failed_regulator;
		}
	} else {
		if (PTR_ERR(fep->reg_phy) == -EPROBE_DEFER) {
			ret = -EPROBE_DEFER;
			goto failed_regulator;
		}
		fep->reg_phy = NULL;
	}

	pm_runtime_set_autosuspend_delay(&pdev->dev, FEC_MDIO_PM_TIMEOUT);
	pm_runtime_use_autosuspend(&pdev->dev);
	pm_runtime_get_noresume(&pdev->dev);
	pm_runtime_set_active(&pdev->dev);
	pm_runtime_enable(&pdev->dev);

	ret = fec_reset_phy(pdev);
	if (ret)
		goto failed_reset;

	irq_cnt = fec_enet_get_irq_cnt(pdev);
	if (fep->bufdesc_ex)
		fec_ptp_init(pdev, irq_cnt);

	ret = fec_enet_init(ndev);
	if (ret)
		goto failed_init;

	for (i = 0; i < irq_cnt; i++) {
		snprintf(irq_name, sizeof(irq_name), "int%d", i);
		irq = platform_get_irq_byname_optional(pdev, irq_name);
		if (irq < 0)
			irq = platform_get_irq(pdev, i);
		if (irq < 0) {
			ret = irq;
			goto failed_irq;
		}
		ret = devm_request_irq(&pdev->dev, irq, fec_enet_interrupt,
				       0, pdev->name, ndev);
		if (ret)
			goto failed_irq;

		fep->irq[i] = irq;
	}

	ret = fec_enet_mii_init(pdev);
	if (ret)
		goto failed_mii_init;

	/* Carrier starts down, phylib will bring it up */
	netif_carrier_off(ndev);
	fec_enet_clk_enable(ndev, false);
	pinctrl_pm_select_sleep_state(&pdev->dev);

	ndev->max_mtu = PKT_MAXBUF_SIZE - ETH_HLEN - ETH_FCS_LEN;

	ret = register_netdev(ndev);
	if (ret)
		goto failed_register;

	device_init_wakeup(&ndev->dev, fep->wol_flag &
			   FEC_WOL_HAS_MAGIC_PACKET);

	if (fep->bufdesc_ex && fep->ptp_clock)
		netdev_info(ndev, "registered PHC device %d\n", fep->dev_id);

	fep->rx_copybreak = COPYBREAK_DEFAULT;
	INIT_WORK(&fep->tx_timeout_work, fec_enet_timeout_work);

	pm_runtime_mark_last_busy(&pdev->dev);
	pm_runtime_put_autosuspend(&pdev->dev);

	return 0;

failed_register:
	fec_enet_mii_remove(fep);
failed_mii_init:
failed_irq:
failed_init:
	fec_ptp_stop(pdev);
failed_reset:
	pm_runtime_put_noidle(&pdev->dev);
	pm_runtime_disable(&pdev->dev);
	if (fep->reg_phy)
		regulator_disable(fep->reg_phy);
failed_regulator:
	clk_disable_unprepare(fep->clk_ahb);
failed_clk_ahb:
	clk_disable_unprepare(fep->clk_ipg);
failed_clk_ipg:
	fec_enet_clk_enable(ndev, false);
failed_clk:
	if (of_phy_is_fixed_link(np))
		of_phy_deregister_fixed_link(np);
	of_node_put(phy_node);
failed_stop_mode:
failed_phy:
	dev_id--;
failed_ioremap:
	free_netdev(ndev);

	return ret;
}

static int
fec_drv_remove(struct platform_device *pdev)
{
	struct net_device *ndev = platform_get_drvdata(pdev);
	struct fec_enet_private *fep = netdev_priv(ndev);
	struct device_node *np = pdev->dev.of_node;
	int ret;

	ret = pm_runtime_get_sync(&pdev->dev);
	if (ret < 0)
		return ret;

	cancel_work_sync(&fep->tx_timeout_work);
	fec_ptp_stop(pdev);
	unregister_netdev(ndev);
	fec_enet_mii_remove(fep);
	if (fep->reg_phy)
		regulator_disable(fep->reg_phy);

	if (of_phy_is_fixed_link(np))
		of_phy_deregister_fixed_link(np);
	of_node_put(fep->phy_node);
	free_netdev(ndev);

	clk_disable_unprepare(fep->clk_ahb);
	clk_disable_unprepare(fep->clk_ipg);
	pm_runtime_put_noidle(&pdev->dev);
	pm_runtime_disable(&pdev->dev);

	return 0;
}

static int __maybe_unused fec_suspend(struct device *dev)
{
	struct net_device *ndev = dev_get_drvdata(dev);
	struct fec_enet_private *fep = netdev_priv(ndev);

	rtnl_lock();
	if (netif_running(ndev)) {
		if (fep->wol_flag & FEC_WOL_FLAG_ENABLE)
			fep->wol_flag |= FEC_WOL_FLAG_SLEEP_ON;
		phy_stop(ndev->phydev);
		napi_disable(&fep->napi);
		netif_tx_lock_bh(ndev);
		netif_device_detach(ndev);
		netif_tx_unlock_bh(ndev);
		fec_stop(ndev);
		fec_enet_clk_enable(ndev, false);
		if (!(fep->wol_flag & FEC_WOL_FLAG_ENABLE))
			pinctrl_pm_select_sleep_state(&fep->pdev->dev);
	}
	rtnl_unlock();

	if (fep->reg_phy && !(fep->wol_flag & FEC_WOL_FLAG_ENABLE))
		regulator_disable(fep->reg_phy);

	/* SOC supply clock to phy, when clock is disabled, phy link down
	 * SOC control phy regulator, when regulator is disabled, phy link down
	 */
	if (fep->clk_enet_out || fep->reg_phy)
		fep->link = 0;

	return 0;
}

static int __maybe_unused fec_resume(struct device *dev)
{
	struct net_device *ndev = dev_get_drvdata(dev);
	struct fec_enet_private *fep = netdev_priv(ndev);
	int ret;
	int val;

	if (fep->reg_phy && !(fep->wol_flag & FEC_WOL_FLAG_ENABLE)) {
		ret = regulator_enable(fep->reg_phy);
		if (ret)
			return ret;
	}

	rtnl_lock();
	if (netif_running(ndev)) {
		ret = fec_enet_clk_enable(ndev, true);
		if (ret) {
			rtnl_unlock();
			goto failed_clk;
		}
		if (fep->wol_flag & FEC_WOL_FLAG_ENABLE) {
			fec_enet_stop_mode(fep, false);

			val = readl(fep->hwp + FEC_ECNTRL);
			val &= ~(FEC_ECR_MAGICEN | FEC_ECR_SLEEP);
			writel(val, fep->hwp + FEC_ECNTRL);
			fep->wol_flag &= ~FEC_WOL_FLAG_SLEEP_ON;
		} else {
			pinctrl_pm_select_default_state(&fep->pdev->dev);
		}
		fec_restart(ndev);
		netif_tx_lock_bh(ndev);
		netif_device_attach(ndev);
		netif_tx_unlock_bh(ndev);
		napi_enable(&fep->napi);
		phy_start(ndev->phydev);
	}
	rtnl_unlock();

	return 0;

failed_clk:
	if (fep->reg_phy)
		regulator_disable(fep->reg_phy);
	return ret;
}

static int __maybe_unused fec_runtime_suspend(struct device *dev)
{
	struct net_device *ndev = dev_get_drvdata(dev);
	struct fec_enet_private *fep = netdev_priv(ndev);

	clk_disable_unprepare(fep->clk_ahb);
	clk_disable_unprepare(fep->clk_ipg);

	return 0;
}

static int __maybe_unused fec_runtime_resume(struct device *dev)
{
	struct net_device *ndev = dev_get_drvdata(dev);
	struct fec_enet_private *fep = netdev_priv(ndev);
	int ret;

	ret = clk_prepare_enable(fep->clk_ahb);
	if (ret)
		return ret;
	ret = clk_prepare_enable(fep->clk_ipg);
	if (ret)
		goto failed_clk_ipg;

	return 0;

failed_clk_ipg:
	clk_disable_unprepare(fep->clk_ahb);
	return ret;
}

static const struct dev_pm_ops fec_pm_ops = {
	SET_SYSTEM_SLEEP_PM_OPS(fec_suspend, fec_resume)
	SET_RUNTIME_PM_OPS(fec_runtime_suspend, fec_runtime_resume, NULL)
};

static struct platform_driver fec_driver = {
	.driver	= {
		.name	= DRIVER_NAME,
		.pm	= &fec_pm_ops,
		.of_match_table = fec_dt_ids,
		.suppress_bind_attrs = true,
	},
	.id_table = fec_devtype,
	.probe	= fec_probe,
	.remove	= fec_drv_remove,
};

module_platform_driver(fec_driver);

MODULE_ALIAS("platform:"DRIVER_NAME);
MODULE_LICENSE("GPL");<|MERGE_RESOLUTION|>--- conflicted
+++ resolved
@@ -1607,7 +1607,6 @@
 static bool fec_enet_collect_events(struct fec_enet_private *fep)
 {
 	uint int_events;
-<<<<<<< HEAD
 
 	int_events = readl(fep->hwp + FEC_IEVENT);
 
@@ -1616,16 +1615,6 @@
 
 	writel(int_events, fep->hwp + FEC_IEVENT);
 
-=======
-
-	int_events = readl(fep->hwp + FEC_IEVENT);
-
-	/* Don't clear MDIO events, we poll for those */
-	int_events &= ~FEC_ENET_MII;
-
-	writel(int_events, fep->hwp + FEC_IEVENT);
-
->>>>>>> d012a719
 	return int_events != 0;
 }
 
