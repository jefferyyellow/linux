/*
 * This file contains common code that is intended to be used across
 * boards so that it's not replicated.
 *
 *  Copyright (C) 2011 Xilinx
 *
 * This software is licensed under the terms of the GNU General Public
 * License version 2, as published by the Free Software Foundation, and
 * may be copied, distributed, and modified under those terms.
 *
 * This program is distributed in the hope that it will be useful,
 * but WITHOUT ANY WARRANTY; without even the implied warranty of
 * MERCHANTABILITY or FITNESS FOR A PARTICULAR PURPOSE.  See the
 * GNU General Public License for more details.
 */

#include <linux/init.h>
#include <linux/kernel.h>
#include <linux/cpumask.h>
#include <linux/platform_device.h>
#include <linux/clk.h>
#include <linux/clk/zynq.h>
#include <linux/clocksource.h>
#include <linux/of_address.h>
#include <linux/of_irq.h>
#include <linux/of_platform.h>
#include <linux/of.h>
#include <linux/irqchip.h>

#include <asm/mach/arch.h>
#include <asm/mach/map.h>
#include <asm/mach/time.h>
#include <asm/mach-types.h>
#include <asm/page.h>
#include <asm/pgtable.h>
#include <asm/smp_scu.h>
#include <asm/hardware/cache-l2x0.h>

#include "common.h"

void __iomem *zynq_scu_base;

static struct of_device_id zynq_of_bus_ids[] __initdata = {
	{ .compatible = "simple-bus", },
	{}
};

/**
 * zynq_init_machine - System specific initialization, intended to be
 *		       called from board specific initialization.
 */
static void __init zynq_init_machine(void)
{
	/*
	 * 64KB way size, 8-way associativity, parity disabled
	 */
	l2x0_of_init(0x02060000, 0xF0F0FFFF);

	of_platform_bus_probe(NULL, zynq_of_bus_ids, NULL);
}

static void __init zynq_timer_init(void)
{
	zynq_slcr_init();
	clocksource_of_init();
}

static struct map_desc zynq_cortex_a9_scu_map __initdata = {
	.length	= SZ_256,
	.type	= MT_DEVICE,
};

static void __init zynq_scu_map_io(void)
{
	unsigned long base;

<<<<<<< HEAD
	xilinx_zynq_clocks_init(slcr);

	clocksource_of_init();
=======
	base = scu_a9_get_base();
	zynq_cortex_a9_scu_map.pfn = __phys_to_pfn(base);
	/* Expected address is in vmalloc area that's why simple assign here */
	zynq_cortex_a9_scu_map.virtual = base;
	iotable_init(&zynq_cortex_a9_scu_map, 1);
	zynq_scu_base = (void __iomem *)base;
	BUG_ON(!zynq_scu_base);
>>>>>>> 5c5f0421
}

/**
 * zynq_map_io - Create memory mappings needed for early I/O.
 */
static void __init zynq_map_io(void)
{
	debug_ll_io_init();
	zynq_scu_map_io();
}

static void zynq_system_reset(char mode, const char *cmd)
{
	zynq_slcr_system_reset();
}

static const char * const zynq_dt_match[] = {
	"xlnx,zynq-zc702",
	"xlnx,zynq-7000",
	NULL
};

MACHINE_START(XILINX_EP107, "Xilinx Zynq Platform")
	.smp		= smp_ops(zynq_smp_ops),
	.map_io		= zynq_map_io,
	.init_irq	= irqchip_init,
	.init_machine	= zynq_init_machine,
	.init_time	= zynq_timer_init,
	.dt_compat	= zynq_dt_match,
	.restart	= zynq_system_reset,
MACHINE_END<|MERGE_RESOLUTION|>--- conflicted
+++ resolved
@@ -74,11 +74,6 @@
 {
 	unsigned long base;
 
-<<<<<<< HEAD
-	xilinx_zynq_clocks_init(slcr);
-
-	clocksource_of_init();
-=======
 	base = scu_a9_get_base();
 	zynq_cortex_a9_scu_map.pfn = __phys_to_pfn(base);
 	/* Expected address is in vmalloc area that's why simple assign here */
@@ -86,7 +81,6 @@
 	iotable_init(&zynq_cortex_a9_scu_map, 1);
 	zynq_scu_base = (void __iomem *)base;
 	BUG_ON(!zynq_scu_base);
->>>>>>> 5c5f0421
 }
 
 /**
