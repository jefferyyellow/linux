--- conflicted
+++ resolved
@@ -549,9 +549,9 @@
 	return router;
 }
 
-<<<<<<< HEAD
 /**
  * batadv_check_unicast_packet - Check for malformed unicast packets
+ * @bat_priv: the bat priv with all the soft interface information
  * @skb: packet to check
  * @hdr_size: size of header to pull
  *
@@ -560,11 +560,8 @@
  * reason: -ENODATA for bad header, -EBADR for broadcast destination or source,
  * and -EREMOTE for non-local (other host) destination.
  */
-static int batadv_check_unicast_packet(struct sk_buff *skb, int hdr_size)
-=======
 static int batadv_check_unicast_packet(struct batadv_priv *bat_priv,
 				       struct sk_buff *skb, int hdr_size)
->>>>>>> 60d509fa
 {
 	struct ethhdr *ethhdr;
 
@@ -583,13 +580,8 @@
 		return -EBADR;
 
 	/* not for me */
-<<<<<<< HEAD
-	if (!batadv_is_my_mac(ethhdr->h_dest))
+	if (!batadv_is_my_mac(bat_priv, ethhdr->h_dest))
 		return -EREMOTE;
-=======
-	if (!batadv_is_my_mac(bat_priv, ethhdr->h_dest))
-		return -1;
->>>>>>> 60d509fa
 
 	return 0;
 }
@@ -1069,9 +1061,8 @@
 	if (is4addr)
 		hdr_size = sizeof(*unicast_4addr_packet);
 
-<<<<<<< HEAD
 	/* function returns -EREMOTE for promiscuous packets */
-	check = batadv_check_unicast_packet(skb, hdr_size);
+	check = batadv_check_unicast_packet(bat_priv, skb, hdr_size);
 
 	/* Even though the packet is not for us, we might save it to use for
 	 * decoding a later received coded packet
@@ -1080,9 +1071,6 @@
 		batadv_nc_skb_store_sniffed_unicast(bat_priv, skb);
 
 	if (check < 0)
-=======
-	if (batadv_check_unicast_packet(bat_priv, skb, hdr_size) < 0)
->>>>>>> 60d509fa
 		return NET_RX_DROP;
 
 	if (!batadv_check_unicast_ttvn(bat_priv, skb))
