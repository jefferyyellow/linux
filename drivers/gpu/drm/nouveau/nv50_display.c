/*
 * Copyright 2011 Red Hat Inc.
 *
 * Permission is hereby granted, free of charge, to any person obtaining a
 * copy of this software and associated documentation files (the "Software"),
 * to deal in the Software without restriction, including without limitation
 * the rights to use, copy, modify, merge, publish, distribute, sublicense,
 * and/or sell copies of the Software, and to permit persons to whom the
 * Software is furnished to do so, subject to the following conditions:
 *
 * The above copyright notice and this permission notice shall be included in
 * all copies or substantial portions of the Software.
 *
 * THE SOFTWARE IS PROVIDED "AS IS", WITHOUT WARRANTY OF ANY KIND, EXPRESS OR
 * IMPLIED, INCLUDING BUT NOT LIMITED TO THE WARRANTIES OF MERCHANTABILITY,
 * FITNESS FOR A PARTICULAR PURPOSE AND NONINFRINGEMENT.  IN NO EVENT SHALL
 * THE COPYRIGHT HOLDER(S) OR AUTHOR(S) BE LIABLE FOR ANY CLAIM, DAMAGES OR
 * OTHER LIABILITY, WHETHER IN AN ACTION OF CONTRACT, TORT OR OTHERWISE,
 * ARISING FROM, OUT OF OR IN CONNECTION WITH THE SOFTWARE OR THE USE OR
 * OTHER DEALINGS IN THE SOFTWARE.
 *
 * Authors: Ben Skeggs
 */

#include <linux/dma-mapping.h>
#include <linux/hdmi.h>

#include <drm/drmP.h>
#include <drm/drm_atomic.h>
#include <drm/drm_atomic_helper.h>
#include <drm/drm_crtc_helper.h>
#include <drm/drm_dp_helper.h>
#include <drm/drm_fb_helper.h>
#include <drm/drm_plane_helper.h>
#include <drm/drm_edid.h>

#include <nvif/class.h>
#include <nvif/cl0002.h>
#include <nvif/cl5070.h>
#include <nvif/cl507a.h>
#include <nvif/cl507b.h>
#include <nvif/cl507c.h>
#include <nvif/cl507d.h>
#include <nvif/cl507e.h>
#include <nvif/event.h>

#include "nouveau_drv.h"
#include "nouveau_dma.h"
#include "nouveau_gem.h"
#include "nouveau_connector.h"
#include "nouveau_encoder.h"
#include "nouveau_crtc.h"
#include "nouveau_fence.h"
#include "nouveau_fbcon.h"
#include "nv50_display.h"

#define EVO_DMA_NR 9

#define EVO_MASTER  (0x00)
#define EVO_FLIP(c) (0x01 + (c))
#define EVO_OVLY(c) (0x05 + (c))
#define EVO_OIMM(c) (0x09 + (c))
#define EVO_CURS(c) (0x0d + (c))

/* offsets in shared sync bo of various structures */
#define EVO_SYNC(c, o) ((c) * 0x0100 + (o))
#define EVO_MAST_NTFY     EVO_SYNC(      0, 0x00)
#define EVO_FLIP_SEM0(c)  EVO_SYNC((c) + 1, 0x00)
#define EVO_FLIP_SEM1(c)  EVO_SYNC((c) + 1, 0x10)
#define EVO_FLIP_NTFY0(c) EVO_SYNC((c) + 1, 0x20)
#define EVO_FLIP_NTFY1(c) EVO_SYNC((c) + 1, 0x30)

/******************************************************************************
 * Atomic state
 *****************************************************************************/
#define nv50_atom(p) container_of((p), struct nv50_atom, state)

struct nv50_atom {
	struct drm_atomic_state state;

	struct list_head outp;
	bool lock_core;
	bool flush_disable;
};

struct nv50_outp_atom {
	struct list_head head;

	struct drm_encoder *encoder;
	bool flush_disable;

	union {
		struct {
			bool ctrl:1;
		};
		u8 mask;
	} clr;

	union {
		struct {
			bool ctrl:1;
		};
		u8 mask;
	} set;
};

#define nv50_head_atom(p) container_of((p), struct nv50_head_atom, state)

struct nv50_head_atom {
	struct drm_crtc_state state;

	struct {
		u16 iW;
		u16 iH;
		u16 oW;
		u16 oH;
	} view;

	struct nv50_head_mode {
		bool interlace;
		u32 clock;
		struct {
			u16 active;
			u16 synce;
			u16 blanke;
			u16 blanks;
		} h;
		struct {
			u32 active;
			u16 synce;
			u16 blanke;
			u16 blanks;
			u16 blank2s;
			u16 blank2e;
			u16 blankus;
		} v;
	} mode;

	struct {
		u32 handle;
		u64 offset:40;
	} lut;

	struct {
		bool visible;
		u32 handle;
		u64 offset:40;
		u8  format;
		u8  kind:7;
		u8  layout:1;
		u8  block:4;
		u32 pitch:20;
		u16 x;
		u16 y;
		u16 w;
		u16 h;
	} core;

	struct {
		bool visible;
		u32 handle;
		u64 offset:40;
		u8  layout:1;
		u8  format:1;
	} curs;

	struct {
		u8  depth;
		u8  cpp;
		u16 x;
		u16 y;
		u16 w;
		u16 h;
	} base;

	struct {
		u8 cpp;
	} ovly;

	struct {
		bool enable:1;
		u8 bits:2;
		u8 mode:4;
	} dither;

	struct {
		struct {
			u16 cos:12;
			u16 sin:12;
		} sat;
	} procamp;

	union {
		struct {
			bool core:1;
			bool curs:1;
		};
		u8 mask;
	} clr;

	union {
		struct {
			bool core:1;
			bool curs:1;
			bool view:1;
			bool mode:1;
			bool base:1;
			bool ovly:1;
			bool dither:1;
			bool procamp:1;
		};
		u16 mask;
	} set;
};

static inline struct nv50_head_atom *
nv50_head_atom_get(struct drm_atomic_state *state, struct drm_crtc *crtc)
{
	struct drm_crtc_state *statec = drm_atomic_get_crtc_state(state, crtc);
	if (IS_ERR(statec))
		return (void *)statec;
	return nv50_head_atom(statec);
}

#define nv50_wndw_atom(p) container_of((p), struct nv50_wndw_atom, state)

struct nv50_wndw_atom {
	struct drm_plane_state state;
	u8 interval;

	struct drm_rect clip;

	struct {
		u32  handle;
		u16  offset:12;
		bool awaken:1;
	} ntfy;

	struct {
		u32 handle;
		u16 offset:12;
		u32 acquire;
		u32 release;
	} sema;

	struct {
		u8 enable:2;
	} lut;

	struct {
		u8  mode:2;
		u8  interval:4;

		u8  format;
		u8  kind:7;
		u8  layout:1;
		u8  block:4;
		u32 pitch:20;
		u16 w;
		u16 h;

		u32 handle;
		u64 offset;
	} image;

	struct {
		u16 x;
		u16 y;
	} point;

	union {
		struct {
			bool ntfy:1;
			bool sema:1;
			bool image:1;
		};
		u8 mask;
	} clr;

	union {
		struct {
			bool ntfy:1;
			bool sema:1;
			bool image:1;
			bool lut:1;
			bool point:1;
		};
		u8 mask;
	} set;
};

/******************************************************************************
 * EVO channel
 *****************************************************************************/

struct nv50_chan {
	struct nvif_object user;
	struct nvif_device *device;
};

static int
nv50_chan_create(struct nvif_device *device, struct nvif_object *disp,
		 const s32 *oclass, u8 head, void *data, u32 size,
		 struct nv50_chan *chan)
{
	struct nvif_sclass *sclass;
	int ret, i, n;

	chan->device = device;

	ret = n = nvif_object_sclass_get(disp, &sclass);
	if (ret < 0)
		return ret;

	while (oclass[0]) {
		for (i = 0; i < n; i++) {
			if (sclass[i].oclass == oclass[0]) {
				ret = nvif_object_init(disp, 0, oclass[0],
						       data, size, &chan->user);
				if (ret == 0)
					nvif_object_map(&chan->user);
				nvif_object_sclass_put(&sclass);
				return ret;
			}
		}
		oclass++;
	}

	nvif_object_sclass_put(&sclass);
	return -ENOSYS;
}

static void
nv50_chan_destroy(struct nv50_chan *chan)
{
	nvif_object_fini(&chan->user);
}

/******************************************************************************
 * PIO EVO channel
 *****************************************************************************/

struct nv50_pioc {
	struct nv50_chan base;
};

static void
nv50_pioc_destroy(struct nv50_pioc *pioc)
{
	nv50_chan_destroy(&pioc->base);
}

static int
nv50_pioc_create(struct nvif_device *device, struct nvif_object *disp,
		 const s32 *oclass, u8 head, void *data, u32 size,
		 struct nv50_pioc *pioc)
{
	return nv50_chan_create(device, disp, oclass, head, data, size,
				&pioc->base);
}

/******************************************************************************
 * Overlay Immediate
 *****************************************************************************/

struct nv50_oimm {
	struct nv50_pioc base;
};

static int
nv50_oimm_create(struct nvif_device *device, struct nvif_object *disp,
		 int head, struct nv50_oimm *oimm)
{
	struct nv50_disp_cursor_v0 args = {
		.head = head,
	};
	static const s32 oclass[] = {
		GK104_DISP_OVERLAY,
		GF110_DISP_OVERLAY,
		GT214_DISP_OVERLAY,
		G82_DISP_OVERLAY,
		NV50_DISP_OVERLAY,
		0
	};

	return nv50_pioc_create(device, disp, oclass, head, &args, sizeof(args),
				&oimm->base);
}

/******************************************************************************
 * DMA EVO channel
 *****************************************************************************/

struct nv50_dmac_ctxdma {
	struct list_head head;
	struct nvif_object object;
};

struct nv50_dmac {
	struct nv50_chan base;
	dma_addr_t handle;
	u32 *ptr;

	struct nvif_object sync;
	struct nvif_object vram;
	struct list_head ctxdma;

	/* Protects against concurrent pushbuf access to this channel, lock is
	 * grabbed by evo_wait (if the pushbuf reservation is successful) and
	 * dropped again by evo_kick. */
	struct mutex lock;
};

static void
nv50_dmac_ctxdma_del(struct nv50_dmac_ctxdma *ctxdma)
{
	nvif_object_fini(&ctxdma->object);
	list_del(&ctxdma->head);
	kfree(ctxdma);
}

static struct nv50_dmac_ctxdma *
nv50_dmac_ctxdma_new(struct nv50_dmac *dmac, struct nouveau_framebuffer *fb)
{
	struct nouveau_drm *drm = nouveau_drm(fb->base.dev);
	struct nv50_dmac_ctxdma *ctxdma;
	const u8    kind = (fb->nvbo->tile_flags & 0x0000ff00) >> 8;
	const u32 handle = 0xfb000000 | kind;
	struct {
		struct nv_dma_v0 base;
		union {
			struct nv50_dma_v0 nv50;
			struct gf100_dma_v0 gf100;
			struct gf119_dma_v0 gf119;
		};
	} args = {};
	u32 argc = sizeof(args.base);
	int ret;

	list_for_each_entry(ctxdma, &dmac->ctxdma, head) {
		if (ctxdma->object.handle == handle)
			return ctxdma;
	}

	if (!(ctxdma = kzalloc(sizeof(*ctxdma), GFP_KERNEL)))
		return ERR_PTR(-ENOMEM);
	list_add(&ctxdma->head, &dmac->ctxdma);

	args.base.target = NV_DMA_V0_TARGET_VRAM;
	args.base.access = NV_DMA_V0_ACCESS_RDWR;
	args.base.start  = 0;
	args.base.limit  = drm->client.device.info.ram_user - 1;

	if (drm->client.device.info.chipset < 0x80) {
		args.nv50.part = NV50_DMA_V0_PART_256;
		argc += sizeof(args.nv50);
	} else
	if (drm->client.device.info.chipset < 0xc0) {
		args.nv50.part = NV50_DMA_V0_PART_256;
		args.nv50.kind = kind;
		argc += sizeof(args.nv50);
	} else
	if (drm->client.device.info.chipset < 0xd0) {
		args.gf100.kind = kind;
		argc += sizeof(args.gf100);
	} else {
		args.gf119.page = GF119_DMA_V0_PAGE_LP;
		args.gf119.kind = kind;
		argc += sizeof(args.gf119);
	}

	ret = nvif_object_init(&dmac->base.user, handle, NV_DMA_IN_MEMORY,
			       &args, argc, &ctxdma->object);
	if (ret) {
		nv50_dmac_ctxdma_del(ctxdma);
		return ERR_PTR(ret);
	}

	return ctxdma;
}

static void
nv50_dmac_destroy(struct nv50_dmac *dmac, struct nvif_object *disp)
{
	struct nvif_device *device = dmac->base.device;
	struct nv50_dmac_ctxdma *ctxdma, *ctxtmp;

	list_for_each_entry_safe(ctxdma, ctxtmp, &dmac->ctxdma, head) {
		nv50_dmac_ctxdma_del(ctxdma);
	}

	nvif_object_fini(&dmac->vram);
	nvif_object_fini(&dmac->sync);

	nv50_chan_destroy(&dmac->base);

	if (dmac->ptr) {
		struct device *dev = nvxx_device(device)->dev;
		dma_free_coherent(dev, PAGE_SIZE, dmac->ptr, dmac->handle);
	}
}

static int
nv50_dmac_create(struct nvif_device *device, struct nvif_object *disp,
		 const s32 *oclass, u8 head, void *data, u32 size, u64 syncbuf,
		 struct nv50_dmac *dmac)
{
	struct nv50_disp_core_channel_dma_v0 *args = data;
	struct nvif_object pushbuf;
	int ret;

	mutex_init(&dmac->lock);

	dmac->ptr = dma_alloc_coherent(nvxx_device(device)->dev, PAGE_SIZE,
				       &dmac->handle, GFP_KERNEL);
	if (!dmac->ptr)
		return -ENOMEM;

	ret = nvif_object_init(&device->object, 0, NV_DMA_FROM_MEMORY,
			       &(struct nv_dma_v0) {
					.target = NV_DMA_V0_TARGET_PCI_US,
					.access = NV_DMA_V0_ACCESS_RD,
					.start = dmac->handle + 0x0000,
					.limit = dmac->handle + 0x0fff,
			       }, sizeof(struct nv_dma_v0), &pushbuf);
	if (ret)
		return ret;

	args->pushbuf = nvif_handle(&pushbuf);

	ret = nv50_chan_create(device, disp, oclass, head, data, size,
			       &dmac->base);
	nvif_object_fini(&pushbuf);
	if (ret)
		return ret;

	ret = nvif_object_init(&dmac->base.user, 0xf0000000, NV_DMA_IN_MEMORY,
			       &(struct nv_dma_v0) {
					.target = NV_DMA_V0_TARGET_VRAM,
					.access = NV_DMA_V0_ACCESS_RDWR,
					.start = syncbuf + 0x0000,
					.limit = syncbuf + 0x0fff,
			       }, sizeof(struct nv_dma_v0),
			       &dmac->sync);
	if (ret)
		return ret;

	ret = nvif_object_init(&dmac->base.user, 0xf0000001, NV_DMA_IN_MEMORY,
			       &(struct nv_dma_v0) {
					.target = NV_DMA_V0_TARGET_VRAM,
					.access = NV_DMA_V0_ACCESS_RDWR,
					.start = 0,
					.limit = device->info.ram_user - 1,
			       }, sizeof(struct nv_dma_v0),
			       &dmac->vram);
	if (ret)
		return ret;

	INIT_LIST_HEAD(&dmac->ctxdma);
	return ret;
}

/******************************************************************************
 * Core
 *****************************************************************************/

struct nv50_mast {
	struct nv50_dmac base;
};

static int
nv50_core_create(struct nvif_device *device, struct nvif_object *disp,
		 u64 syncbuf, struct nv50_mast *core)
{
	struct nv50_disp_core_channel_dma_v0 args = {
		.pushbuf = 0xb0007d00,
	};
	static const s32 oclass[] = {
		GP102_DISP_CORE_CHANNEL_DMA,
		GP100_DISP_CORE_CHANNEL_DMA,
		GM200_DISP_CORE_CHANNEL_DMA,
		GM107_DISP_CORE_CHANNEL_DMA,
		GK110_DISP_CORE_CHANNEL_DMA,
		GK104_DISP_CORE_CHANNEL_DMA,
		GF110_DISP_CORE_CHANNEL_DMA,
		GT214_DISP_CORE_CHANNEL_DMA,
		GT206_DISP_CORE_CHANNEL_DMA,
		GT200_DISP_CORE_CHANNEL_DMA,
		G82_DISP_CORE_CHANNEL_DMA,
		NV50_DISP_CORE_CHANNEL_DMA,
		0
	};

	return nv50_dmac_create(device, disp, oclass, 0, &args, sizeof(args),
				syncbuf, &core->base);
}

/******************************************************************************
 * Base
 *****************************************************************************/

struct nv50_sync {
	struct nv50_dmac base;
	u32 addr;
	u32 data;
};

static int
nv50_base_create(struct nvif_device *device, struct nvif_object *disp,
		 int head, u64 syncbuf, struct nv50_sync *base)
{
	struct nv50_disp_base_channel_dma_v0 args = {
		.pushbuf = 0xb0007c00 | head,
		.head = head,
	};
	static const s32 oclass[] = {
		GK110_DISP_BASE_CHANNEL_DMA,
		GK104_DISP_BASE_CHANNEL_DMA,
		GF110_DISP_BASE_CHANNEL_DMA,
		GT214_DISP_BASE_CHANNEL_DMA,
		GT200_DISP_BASE_CHANNEL_DMA,
		G82_DISP_BASE_CHANNEL_DMA,
		NV50_DISP_BASE_CHANNEL_DMA,
		0
	};

	return nv50_dmac_create(device, disp, oclass, head, &args, sizeof(args),
				syncbuf, &base->base);
}

/******************************************************************************
 * Overlay
 *****************************************************************************/

struct nv50_ovly {
	struct nv50_dmac base;
};

static int
nv50_ovly_create(struct nvif_device *device, struct nvif_object *disp,
		 int head, u64 syncbuf, struct nv50_ovly *ovly)
{
	struct nv50_disp_overlay_channel_dma_v0 args = {
		.pushbuf = 0xb0007e00 | head,
		.head = head,
	};
	static const s32 oclass[] = {
		GK104_DISP_OVERLAY_CONTROL_DMA,
		GF110_DISP_OVERLAY_CONTROL_DMA,
		GT214_DISP_OVERLAY_CHANNEL_DMA,
		GT200_DISP_OVERLAY_CHANNEL_DMA,
		G82_DISP_OVERLAY_CHANNEL_DMA,
		NV50_DISP_OVERLAY_CHANNEL_DMA,
		0
	};

	return nv50_dmac_create(device, disp, oclass, head, &args, sizeof(args),
				syncbuf, &ovly->base);
}

struct nv50_head {
	struct nouveau_crtc base;
	struct nv50_ovly ovly;
	struct nv50_oimm oimm;
};

#define nv50_head(c) ((struct nv50_head *)nouveau_crtc(c))
#define nv50_ovly(c) (&nv50_head(c)->ovly)
#define nv50_oimm(c) (&nv50_head(c)->oimm)
#define nv50_chan(c) (&(c)->base.base)
#define nv50_vers(c) nv50_chan(c)->user.oclass

struct nv50_disp {
	struct nvif_object *disp;
	struct nv50_mast mast;

	struct nouveau_bo *sync;

	struct mutex mutex;
};

static struct nv50_disp *
nv50_disp(struct drm_device *dev)
{
	return nouveau_display(dev)->priv;
}

#define nv50_mast(d) (&nv50_disp(d)->mast)

/******************************************************************************
 * EVO channel helpers
 *****************************************************************************/
static u32 *
evo_wait(void *evoc, int nr)
{
	struct nv50_dmac *dmac = evoc;
	struct nvif_device *device = dmac->base.device;
	u32 put = nvif_rd32(&dmac->base.user, 0x0000) / 4;

	mutex_lock(&dmac->lock);
	if (put + nr >= (PAGE_SIZE / 4) - 8) {
		dmac->ptr[put] = 0x20000000;

		nvif_wr32(&dmac->base.user, 0x0000, 0x00000000);
		if (nvif_msec(device, 2000,
			if (!nvif_rd32(&dmac->base.user, 0x0004))
				break;
		) < 0) {
			mutex_unlock(&dmac->lock);
			pr_err("nouveau: evo channel stalled\n");
			return NULL;
		}

		put = 0;
	}

	return dmac->ptr + put;
}

static void
evo_kick(u32 *push, void *evoc)
{
	struct nv50_dmac *dmac = evoc;
	nvif_wr32(&dmac->base.user, 0x0000, (push - dmac->ptr) << 2);
	mutex_unlock(&dmac->lock);
}

#define evo_mthd(p, m, s) do {						\
	const u32 _m = (m), _s = (s);					\
	if (drm_debug & DRM_UT_KMS)					\
		pr_err("%04x %d %s\n", _m, _s, __func__);		\
	*((p)++) = ((_s << 18) | _m);					\
} while(0)

#define evo_data(p, d) do {						\
	const u32 _d = (d);						\
	if (drm_debug & DRM_UT_KMS)					\
		pr_err("\t%08x\n", _d);					\
	*((p)++) = _d;							\
} while(0)

/******************************************************************************
 * Plane
 *****************************************************************************/
#define nv50_wndw(p) container_of((p), struct nv50_wndw, plane)

struct nv50_wndw {
	const struct nv50_wndw_func *func;
	struct nv50_dmac *dmac;

	struct drm_plane plane;

	struct nvif_notify notify;
	u16 ntfy;
	u16 sema;
	u32 data;
};

struct nv50_wndw_func {
	void *(*dtor)(struct nv50_wndw *);
	int (*acquire)(struct nv50_wndw *, struct nv50_wndw_atom *asyw,
		       struct nv50_head_atom *asyh);
	void (*release)(struct nv50_wndw *, struct nv50_wndw_atom *asyw,
			struct nv50_head_atom *asyh);
	void (*prepare)(struct nv50_wndw *, struct nv50_head_atom *asyh,
			struct nv50_wndw_atom *asyw);

	void (*sema_set)(struct nv50_wndw *, struct nv50_wndw_atom *);
	void (*sema_clr)(struct nv50_wndw *);
	void (*ntfy_set)(struct nv50_wndw *, struct nv50_wndw_atom *);
	void (*ntfy_clr)(struct nv50_wndw *);
	int (*ntfy_wait_begun)(struct nv50_wndw *, struct nv50_wndw_atom *);
	void (*image_set)(struct nv50_wndw *, struct nv50_wndw_atom *);
	void (*image_clr)(struct nv50_wndw *);
	void (*lut)(struct nv50_wndw *, struct nv50_wndw_atom *);
	void (*point)(struct nv50_wndw *, struct nv50_wndw_atom *);

	u32 (*update)(struct nv50_wndw *, u32 interlock);
};

static int
nv50_wndw_wait_armed(struct nv50_wndw *wndw, struct nv50_wndw_atom *asyw)
{
	if (asyw->set.ntfy)
		return wndw->func->ntfy_wait_begun(wndw, asyw);
	return 0;
}

static u32
nv50_wndw_flush_clr(struct nv50_wndw *wndw, u32 interlock, bool flush,
		    struct nv50_wndw_atom *asyw)
{
	if (asyw->clr.sema && (!asyw->set.sema || flush))
		wndw->func->sema_clr(wndw);
	if (asyw->clr.ntfy && (!asyw->set.ntfy || flush))
		wndw->func->ntfy_clr(wndw);
	if (asyw->clr.image && (!asyw->set.image || flush))
		wndw->func->image_clr(wndw);

	return flush ? wndw->func->update(wndw, interlock) : 0;
}

static u32
nv50_wndw_flush_set(struct nv50_wndw *wndw, u32 interlock,
		    struct nv50_wndw_atom *asyw)
{
	if (interlock) {
		asyw->image.mode = 0;
		asyw->image.interval = 1;
	}

	if (asyw->set.sema ) wndw->func->sema_set (wndw, asyw);
	if (asyw->set.ntfy ) wndw->func->ntfy_set (wndw, asyw);
	if (asyw->set.image) wndw->func->image_set(wndw, asyw);
	if (asyw->set.lut  ) wndw->func->lut      (wndw, asyw);
	if (asyw->set.point) wndw->func->point    (wndw, asyw);

	return wndw->func->update(wndw, interlock);
}

static void
nv50_wndw_atomic_check_release(struct nv50_wndw *wndw,
			       struct nv50_wndw_atom *asyw,
			       struct nv50_head_atom *asyh)
{
	struct nouveau_drm *drm = nouveau_drm(wndw->plane.dev);
	NV_ATOMIC(drm, "%s release\n", wndw->plane.name);
	wndw->func->release(wndw, asyw, asyh);
	asyw->ntfy.handle = 0;
	asyw->sema.handle = 0;
}

static int
nv50_wndw_atomic_check_acquire(struct nv50_wndw *wndw,
			       struct nv50_wndw_atom *asyw,
			       struct nv50_head_atom *asyh)
{
	struct nouveau_framebuffer *fb = nouveau_framebuffer(asyw->state.fb);
	struct nouveau_drm *drm = nouveau_drm(wndw->plane.dev);
	int ret;

	NV_ATOMIC(drm, "%s acquire\n", wndw->plane.name);
	asyw->clip.x1 = 0;
	asyw->clip.y1 = 0;
	asyw->clip.x2 = asyh->state.mode.hdisplay;
	asyw->clip.y2 = asyh->state.mode.vdisplay;

	asyw->image.w = fb->base.width;
	asyw->image.h = fb->base.height;
	asyw->image.kind = (fb->nvbo->tile_flags & 0x0000ff00) >> 8;

	if (asyh->state.pageflip_flags & DRM_MODE_PAGE_FLIP_ASYNC)
		asyw->interval = 0;
	else
		asyw->interval = 1;

	if (asyw->image.kind) {
		asyw->image.layout = 0;
		if (drm->client.device.info.chipset >= 0xc0)
			asyw->image.block = fb->nvbo->tile_mode >> 4;
		else
			asyw->image.block = fb->nvbo->tile_mode;
		asyw->image.pitch = (fb->base.pitches[0] / 4) << 4;
	} else {
		asyw->image.layout = 1;
		asyw->image.block  = 0;
		asyw->image.pitch  = fb->base.pitches[0];
	}

	ret = wndw->func->acquire(wndw, asyw, asyh);
	if (ret)
		return ret;

	if (asyw->set.image) {
		if (!(asyw->image.mode = asyw->interval ? 0 : 1))
			asyw->image.interval = asyw->interval;
		else
			asyw->image.interval = 0;
	}

	return 0;
}

static int
nv50_wndw_atomic_check(struct drm_plane *plane, struct drm_plane_state *state)
{
	struct nouveau_drm *drm = nouveau_drm(plane->dev);
	struct nv50_wndw *wndw = nv50_wndw(plane);
	struct nv50_wndw_atom *armw = nv50_wndw_atom(wndw->plane.state);
	struct nv50_wndw_atom *asyw = nv50_wndw_atom(state);
	struct nv50_head_atom *harm = NULL, *asyh = NULL;
	bool varm = false, asyv = false, asym = false;
	int ret;

	NV_ATOMIC(drm, "%s atomic_check\n", plane->name);
	if (asyw->state.crtc) {
		asyh = nv50_head_atom_get(asyw->state.state, asyw->state.crtc);
		if (IS_ERR(asyh))
			return PTR_ERR(asyh);
		asym = drm_atomic_crtc_needs_modeset(&asyh->state);
		asyv = asyh->state.active;
	}

	if (armw->state.crtc) {
		harm = nv50_head_atom_get(asyw->state.state, armw->state.crtc);
		if (IS_ERR(harm))
			return PTR_ERR(harm);
		varm = harm->state.crtc->state->active;
	}

	if (asyv) {
		asyw->point.x = asyw->state.crtc_x;
		asyw->point.y = asyw->state.crtc_y;
		if (memcmp(&armw->point, &asyw->point, sizeof(asyw->point)))
			asyw->set.point = true;

		ret = nv50_wndw_atomic_check_acquire(wndw, asyw, asyh);
		if (ret)
			return ret;
	} else
	if (varm) {
		nv50_wndw_atomic_check_release(wndw, asyw, harm);
	} else {
		return 0;
	}

	if (!asyv || asym) {
		asyw->clr.ntfy = armw->ntfy.handle != 0;
		asyw->clr.sema = armw->sema.handle != 0;
		if (wndw->func->image_clr)
			asyw->clr.image = armw->image.handle != 0;
		asyw->set.lut = wndw->func->lut && asyv;
	}

	return 0;
}

static void
nv50_wndw_cleanup_fb(struct drm_plane *plane, struct drm_plane_state *old_state)
{
	struct nouveau_framebuffer *fb = nouveau_framebuffer(old_state->fb);
	struct nouveau_drm *drm = nouveau_drm(plane->dev);

	NV_ATOMIC(drm, "%s cleanup: %p\n", plane->name, old_state->fb);
	if (!old_state->fb)
		return;

	nouveau_bo_unpin(fb->nvbo);
}

static int
nv50_wndw_prepare_fb(struct drm_plane *plane, struct drm_plane_state *state)
{
	struct nouveau_framebuffer *fb = nouveau_framebuffer(state->fb);
	struct nouveau_drm *drm = nouveau_drm(plane->dev);
	struct nv50_wndw *wndw = nv50_wndw(plane);
	struct nv50_wndw_atom *asyw = nv50_wndw_atom(state);
	struct nv50_head_atom *asyh;
	struct nv50_dmac_ctxdma *ctxdma;
	int ret;

	NV_ATOMIC(drm, "%s prepare: %p\n", plane->name, state->fb);
	if (!asyw->state.fb)
		return 0;

	ret = nouveau_bo_pin(fb->nvbo, TTM_PL_FLAG_VRAM, true);
	if (ret)
		return ret;

	ctxdma = nv50_dmac_ctxdma_new(wndw->dmac, fb);
	if (IS_ERR(ctxdma)) {
		nouveau_bo_unpin(fb->nvbo);
		return PTR_ERR(ctxdma);
	}

	asyw->state.fence = reservation_object_get_excl_rcu(fb->nvbo->bo.resv);
	asyw->image.handle = ctxdma->object.handle;
	asyw->image.offset = fb->nvbo->bo.offset;

	if (wndw->func->prepare) {
		asyh = nv50_head_atom_get(asyw->state.state, asyw->state.crtc);
		if (IS_ERR(asyh))
			return PTR_ERR(asyh);

		wndw->func->prepare(wndw, asyh, asyw);
	}

	return 0;
}

static const struct drm_plane_helper_funcs
nv50_wndw_helper = {
	.prepare_fb = nv50_wndw_prepare_fb,
	.cleanup_fb = nv50_wndw_cleanup_fb,
	.atomic_check = nv50_wndw_atomic_check,
};

static void
nv50_wndw_atomic_destroy_state(struct drm_plane *plane,
			       struct drm_plane_state *state)
{
	struct nv50_wndw_atom *asyw = nv50_wndw_atom(state);
	__drm_atomic_helper_plane_destroy_state(&asyw->state);
	kfree(asyw);
}

static struct drm_plane_state *
nv50_wndw_atomic_duplicate_state(struct drm_plane *plane)
{
	struct nv50_wndw_atom *armw = nv50_wndw_atom(plane->state);
	struct nv50_wndw_atom *asyw;
	if (!(asyw = kmalloc(sizeof(*asyw), GFP_KERNEL)))
		return NULL;
	__drm_atomic_helper_plane_duplicate_state(plane, &asyw->state);
	asyw->interval = 1;
	asyw->sema = armw->sema;
	asyw->ntfy = armw->ntfy;
	asyw->image = armw->image;
	asyw->point = armw->point;
	asyw->lut = armw->lut;
	asyw->clr.mask = 0;
	asyw->set.mask = 0;
	return &asyw->state;
}

static void
nv50_wndw_reset(struct drm_plane *plane)
{
	struct nv50_wndw_atom *asyw;

	if (WARN_ON(!(asyw = kzalloc(sizeof(*asyw), GFP_KERNEL))))
		return;

	if (plane->state)
		plane->funcs->atomic_destroy_state(plane, plane->state);
	plane->state = &asyw->state;
	plane->state->plane = plane;
	plane->state->rotation = DRM_MODE_ROTATE_0;
}

static void
nv50_wndw_destroy(struct drm_plane *plane)
{
	struct nv50_wndw *wndw = nv50_wndw(plane);
	void *data;
	nvif_notify_fini(&wndw->notify);
	data = wndw->func->dtor(wndw);
	drm_plane_cleanup(&wndw->plane);
	kfree(data);
}

static const struct drm_plane_funcs
nv50_wndw = {
	.update_plane = drm_atomic_helper_update_plane,
	.disable_plane = drm_atomic_helper_disable_plane,
	.destroy = nv50_wndw_destroy,
	.reset = nv50_wndw_reset,
	.atomic_duplicate_state = nv50_wndw_atomic_duplicate_state,
	.atomic_destroy_state = nv50_wndw_atomic_destroy_state,
};

static void
nv50_wndw_fini(struct nv50_wndw *wndw)
{
	nvif_notify_put(&wndw->notify);
}

static void
nv50_wndw_init(struct nv50_wndw *wndw)
{
	nvif_notify_get(&wndw->notify);
}

static int
nv50_wndw_ctor(const struct nv50_wndw_func *func, struct drm_device *dev,
	       enum drm_plane_type type, const char *name, int index,
	       struct nv50_dmac *dmac, const u32 *format, int nformat,
	       struct nv50_wndw *wndw)
{
	int ret;

	wndw->func = func;
	wndw->dmac = dmac;

	ret = drm_universal_plane_init(dev, &wndw->plane, 0, &nv50_wndw,
				       format, nformat, NULL,
				       type, "%s-%d", name, index);
	if (ret)
		return ret;

	drm_plane_helper_add(&wndw->plane, &nv50_wndw_helper);
	return 0;
}

/******************************************************************************
 * Cursor plane
 *****************************************************************************/
#define nv50_curs(p) container_of((p), struct nv50_curs, wndw)

struct nv50_curs {
	struct nv50_wndw wndw;
	struct nvif_object chan;
};

static u32
nv50_curs_update(struct nv50_wndw *wndw, u32 interlock)
{
	struct nv50_curs *curs = nv50_curs(wndw);
	nvif_wr32(&curs->chan, 0x0080, 0x00000000);
	return 0;
}

static void
nv50_curs_point(struct nv50_wndw *wndw, struct nv50_wndw_atom *asyw)
{
	struct nv50_curs *curs = nv50_curs(wndw);
	nvif_wr32(&curs->chan, 0x0084, (asyw->point.y << 16) | asyw->point.x);
}

static void
nv50_curs_prepare(struct nv50_wndw *wndw, struct nv50_head_atom *asyh,
		  struct nv50_wndw_atom *asyw)
{
	u32 handle = nv50_disp(wndw->plane.dev)->mast.base.vram.handle;
	u32 offset = asyw->image.offset;
	if (asyh->curs.handle != handle || asyh->curs.offset != offset) {
		asyh->curs.handle = handle;
		asyh->curs.offset = offset;
		asyh->set.curs = asyh->curs.visible;
	}
}

static void
nv50_curs_release(struct nv50_wndw *wndw, struct nv50_wndw_atom *asyw,
		  struct nv50_head_atom *asyh)
{
	asyh->curs.visible = false;
}

static int
nv50_curs_acquire(struct nv50_wndw *wndw, struct nv50_wndw_atom *asyw,
		  struct nv50_head_atom *asyh)
{
	int ret;

	ret = drm_plane_helper_check_state(&asyw->state, &asyw->clip,
					   DRM_PLANE_HELPER_NO_SCALING,
					   DRM_PLANE_HELPER_NO_SCALING,
					   true, true);
	asyh->curs.visible = asyw->state.visible;
	if (ret || !asyh->curs.visible)
		return ret;

	switch (asyw->state.fb->width) {
	case 32: asyh->curs.layout = 0; break;
	case 64: asyh->curs.layout = 1; break;
	default:
		return -EINVAL;
	}

	if (asyw->state.fb->width != asyw->state.fb->height)
		return -EINVAL;

	switch (asyw->state.fb->format->format) {
	case DRM_FORMAT_ARGB8888: asyh->curs.format = 1; break;
	default:
		WARN_ON(1);
		return -EINVAL;
	}

	return 0;
}

static void *
nv50_curs_dtor(struct nv50_wndw *wndw)
{
	struct nv50_curs *curs = nv50_curs(wndw);
	nvif_object_fini(&curs->chan);
	return curs;
}

static const u32
nv50_curs_format[] = {
	DRM_FORMAT_ARGB8888,
};

static const struct nv50_wndw_func
nv50_curs = {
	.dtor = nv50_curs_dtor,
	.acquire = nv50_curs_acquire,
	.release = nv50_curs_release,
	.prepare = nv50_curs_prepare,
	.point = nv50_curs_point,
	.update = nv50_curs_update,
};

static int
nv50_curs_new(struct nouveau_drm *drm, struct nv50_head *head,
	      struct nv50_curs **pcurs)
{
	static const struct nvif_mclass curses[] = {
		{ GK104_DISP_CURSOR, 0 },
		{ GF110_DISP_CURSOR, 0 },
		{ GT214_DISP_CURSOR, 0 },
		{   G82_DISP_CURSOR, 0 },
		{  NV50_DISP_CURSOR, 0 },
		{}
	};
	struct nv50_disp_cursor_v0 args = {
		.head = head->base.index,
	};
	struct nv50_disp *disp = nv50_disp(drm->dev);
	struct nv50_curs *curs;
	int cid, ret;

	cid = nvif_mclass(disp->disp, curses);
	if (cid < 0) {
		NV_ERROR(drm, "No supported cursor immediate class\n");
		return cid;
	}

	if (!(curs = *pcurs = kzalloc(sizeof(*curs), GFP_KERNEL)))
		return -ENOMEM;

	ret = nv50_wndw_ctor(&nv50_curs, drm->dev, DRM_PLANE_TYPE_CURSOR,
			     "curs", head->base.index, &disp->mast.base,
			     nv50_curs_format, ARRAY_SIZE(nv50_curs_format),
			     &curs->wndw);
	if (ret) {
		kfree(curs);
		return ret;
	}

	ret = nvif_object_init(disp->disp, 0, curses[cid].oclass, &args,
			       sizeof(args), &curs->chan);
	if (ret) {
		NV_ERROR(drm, "curs%04x allocation failed: %d\n",
			 curses[cid].oclass, ret);
		return ret;
	}

	return 0;
}

/******************************************************************************
 * Primary plane
 *****************************************************************************/
#define nv50_base(p) container_of((p), struct nv50_base, wndw)

struct nv50_base {
	struct nv50_wndw wndw;
	struct nv50_sync chan;
	int id;
};

static int
nv50_base_notify(struct nvif_notify *notify)
{
	return NVIF_NOTIFY_KEEP;
}

static void
nv50_base_lut(struct nv50_wndw *wndw, struct nv50_wndw_atom *asyw)
{
	struct nv50_base *base = nv50_base(wndw);
	u32 *push;
	if ((push = evo_wait(&base->chan, 2))) {
		evo_mthd(push, 0x00e0, 1);
		evo_data(push, asyw->lut.enable << 30);
		evo_kick(push, &base->chan);
	}
}

static void
nv50_base_image_clr(struct nv50_wndw *wndw)
{
	struct nv50_base *base = nv50_base(wndw);
	u32 *push;
	if ((push = evo_wait(&base->chan, 4))) {
		evo_mthd(push, 0x0084, 1);
		evo_data(push, 0x00000000);
		evo_mthd(push, 0x00c0, 1);
		evo_data(push, 0x00000000);
		evo_kick(push, &base->chan);
	}
}

static void
nv50_base_image_set(struct nv50_wndw *wndw, struct nv50_wndw_atom *asyw)
{
	struct nv50_base *base = nv50_base(wndw);
	const s32 oclass = base->chan.base.base.user.oclass;
	u32 *push;
	if ((push = evo_wait(&base->chan, 10))) {
		evo_mthd(push, 0x0084, 1);
		evo_data(push, (asyw->image.mode << 8) |
			       (asyw->image.interval << 4));
		evo_mthd(push, 0x00c0, 1);
		evo_data(push, asyw->image.handle);
		if (oclass < G82_DISP_BASE_CHANNEL_DMA) {
			evo_mthd(push, 0x0800, 5);
			evo_data(push, asyw->image.offset >> 8);
			evo_data(push, 0x00000000);
			evo_data(push, (asyw->image.h << 16) | asyw->image.w);
			evo_data(push, (asyw->image.layout << 20) |
					asyw->image.pitch |
					asyw->image.block);
			evo_data(push, (asyw->image.kind << 16) |
				       (asyw->image.format << 8));
		} else
		if (oclass < GF110_DISP_BASE_CHANNEL_DMA) {
			evo_mthd(push, 0x0800, 5);
			evo_data(push, asyw->image.offset >> 8);
			evo_data(push, 0x00000000);
			evo_data(push, (asyw->image.h << 16) | asyw->image.w);
			evo_data(push, (asyw->image.layout << 20) |
					asyw->image.pitch |
					asyw->image.block);
			evo_data(push, asyw->image.format << 8);
		} else {
			evo_mthd(push, 0x0400, 5);
			evo_data(push, asyw->image.offset >> 8);
			evo_data(push, 0x00000000);
			evo_data(push, (asyw->image.h << 16) | asyw->image.w);
			evo_data(push, (asyw->image.layout << 24) |
					asyw->image.pitch |
					asyw->image.block);
			evo_data(push, asyw->image.format << 8);
		}
		evo_kick(push, &base->chan);
	}
}

static void
nv50_base_ntfy_clr(struct nv50_wndw *wndw)
{
	struct nv50_base *base = nv50_base(wndw);
	u32 *push;
	if ((push = evo_wait(&base->chan, 2))) {
		evo_mthd(push, 0x00a4, 1);
		evo_data(push, 0x00000000);
		evo_kick(push, &base->chan);
	}
}

static void
nv50_base_ntfy_set(struct nv50_wndw *wndw, struct nv50_wndw_atom *asyw)
{
	struct nv50_base *base = nv50_base(wndw);
	u32 *push;
	if ((push = evo_wait(&base->chan, 3))) {
		evo_mthd(push, 0x00a0, 2);
		evo_data(push, (asyw->ntfy.awaken << 30) | asyw->ntfy.offset);
		evo_data(push, asyw->ntfy.handle);
		evo_kick(push, &base->chan);
	}
}

static void
nv50_base_sema_clr(struct nv50_wndw *wndw)
{
	struct nv50_base *base = nv50_base(wndw);
	u32 *push;
	if ((push = evo_wait(&base->chan, 2))) {
		evo_mthd(push, 0x0094, 1);
		evo_data(push, 0x00000000);
		evo_kick(push, &base->chan);
	}
}

static void
nv50_base_sema_set(struct nv50_wndw *wndw, struct nv50_wndw_atom *asyw)
{
	struct nv50_base *base = nv50_base(wndw);
	u32 *push;
	if ((push = evo_wait(&base->chan, 5))) {
		evo_mthd(push, 0x0088, 4);
		evo_data(push, asyw->sema.offset);
		evo_data(push, asyw->sema.acquire);
		evo_data(push, asyw->sema.release);
		evo_data(push, asyw->sema.handle);
		evo_kick(push, &base->chan);
	}
}

static u32
nv50_base_update(struct nv50_wndw *wndw, u32 interlock)
{
	struct nv50_base *base = nv50_base(wndw);
	u32 *push;

	if (!(push = evo_wait(&base->chan, 2)))
		return 0;
	evo_mthd(push, 0x0080, 1);
	evo_data(push, interlock);
	evo_kick(push, &base->chan);

	if (base->chan.base.base.user.oclass < GF110_DISP_BASE_CHANNEL_DMA)
		return interlock ? 2 << (base->id * 8) : 0;
	return interlock ? 2 << (base->id * 4) : 0;
}

static int
nv50_base_ntfy_wait_begun(struct nv50_wndw *wndw, struct nv50_wndw_atom *asyw)
{
	struct nouveau_drm *drm = nouveau_drm(wndw->plane.dev);
	struct nv50_disp *disp = nv50_disp(wndw->plane.dev);
	if (nvif_msec(&drm->client.device, 2000ULL,
		u32 data = nouveau_bo_rd32(disp->sync, asyw->ntfy.offset / 4);
		if ((data & 0xc0000000) == 0x40000000)
			break;
		usleep_range(1, 2);
	) < 0)
		return -ETIMEDOUT;
	return 0;
}

static void
nv50_base_release(struct nv50_wndw *wndw, struct nv50_wndw_atom *asyw,
		  struct nv50_head_atom *asyh)
{
	asyh->base.cpp = 0;
}

static int
nv50_base_acquire(struct nv50_wndw *wndw, struct nv50_wndw_atom *asyw,
		  struct nv50_head_atom *asyh)
{
	const struct drm_framebuffer *fb = asyw->state.fb;
	int ret;

	if (!fb->format->depth)
		return -EINVAL;

	ret = drm_plane_helper_check_state(&asyw->state, &asyw->clip,
					   DRM_PLANE_HELPER_NO_SCALING,
					   DRM_PLANE_HELPER_NO_SCALING,
					   false, true);
	if (ret)
		return ret;

	asyh->base.depth = fb->format->depth;
	asyh->base.cpp = fb->format->cpp[0];
	asyh->base.x = asyw->state.src.x1 >> 16;
	asyh->base.y = asyw->state.src.y1 >> 16;
	asyh->base.w = asyw->state.fb->width;
	asyh->base.h = asyw->state.fb->height;

	switch (fb->format->format) {
	case DRM_FORMAT_C8         : asyw->image.format = 0x1e; break;
	case DRM_FORMAT_RGB565     : asyw->image.format = 0xe8; break;
	case DRM_FORMAT_XRGB1555   :
	case DRM_FORMAT_ARGB1555   : asyw->image.format = 0xe9; break;
	case DRM_FORMAT_XRGB8888   :
	case DRM_FORMAT_ARGB8888   : asyw->image.format = 0xcf; break;
	case DRM_FORMAT_XBGR2101010:
	case DRM_FORMAT_ABGR2101010: asyw->image.format = 0xd1; break;
	case DRM_FORMAT_XBGR8888   :
	case DRM_FORMAT_ABGR8888   : asyw->image.format = 0xd5; break;
	default:
		WARN_ON(1);
		return -EINVAL;
	}

	asyw->lut.enable = 1;
	asyw->set.image = true;
	return 0;
}

static void *
nv50_base_dtor(struct nv50_wndw *wndw)
{
	struct nv50_disp *disp = nv50_disp(wndw->plane.dev);
	struct nv50_base *base = nv50_base(wndw);
	nv50_dmac_destroy(&base->chan.base, disp->disp);
	return base;
}

static const u32
nv50_base_format[] = {
	DRM_FORMAT_C8,
	DRM_FORMAT_RGB565,
	DRM_FORMAT_XRGB1555,
	DRM_FORMAT_ARGB1555,
	DRM_FORMAT_XRGB8888,
	DRM_FORMAT_ARGB8888,
	DRM_FORMAT_XBGR2101010,
	DRM_FORMAT_ABGR2101010,
	DRM_FORMAT_XBGR8888,
	DRM_FORMAT_ABGR8888,
};

static const struct nv50_wndw_func
nv50_base = {
	.dtor = nv50_base_dtor,
	.acquire = nv50_base_acquire,
	.release = nv50_base_release,
	.sema_set = nv50_base_sema_set,
	.sema_clr = nv50_base_sema_clr,
	.ntfy_set = nv50_base_ntfy_set,
	.ntfy_clr = nv50_base_ntfy_clr,
	.ntfy_wait_begun = nv50_base_ntfy_wait_begun,
	.image_set = nv50_base_image_set,
	.image_clr = nv50_base_image_clr,
	.lut = nv50_base_lut,
	.update = nv50_base_update,
};

static int
nv50_base_new(struct nouveau_drm *drm, struct nv50_head *head,
	      struct nv50_base **pbase)
{
	struct nv50_disp *disp = nv50_disp(drm->dev);
	struct nv50_base *base;
	int ret;

	if (!(base = *pbase = kzalloc(sizeof(*base), GFP_KERNEL)))
		return -ENOMEM;
	base->id = head->base.index;
	base->wndw.ntfy = EVO_FLIP_NTFY0(base->id);
	base->wndw.sema = EVO_FLIP_SEM0(base->id);
	base->wndw.data = 0x00000000;

	ret = nv50_wndw_ctor(&nv50_base, drm->dev, DRM_PLANE_TYPE_PRIMARY,
			     "base", base->id, &base->chan.base,
			     nv50_base_format, ARRAY_SIZE(nv50_base_format),
			     &base->wndw);
	if (ret) {
		kfree(base);
		return ret;
	}

	ret = nv50_base_create(&drm->client.device, disp->disp, base->id,
			       disp->sync->bo.offset, &base->chan);
	if (ret)
		return ret;

	return nvif_notify_init(&base->chan.base.base.user, nv50_base_notify,
				false,
				NV50_DISP_BASE_CHANNEL_DMA_V0_NTFY_UEVENT,
				&(struct nvif_notify_uevent_req) {},
				sizeof(struct nvif_notify_uevent_req),
				sizeof(struct nvif_notify_uevent_rep),
				&base->wndw.notify);
}

/******************************************************************************
 * Head
 *****************************************************************************/
static void
nv50_head_procamp(struct nv50_head *head, struct nv50_head_atom *asyh)
{
	struct nv50_dmac *core = &nv50_disp(head->base.base.dev)->mast.base;
	u32 *push;
	if ((push = evo_wait(core, 2))) {
		if (core->base.user.oclass < GF110_DISP_CORE_CHANNEL_DMA)
			evo_mthd(push, 0x08a8 + (head->base.index * 0x400), 1);
		else
			evo_mthd(push, 0x0498 + (head->base.index * 0x300), 1);
		evo_data(push, (asyh->procamp.sat.sin << 20) |
			       (asyh->procamp.sat.cos << 8));
		evo_kick(push, core);
	}
}

static void
nv50_head_dither(struct nv50_head *head, struct nv50_head_atom *asyh)
{
	struct nv50_dmac *core = &nv50_disp(head->base.base.dev)->mast.base;
	u32 *push;
	if ((push = evo_wait(core, 2))) {
		if (core->base.user.oclass < GF110_DISP_CORE_CHANNEL_DMA)
			evo_mthd(push, 0x08a0 + (head->base.index * 0x0400), 1);
		else
		if (core->base.user.oclass < GK104_DISP_CORE_CHANNEL_DMA)
			evo_mthd(push, 0x0490 + (head->base.index * 0x0300), 1);
		else
			evo_mthd(push, 0x04a0 + (head->base.index * 0x0300), 1);
		evo_data(push, (asyh->dither.mode << 3) |
			       (asyh->dither.bits << 1) |
			        asyh->dither.enable);
		evo_kick(push, core);
	}
}

static void
nv50_head_ovly(struct nv50_head *head, struct nv50_head_atom *asyh)
{
	struct nv50_dmac *core = &nv50_disp(head->base.base.dev)->mast.base;
	u32 bounds = 0;
	u32 *push;

	if (asyh->base.cpp) {
		switch (asyh->base.cpp) {
		case 8: bounds |= 0x00000500; break;
		case 4: bounds |= 0x00000300; break;
		case 2: bounds |= 0x00000100; break;
		default:
			WARN_ON(1);
			break;
		}
		bounds |= 0x00000001;
	}

	if ((push = evo_wait(core, 2))) {
		if (core->base.user.oclass < GF110_DISP_CORE_CHANNEL_DMA)
			evo_mthd(push, 0x0904 + head->base.index * 0x400, 1);
		else
			evo_mthd(push, 0x04d4 + head->base.index * 0x300, 1);
		evo_data(push, bounds);
		evo_kick(push, core);
	}
}

static void
nv50_head_base(struct nv50_head *head, struct nv50_head_atom *asyh)
{
	struct nv50_dmac *core = &nv50_disp(head->base.base.dev)->mast.base;
	u32 bounds = 0;
	u32 *push;

	if (asyh->base.cpp) {
		switch (asyh->base.cpp) {
		case 8: bounds |= 0x00000500; break;
		case 4: bounds |= 0x00000300; break;
		case 2: bounds |= 0x00000100; break;
		case 1: bounds |= 0x00000000; break;
		default:
			WARN_ON(1);
			break;
		}
		bounds |= 0x00000001;
	}

	if ((push = evo_wait(core, 2))) {
		if (core->base.user.oclass < GF110_DISP_CORE_CHANNEL_DMA)
			evo_mthd(push, 0x0900 + head->base.index * 0x400, 1);
		else
			evo_mthd(push, 0x04d0 + head->base.index * 0x300, 1);
		evo_data(push, bounds);
		evo_kick(push, core);
	}
}

static void
nv50_head_curs_clr(struct nv50_head *head)
{
	struct nv50_dmac *core = &nv50_disp(head->base.base.dev)->mast.base;
	u32 *push;
	if ((push = evo_wait(core, 4))) {
		if (core->base.user.oclass < G82_DISP_CORE_CHANNEL_DMA) {
			evo_mthd(push, 0x0880 + head->base.index * 0x400, 1);
			evo_data(push, 0x05000000);
		} else
		if (core->base.user.oclass < GF110_DISP_CORE_CHANNEL_DMA) {
			evo_mthd(push, 0x0880 + head->base.index * 0x400, 1);
			evo_data(push, 0x05000000);
			evo_mthd(push, 0x089c + head->base.index * 0x400, 1);
			evo_data(push, 0x00000000);
		} else {
			evo_mthd(push, 0x0480 + head->base.index * 0x300, 1);
			evo_data(push, 0x05000000);
			evo_mthd(push, 0x048c + head->base.index * 0x300, 1);
			evo_data(push, 0x00000000);
		}
		evo_kick(push, core);
	}
}

static void
nv50_head_curs_set(struct nv50_head *head, struct nv50_head_atom *asyh)
{
	struct nv50_dmac *core = &nv50_disp(head->base.base.dev)->mast.base;
	u32 *push;
	if ((push = evo_wait(core, 5))) {
		if (core->base.user.oclass < G82_DISP_BASE_CHANNEL_DMA) {
			evo_mthd(push, 0x0880 + head->base.index * 0x400, 2);
			evo_data(push, 0x80000000 | (asyh->curs.layout << 26) |
						    (asyh->curs.format << 24));
			evo_data(push, asyh->curs.offset >> 8);
		} else
		if (core->base.user.oclass < GF110_DISP_BASE_CHANNEL_DMA) {
			evo_mthd(push, 0x0880 + head->base.index * 0x400, 2);
			evo_data(push, 0x80000000 | (asyh->curs.layout << 26) |
						    (asyh->curs.format << 24));
			evo_data(push, asyh->curs.offset >> 8);
			evo_mthd(push, 0x089c + head->base.index * 0x400, 1);
			evo_data(push, asyh->curs.handle);
		} else {
			evo_mthd(push, 0x0480 + head->base.index * 0x300, 2);
			evo_data(push, 0x80000000 | (asyh->curs.layout << 26) |
						    (asyh->curs.format << 24));
			evo_data(push, asyh->curs.offset >> 8);
			evo_mthd(push, 0x048c + head->base.index * 0x300, 1);
			evo_data(push, asyh->curs.handle);
		}
		evo_kick(push, core);
	}
}

static void
nv50_head_core_clr(struct nv50_head *head)
{
	struct nv50_dmac *core = &nv50_disp(head->base.base.dev)->mast.base;
	u32 *push;
	if ((push = evo_wait(core, 2))) {
		if (core->base.user.oclass < GF110_DISP_CORE_CHANNEL_DMA)
			evo_mthd(push, 0x0874 + head->base.index * 0x400, 1);
		else
			evo_mthd(push, 0x0474 + head->base.index * 0x300, 1);
		evo_data(push, 0x00000000);
		evo_kick(push, core);
	}
}

static void
nv50_head_core_set(struct nv50_head *head, struct nv50_head_atom *asyh)
{
	struct nv50_dmac *core = &nv50_disp(head->base.base.dev)->mast.base;
	u32 *push;
	if ((push = evo_wait(core, 9))) {
		if (core->base.user.oclass < G82_DISP_CORE_CHANNEL_DMA) {
			evo_mthd(push, 0x0860 + head->base.index * 0x400, 1);
			evo_data(push, asyh->core.offset >> 8);
			evo_mthd(push, 0x0868 + head->base.index * 0x400, 4);
			evo_data(push, (asyh->core.h << 16) | asyh->core.w);
			evo_data(push, asyh->core.layout << 20 |
				       (asyh->core.pitch >> 8) << 8 |
				       asyh->core.block);
			evo_data(push, asyh->core.kind << 16 |
				       asyh->core.format << 8);
			evo_data(push, asyh->core.handle);
			evo_mthd(push, 0x08c0 + head->base.index * 0x400, 1);
			evo_data(push, (asyh->core.y << 16) | asyh->core.x);
			/* EVO will complain with INVALID_STATE if we have an
			 * active cursor and (re)specify HeadSetContextDmaIso
			 * without also updating HeadSetOffsetCursor.
			 */
			asyh->set.curs = asyh->curs.visible;
		} else
		if (core->base.user.oclass < GF110_DISP_CORE_CHANNEL_DMA) {
			evo_mthd(push, 0x0860 + head->base.index * 0x400, 1);
			evo_data(push, asyh->core.offset >> 8);
			evo_mthd(push, 0x0868 + head->base.index * 0x400, 4);
			evo_data(push, (asyh->core.h << 16) | asyh->core.w);
			evo_data(push, asyh->core.layout << 20 |
				       (asyh->core.pitch >> 8) << 8 |
				       asyh->core.block);
			evo_data(push, asyh->core.format << 8);
			evo_data(push, asyh->core.handle);
			evo_mthd(push, 0x08c0 + head->base.index * 0x400, 1);
			evo_data(push, (asyh->core.y << 16) | asyh->core.x);
		} else {
			evo_mthd(push, 0x0460 + head->base.index * 0x300, 1);
			evo_data(push, asyh->core.offset >> 8);
			evo_mthd(push, 0x0468 + head->base.index * 0x300, 4);
			evo_data(push, (asyh->core.h << 16) | asyh->core.w);
			evo_data(push, asyh->core.layout << 24 |
				       (asyh->core.pitch >> 8) << 8 |
				       asyh->core.block);
			evo_data(push, asyh->core.format << 8);
			evo_data(push, asyh->core.handle);
			evo_mthd(push, 0x04b0 + head->base.index * 0x300, 1);
			evo_data(push, (asyh->core.y << 16) | asyh->core.x);
		}
		evo_kick(push, core);
	}
}

static void
nv50_head_lut_clr(struct nv50_head *head)
{
	struct nv50_dmac *core = &nv50_disp(head->base.base.dev)->mast.base;
	u32 *push;
	if ((push = evo_wait(core, 4))) {
		if (core->base.user.oclass < G82_DISP_CORE_CHANNEL_DMA) {
			evo_mthd(push, 0x0840 + (head->base.index * 0x400), 1);
			evo_data(push, 0x40000000);
		} else
		if (core->base.user.oclass < GF110_DISP_CORE_CHANNEL_DMA) {
			evo_mthd(push, 0x0840 + (head->base.index * 0x400), 1);
			evo_data(push, 0x40000000);
			evo_mthd(push, 0x085c + (head->base.index * 0x400), 1);
			evo_data(push, 0x00000000);
		} else {
			evo_mthd(push, 0x0440 + (head->base.index * 0x300), 1);
			evo_data(push, 0x03000000);
			evo_mthd(push, 0x045c + (head->base.index * 0x300), 1);
			evo_data(push, 0x00000000);
		}
		evo_kick(push, core);
	}
}

static void
nv50_head_lut_set(struct nv50_head *head, struct nv50_head_atom *asyh)
{
	struct nv50_dmac *core = &nv50_disp(head->base.base.dev)->mast.base;
	u32 *push;
	if ((push = evo_wait(core, 7))) {
		if (core->base.user.oclass < G82_DISP_CORE_CHANNEL_DMA) {
			evo_mthd(push, 0x0840 + (head->base.index * 0x400), 2);
			evo_data(push, 0xc0000000);
			evo_data(push, asyh->lut.offset >> 8);
		} else
		if (core->base.user.oclass < GF110_DISP_CORE_CHANNEL_DMA) {
			evo_mthd(push, 0x0840 + (head->base.index * 0x400), 2);
			evo_data(push, 0xc0000000);
			evo_data(push, asyh->lut.offset >> 8);
			evo_mthd(push, 0x085c + (head->base.index * 0x400), 1);
			evo_data(push, asyh->lut.handle);
		} else {
			evo_mthd(push, 0x0440 + (head->base.index * 0x300), 4);
			evo_data(push, 0x83000000);
			evo_data(push, asyh->lut.offset >> 8);
			evo_data(push, 0x00000000);
			evo_data(push, 0x00000000);
			evo_mthd(push, 0x045c + (head->base.index * 0x300), 1);
			evo_data(push, asyh->lut.handle);
		}
		evo_kick(push, core);
	}
}

static void
nv50_head_mode(struct nv50_head *head, struct nv50_head_atom *asyh)
{
	struct nv50_dmac *core = &nv50_disp(head->base.base.dev)->mast.base;
	struct nv50_head_mode *m = &asyh->mode;
	u32 *push;
	if ((push = evo_wait(core, 14))) {
		if (core->base.user.oclass < GF110_DISP_CORE_CHANNEL_DMA) {
			evo_mthd(push, 0x0804 + (head->base.index * 0x400), 2);
			evo_data(push, 0x00800000 | m->clock);
			evo_data(push, m->interlace ? 0x00000002 : 0x00000000);
			evo_mthd(push, 0x0810 + (head->base.index * 0x400), 7);
			evo_data(push, 0x00000000);
			evo_data(push, (m->v.active  << 16) | m->h.active );
			evo_data(push, (m->v.synce   << 16) | m->h.synce  );
			evo_data(push, (m->v.blanke  << 16) | m->h.blanke );
			evo_data(push, (m->v.blanks  << 16) | m->h.blanks );
			evo_data(push, (m->v.blank2e << 16) | m->v.blank2s);
			evo_data(push, asyh->mode.v.blankus);
			evo_mthd(push, 0x082c + (head->base.index * 0x400), 1);
			evo_data(push, 0x00000000);
		} else {
			evo_mthd(push, 0x0410 + (head->base.index * 0x300), 6);
			evo_data(push, 0x00000000);
			evo_data(push, (m->v.active  << 16) | m->h.active );
			evo_data(push, (m->v.synce   << 16) | m->h.synce  );
			evo_data(push, (m->v.blanke  << 16) | m->h.blanke );
			evo_data(push, (m->v.blanks  << 16) | m->h.blanks );
			evo_data(push, (m->v.blank2e << 16) | m->v.blank2s);
			evo_mthd(push, 0x042c + (head->base.index * 0x300), 2);
			evo_data(push, 0x00000000); /* ??? */
			evo_data(push, 0xffffff00);
			evo_mthd(push, 0x0450 + (head->base.index * 0x300), 3);
			evo_data(push, m->clock * 1000);
			evo_data(push, 0x00200000); /* ??? */
			evo_data(push, m->clock * 1000);
		}
		evo_kick(push, core);
	}
}

static void
nv50_head_view(struct nv50_head *head, struct nv50_head_atom *asyh)
{
	struct nv50_dmac *core = &nv50_disp(head->base.base.dev)->mast.base;
	u32 *push;
	if ((push = evo_wait(core, 10))) {
		if (core->base.user.oclass < GF110_DISP_CORE_CHANNEL_DMA) {
			evo_mthd(push, 0x08a4 + (head->base.index * 0x400), 1);
			evo_data(push, 0x00000000);
			evo_mthd(push, 0x08c8 + (head->base.index * 0x400), 1);
			evo_data(push, (asyh->view.iH << 16) | asyh->view.iW);
			evo_mthd(push, 0x08d8 + (head->base.index * 0x400), 2);
			evo_data(push, (asyh->view.oH << 16) | asyh->view.oW);
			evo_data(push, (asyh->view.oH << 16) | asyh->view.oW);
		} else {
			evo_mthd(push, 0x0494 + (head->base.index * 0x300), 1);
			evo_data(push, 0x00000000);
			evo_mthd(push, 0x04b8 + (head->base.index * 0x300), 1);
			evo_data(push, (asyh->view.iH << 16) | asyh->view.iW);
			evo_mthd(push, 0x04c0 + (head->base.index * 0x300), 3);
			evo_data(push, (asyh->view.oH << 16) | asyh->view.oW);
			evo_data(push, (asyh->view.oH << 16) | asyh->view.oW);
			evo_data(push, (asyh->view.oH << 16) | asyh->view.oW);
		}
		evo_kick(push, core);
	}
}

static void
nv50_head_flush_clr(struct nv50_head *head, struct nv50_head_atom *asyh, bool y)
{
	if (asyh->clr.core && (!asyh->set.core || y))
		nv50_head_lut_clr(head);
	if (asyh->clr.core && (!asyh->set.core || y))
		nv50_head_core_clr(head);
	if (asyh->clr.curs && (!asyh->set.curs || y))
		nv50_head_curs_clr(head);
}

static void
nv50_head_flush_set(struct nv50_head *head, struct nv50_head_atom *asyh)
{
	if (asyh->set.view   ) nv50_head_view    (head, asyh);
	if (asyh->set.mode   ) nv50_head_mode    (head, asyh);
	if (asyh->set.core   ) nv50_head_lut_set (head, asyh);
	if (asyh->set.core   ) nv50_head_core_set(head, asyh);
	if (asyh->set.curs   ) nv50_head_curs_set(head, asyh);
	if (asyh->set.base   ) nv50_head_base    (head, asyh);
	if (asyh->set.ovly   ) nv50_head_ovly    (head, asyh);
	if (asyh->set.dither ) nv50_head_dither  (head, asyh);
	if (asyh->set.procamp) nv50_head_procamp (head, asyh);
}

static void
nv50_head_atomic_check_procamp(struct nv50_head_atom *armh,
			       struct nv50_head_atom *asyh,
			       struct nouveau_conn_atom *asyc)
{
	const int vib = asyc->procamp.color_vibrance - 100;
	const int hue = asyc->procamp.vibrant_hue - 90;
	const int adj = (vib > 0) ? 50 : 0;
	asyh->procamp.sat.cos = ((vib * 2047 + adj) / 100) & 0xfff;
	asyh->procamp.sat.sin = ((hue * 2047) / 100) & 0xfff;
	asyh->set.procamp = true;
}

static void
nv50_head_atomic_check_dither(struct nv50_head_atom *armh,
			      struct nv50_head_atom *asyh,
			      struct nouveau_conn_atom *asyc)
{
	struct drm_connector *connector = asyc->state.connector;
	u32 mode = 0x00;

	if (asyc->dither.mode == DITHERING_MODE_AUTO) {
		if (asyh->base.depth > connector->display_info.bpc * 3)
			mode = DITHERING_MODE_DYNAMIC2X2;
	} else {
		mode = asyc->dither.mode;
	}

	if (asyc->dither.depth == DITHERING_DEPTH_AUTO) {
		if (connector->display_info.bpc >= 8)
			mode |= DITHERING_DEPTH_8BPC;
	} else {
		mode |= asyc->dither.depth;
	}

	asyh->dither.enable = mode;
	asyh->dither.bits = mode >> 1;
	asyh->dither.mode = mode >> 3;
	asyh->set.dither = true;
}

static void
nv50_head_atomic_check_view(struct nv50_head_atom *armh,
			    struct nv50_head_atom *asyh,
			    struct nouveau_conn_atom *asyc)
{
	struct drm_connector *connector = asyc->state.connector;
	struct drm_display_mode *omode = &asyh->state.adjusted_mode;
	struct drm_display_mode *umode = &asyh->state.mode;
	int mode = asyc->scaler.mode;
	struct edid *edid;
	int umode_vdisplay, omode_hdisplay, omode_vdisplay;

	if (connector->edid_blob_ptr)
		edid = (struct edid *)connector->edid_blob_ptr->data;
	else
		edid = NULL;

	if (!asyc->scaler.full) {
		if (mode == DRM_MODE_SCALE_NONE)
			omode = umode;
	} else {
		/* Non-EDID LVDS/eDP mode. */
		mode = DRM_MODE_SCALE_FULLSCREEN;
	}

	/* For the user-specified mode, we must ignore doublescan and
	 * the like, but honor frame packing.
	 */
	umode_vdisplay = umode->vdisplay;
	if ((umode->flags & DRM_MODE_FLAG_3D_MASK) == DRM_MODE_FLAG_3D_FRAME_PACKING)
		umode_vdisplay += umode->vtotal;
	asyh->view.iW = umode->hdisplay;
	asyh->view.iH = umode_vdisplay;
	/* For the output mode, we can just use the stock helper. */
	drm_mode_get_hv_timing(omode, &omode_hdisplay, &omode_vdisplay);
	asyh->view.oW = omode_hdisplay;
	asyh->view.oH = omode_vdisplay;

	/* Add overscan compensation if necessary, will keep the aspect
	 * ratio the same as the backend mode unless overridden by the
	 * user setting both hborder and vborder properties.
	 */
	if ((asyc->scaler.underscan.mode == UNDERSCAN_ON ||
	    (asyc->scaler.underscan.mode == UNDERSCAN_AUTO &&
	     drm_detect_hdmi_monitor(edid)))) {
		u32 bX = asyc->scaler.underscan.hborder;
		u32 bY = asyc->scaler.underscan.vborder;
		u32 r = (asyh->view.oH << 19) / asyh->view.oW;

		if (bX) {
			asyh->view.oW -= (bX * 2);
			if (bY) asyh->view.oH -= (bY * 2);
			else    asyh->view.oH  = ((asyh->view.oW * r) + (r / 2)) >> 19;
		} else {
			asyh->view.oW -= (asyh->view.oW >> 4) + 32;
			if (bY) asyh->view.oH -= (bY * 2);
			else    asyh->view.oH  = ((asyh->view.oW * r) + (r / 2)) >> 19;
		}
	}

	/* Handle CENTER/ASPECT scaling, taking into account the areas
	 * removed already for overscan compensation.
	 */
	switch (mode) {
	case DRM_MODE_SCALE_CENTER:
		asyh->view.oW = min((u16)umode->hdisplay, asyh->view.oW);
		asyh->view.oH = min((u16)umode_vdisplay, asyh->view.oH);
		/* fall-through */
	case DRM_MODE_SCALE_ASPECT:
		if (asyh->view.oH < asyh->view.oW) {
			u32 r = (asyh->view.iW << 19) / asyh->view.iH;
			asyh->view.oW = ((asyh->view.oH * r) + (r / 2)) >> 19;
		} else {
			u32 r = (asyh->view.iH << 19) / asyh->view.iW;
			asyh->view.oH = ((asyh->view.oW * r) + (r / 2)) >> 19;
		}
		break;
	default:
		break;
	}

	asyh->set.view = true;
}

static void
nv50_head_atomic_check_mode(struct nv50_head *head, struct nv50_head_atom *asyh)
{
	struct drm_display_mode *mode = &asyh->state.adjusted_mode;
	struct nv50_head_mode *m = &asyh->mode;
	u32 blankus;

	drm_mode_set_crtcinfo(mode, CRTC_INTERLACE_HALVE_V | CRTC_STEREO_DOUBLE);

	/*
	 * DRM modes are defined in terms of a repeating interval
	 * starting with the active display area.  The hardware modes
	 * are defined in terms of a repeating interval starting one
	 * unit (pixel or line) into the sync pulse.  So, add bias.
	 */

	m->h.active = mode->crtc_htotal;
	m->h.synce  = mode->crtc_hsync_end - mode->crtc_hsync_start - 1;
	m->h.blanke = mode->crtc_hblank_end - mode->crtc_hsync_start - 1;
	m->h.blanks = m->h.blanke + mode->crtc_hdisplay;

	m->v.active = mode->crtc_vtotal;
	m->v.synce  = mode->crtc_vsync_end - mode->crtc_vsync_start - 1;
	m->v.blanke = mode->crtc_vblank_end - mode->crtc_vsync_start - 1;
	m->v.blanks = m->v.blanke + mode->crtc_vdisplay;

	/*XXX: Safe underestimate, even "0" works */
	blankus = (m->v.active - mode->crtc_vdisplay - 2) * m->h.active;
	blankus *= 1000;
	blankus /= mode->crtc_clock;
	m->v.blankus = blankus;

	if (mode->flags & DRM_MODE_FLAG_INTERLACE) {
		m->v.blank2e =  m->v.active + m->v.blanke;
		m->v.blank2s =  m->v.blank2e + mode->crtc_vdisplay;
		m->v.active  = (m->v.active * 2) + 1;
		m->interlace = true;
	} else {
		m->v.blank2e = 0;
		m->v.blank2s = 1;
		m->interlace = false;
	}
	m->clock = mode->crtc_clock;

	asyh->set.mode = true;
}

static int
nv50_head_atomic_check(struct drm_crtc *crtc, struct drm_crtc_state *state)
{
	struct nouveau_drm *drm = nouveau_drm(crtc->dev);
	struct nv50_disp *disp = nv50_disp(crtc->dev);
	struct nv50_head *head = nv50_head(crtc);
	struct nv50_head_atom *armh = nv50_head_atom(crtc->state);
	struct nv50_head_atom *asyh = nv50_head_atom(state);
	struct nouveau_conn_atom *asyc = NULL;
	struct drm_connector_state *conns;
	struct drm_connector *conn;
	int i;

	NV_ATOMIC(drm, "%s atomic_check %d\n", crtc->name, asyh->state.active);
	if (asyh->state.active) {
		for_each_new_connector_in_state(asyh->state.state, conn, conns, i) {
			if (conns->crtc == crtc) {
				asyc = nouveau_conn_atom(conns);
				break;
			}
		}

		if (armh->state.active) {
			if (asyc) {
				if (asyh->state.mode_changed)
					asyc->set.scaler = true;
				if (armh->base.depth != asyh->base.depth)
					asyc->set.dither = true;
			}
		} else {
			if (asyc)
				asyc->set.mask = ~0;
			asyh->set.mask = ~0;
		}

		if (asyh->state.mode_changed)
			nv50_head_atomic_check_mode(head, asyh);

		if (asyc) {
			if (asyc->set.scaler)
				nv50_head_atomic_check_view(armh, asyh, asyc);
			if (asyc->set.dither)
				nv50_head_atomic_check_dither(armh, asyh, asyc);
			if (asyc->set.procamp)
				nv50_head_atomic_check_procamp(armh, asyh, asyc);
		}

		if ((asyh->core.visible = (asyh->base.cpp != 0))) {
			asyh->core.x = asyh->base.x;
			asyh->core.y = asyh->base.y;
			asyh->core.w = asyh->base.w;
			asyh->core.h = asyh->base.h;
		} else
		if ((asyh->core.visible = asyh->curs.visible)) {
			/*XXX: We need to either find some way of having the
			 *     primary base layer appear black, while still
			 *     being able to display the other layers, or we
			 *     need to allocate a dummy black surface here.
			 */
			asyh->core.x = 0;
			asyh->core.y = 0;
			asyh->core.w = asyh->state.mode.hdisplay;
			asyh->core.h = asyh->state.mode.vdisplay;
		}
		asyh->core.handle = disp->mast.base.vram.handle;
		asyh->core.offset = 0;
		asyh->core.format = 0xcf;
		asyh->core.kind = 0;
		asyh->core.layout = 1;
		asyh->core.block = 0;
		asyh->core.pitch = ALIGN(asyh->core.w, 64) * 4;
		asyh->lut.handle = disp->mast.base.vram.handle;
		asyh->lut.offset = head->base.lut.nvbo->bo.offset;
		asyh->set.base = armh->base.cpp != asyh->base.cpp;
		asyh->set.ovly = armh->ovly.cpp != asyh->ovly.cpp;
	} else {
		asyh->core.visible = false;
		asyh->curs.visible = false;
		asyh->base.cpp = 0;
		asyh->ovly.cpp = 0;
	}

	if (!drm_atomic_crtc_needs_modeset(&asyh->state)) {
		if (asyh->core.visible) {
			if (memcmp(&armh->core, &asyh->core, sizeof(asyh->core)))
				asyh->set.core = true;
		} else
		if (armh->core.visible) {
			asyh->clr.core = true;
		}

		if (asyh->curs.visible) {
			if (memcmp(&armh->curs, &asyh->curs, sizeof(asyh->curs)))
				asyh->set.curs = true;
		} else
		if (armh->curs.visible) {
			asyh->clr.curs = true;
		}
	} else {
		asyh->clr.core = armh->core.visible;
		asyh->clr.curs = armh->curs.visible;
		asyh->set.core = asyh->core.visible;
		asyh->set.curs = asyh->curs.visible;
	}

	if (asyh->clr.mask || asyh->set.mask)
		nv50_atom(asyh->state.state)->lock_core = true;
	return 0;
}

static void
nv50_head_lut_load(struct drm_crtc *crtc)
{
	struct nv50_disp *disp = nv50_disp(crtc->dev);
	struct nouveau_crtc *nv_crtc = nouveau_crtc(crtc);
	void __iomem *lut = nvbo_kmap_obj_iovirtual(nv_crtc->lut.nvbo);
	u16 *r, *g, *b;
	int i;

	r = crtc->gamma_store;
	g = r + crtc->gamma_size;
	b = g + crtc->gamma_size;

	for (i = 0; i < 256; i++) {
		if (disp->disp->oclass < GF110_DISP) {
			writew((*r++ >> 2) + 0x0000, lut + (i * 0x08) + 0);
			writew((*g++ >> 2) + 0x0000, lut + (i * 0x08) + 2);
			writew((*b++ >> 2) + 0x0000, lut + (i * 0x08) + 4);
		} else {
			/* 0x6000 interferes with the 14-bit color??? */
			writew((*r++ >> 2) + 0x6000, lut + (i * 0x20) + 0);
			writew((*g++ >> 2) + 0x6000, lut + (i * 0x20) + 2);
			writew((*b++ >> 2) + 0x6000, lut + (i * 0x20) + 4);
		}
	}
}

static const struct drm_crtc_helper_funcs
nv50_head_help = {
	.atomic_check = nv50_head_atomic_check,
};

static int
nv50_head_gamma_set(struct drm_crtc *crtc, u16 *r, u16 *g, u16 *b,
		    uint32_t size,
		    struct drm_modeset_acquire_ctx *ctx)
{
	nv50_head_lut_load(crtc);
	return 0;
}

static void
nv50_head_atomic_destroy_state(struct drm_crtc *crtc,
			       struct drm_crtc_state *state)
{
	struct nv50_head_atom *asyh = nv50_head_atom(state);
	__drm_atomic_helper_crtc_destroy_state(&asyh->state);
	kfree(asyh);
}

static struct drm_crtc_state *
nv50_head_atomic_duplicate_state(struct drm_crtc *crtc)
{
	struct nv50_head_atom *armh = nv50_head_atom(crtc->state);
	struct nv50_head_atom *asyh;
	if (!(asyh = kmalloc(sizeof(*asyh), GFP_KERNEL)))
		return NULL;
	__drm_atomic_helper_crtc_duplicate_state(crtc, &asyh->state);
	asyh->view = armh->view;
	asyh->mode = armh->mode;
	asyh->lut  = armh->lut;
	asyh->core = armh->core;
	asyh->curs = armh->curs;
	asyh->base = armh->base;
	asyh->ovly = armh->ovly;
	asyh->dither = armh->dither;
	asyh->procamp = armh->procamp;
	asyh->clr.mask = 0;
	asyh->set.mask = 0;
	return &asyh->state;
}

static void
__drm_atomic_helper_crtc_reset(struct drm_crtc *crtc,
			       struct drm_crtc_state *state)
{
	if (crtc->state)
		crtc->funcs->atomic_destroy_state(crtc, crtc->state);
	crtc->state = state;
	crtc->state->crtc = crtc;
}

static void
nv50_head_reset(struct drm_crtc *crtc)
{
	struct nv50_head_atom *asyh;

	if (WARN_ON(!(asyh = kzalloc(sizeof(*asyh), GFP_KERNEL))))
		return;

	__drm_atomic_helper_crtc_reset(crtc, &asyh->state);
}

static void
nv50_head_destroy(struct drm_crtc *crtc)
{
	struct nouveau_crtc *nv_crtc = nouveau_crtc(crtc);
	struct nv50_disp *disp = nv50_disp(crtc->dev);
	struct nv50_head *head = nv50_head(crtc);

	nv50_dmac_destroy(&head->ovly.base, disp->disp);
	nv50_pioc_destroy(&head->oimm.base);

	nouveau_bo_unmap(nv_crtc->lut.nvbo);
	if (nv_crtc->lut.nvbo)
		nouveau_bo_unpin(nv_crtc->lut.nvbo);
	nouveau_bo_ref(NULL, &nv_crtc->lut.nvbo);

	drm_crtc_cleanup(crtc);
	kfree(crtc);
}

static const struct drm_crtc_funcs
nv50_head_func = {
	.reset = nv50_head_reset,
	.gamma_set = nv50_head_gamma_set,
	.destroy = nv50_head_destroy,
	.set_config = drm_atomic_helper_set_config,
	.page_flip = drm_atomic_helper_page_flip,
	.atomic_duplicate_state = nv50_head_atomic_duplicate_state,
	.atomic_destroy_state = nv50_head_atomic_destroy_state,
};

static int
nv50_head_create(struct drm_device *dev, int index)
{
	struct nouveau_drm *drm = nouveau_drm(dev);
	struct nvif_device *device = &drm->client.device;
	struct nv50_disp *disp = nv50_disp(dev);
	struct nv50_head *head;
	struct nv50_base *base;
	struct nv50_curs *curs;
	struct drm_crtc *crtc;
	int ret;

	head = kzalloc(sizeof(*head), GFP_KERNEL);
	if (!head)
		return -ENOMEM;

	head->base.index = index;
	ret = nv50_base_new(drm, head, &base);
	if (ret == 0)
		ret = nv50_curs_new(drm, head, &curs);
	if (ret) {
		kfree(head);
		return ret;
	}

	crtc = &head->base.base;
	drm_crtc_init_with_planes(dev, crtc, &base->wndw.plane,
				  &curs->wndw.plane, &nv50_head_func,
				  "head-%d", head->base.index);
	drm_crtc_helper_add(crtc, &nv50_head_help);
	drm_mode_crtc_set_gamma_size(crtc, 256);

	ret = nouveau_bo_new(&drm->client, 8192, 0x100, TTM_PL_FLAG_VRAM,
			     0, 0x0000, NULL, NULL, &head->base.lut.nvbo);
	if (!ret) {
		ret = nouveau_bo_pin(head->base.lut.nvbo, TTM_PL_FLAG_VRAM, true);
		if (!ret) {
			ret = nouveau_bo_map(head->base.lut.nvbo);
			if (ret)
				nouveau_bo_unpin(head->base.lut.nvbo);
		}
		if (ret)
			nouveau_bo_ref(NULL, &head->base.lut.nvbo);
	}

	if (ret)
		goto out;

	/* allocate overlay resources */
	ret = nv50_oimm_create(device, disp->disp, index, &head->oimm);
	if (ret)
		goto out;

	ret = nv50_ovly_create(device, disp->disp, index, disp->sync->bo.offset,
			       &head->ovly);
	if (ret)
		goto out;

out:
	if (ret)
		nv50_head_destroy(crtc);
	return ret;
}

/******************************************************************************
 * Output path helpers
 *****************************************************************************/
static void
nv50_outp_release(struct nouveau_encoder *nv_encoder)
{
	struct nv50_disp *disp = nv50_disp(nv_encoder->base.base.dev);
	struct {
		struct nv50_disp_mthd_v1 base;
	} args = {
		.base.version = 1,
		.base.method = NV50_DISP_MTHD_V1_RELEASE,
		.base.hasht  = nv_encoder->dcb->hasht,
		.base.hashm  = nv_encoder->dcb->hashm,
	};

	nvif_mthd(disp->disp, 0, &args, sizeof(args));
	nv_encoder->or = -1;
	nv_encoder->link = 0;
}

static int
nv50_outp_acquire(struct nouveau_encoder *nv_encoder)
{
	struct nouveau_drm *drm = nouveau_drm(nv_encoder->base.base.dev);
	struct nv50_disp *disp = nv50_disp(drm->dev);
	struct {
		struct nv50_disp_mthd_v1 base;
		struct nv50_disp_acquire_v0 info;
	} args = {
		.base.version = 1,
		.base.method = NV50_DISP_MTHD_V1_ACQUIRE,
		.base.hasht  = nv_encoder->dcb->hasht,
		.base.hashm  = nv_encoder->dcb->hashm,
	};
	int ret;

	ret = nvif_mthd(disp->disp, 0, &args, sizeof(args));
	if (ret) {
		NV_ERROR(drm, "error acquiring output path: %d\n", ret);
		return ret;
	}

	nv_encoder->or = args.info.or;
	nv_encoder->link = args.info.link;
	return 0;
}

static int
nv50_outp_atomic_check_view(struct drm_encoder *encoder,
			    struct drm_crtc_state *crtc_state,
			    struct drm_connector_state *conn_state,
			    struct drm_display_mode *native_mode)
{
	struct drm_display_mode *adjusted_mode = &crtc_state->adjusted_mode;
	struct drm_display_mode *mode = &crtc_state->mode;
	struct drm_connector *connector = conn_state->connector;
	struct nouveau_conn_atom *asyc = nouveau_conn_atom(conn_state);
	struct nouveau_drm *drm = nouveau_drm(encoder->dev);

	NV_ATOMIC(drm, "%s atomic_check\n", encoder->name);
	asyc->scaler.full = false;
	if (!native_mode)
		return 0;

	if (asyc->scaler.mode == DRM_MODE_SCALE_NONE) {
		switch (connector->connector_type) {
		case DRM_MODE_CONNECTOR_LVDS:
		case DRM_MODE_CONNECTOR_eDP:
			/* Force use of scaler for non-EDID modes. */
			if (adjusted_mode->type & DRM_MODE_TYPE_DRIVER)
				break;
			mode = native_mode;
			asyc->scaler.full = true;
			break;
		default:
			break;
		}
	} else {
		mode = native_mode;
	}

	if (!drm_mode_equal(adjusted_mode, mode)) {
		drm_mode_copy(adjusted_mode, mode);
		crtc_state->mode_changed = true;
	}

	return 0;
}

static int
nv50_outp_atomic_check(struct drm_encoder *encoder,
		       struct drm_crtc_state *crtc_state,
		       struct drm_connector_state *conn_state)
{
	struct nouveau_connector *nv_connector =
		nouveau_connector(conn_state->connector);
	return nv50_outp_atomic_check_view(encoder, crtc_state, conn_state,
					   nv_connector->native_mode);
}

/******************************************************************************
 * DAC
 *****************************************************************************/
static void
nv50_dac_disable(struct drm_encoder *encoder)
{
	struct nouveau_encoder *nv_encoder = nouveau_encoder(encoder);
	struct nv50_mast *mast = nv50_mast(encoder->dev);
	const int or = nv_encoder->or;
	u32 *push;

	if (nv_encoder->crtc) {
		push = evo_wait(mast, 4);
		if (push) {
			if (nv50_vers(mast) < GF110_DISP_CORE_CHANNEL_DMA) {
				evo_mthd(push, 0x0400 + (or * 0x080), 1);
				evo_data(push, 0x00000000);
			} else {
				evo_mthd(push, 0x0180 + (or * 0x020), 1);
				evo_data(push, 0x00000000);
			}
			evo_kick(push, mast);
		}
	}

	nv_encoder->crtc = NULL;
	nv50_outp_release(nv_encoder);
}

static void
nv50_dac_enable(struct drm_encoder *encoder)
{
	struct nv50_mast *mast = nv50_mast(encoder->dev);
	struct nouveau_encoder *nv_encoder = nouveau_encoder(encoder);
	struct nouveau_crtc *nv_crtc = nouveau_crtc(encoder->crtc);
	struct drm_display_mode *mode = &nv_crtc->base.state->adjusted_mode;
	u32 *push;

	nv50_outp_acquire(nv_encoder);

	push = evo_wait(mast, 8);
	if (push) {
		if (nv50_vers(mast) < GF110_DISP_CORE_CHANNEL_DMA) {
			u32 syncs = 0x00000000;

			if (mode->flags & DRM_MODE_FLAG_NHSYNC)
				syncs |= 0x00000001;
			if (mode->flags & DRM_MODE_FLAG_NVSYNC)
				syncs |= 0x00000002;

			evo_mthd(push, 0x0400 + (nv_encoder->or * 0x080), 2);
			evo_data(push, 1 << nv_crtc->index);
			evo_data(push, syncs);
		} else {
			u32 magic = 0x31ec6000 | (nv_crtc->index << 25);
			u32 syncs = 0x00000001;

			if (mode->flags & DRM_MODE_FLAG_NHSYNC)
				syncs |= 0x00000008;
			if (mode->flags & DRM_MODE_FLAG_NVSYNC)
				syncs |= 0x00000010;

			if (mode->flags & DRM_MODE_FLAG_INTERLACE)
				magic |= 0x00000001;

			evo_mthd(push, 0x0404 + (nv_crtc->index * 0x300), 2);
			evo_data(push, syncs);
			evo_data(push, magic);
			evo_mthd(push, 0x0180 + (nv_encoder->or * 0x020), 1);
			evo_data(push, 1 << nv_crtc->index);
		}

		evo_kick(push, mast);
	}

	nv_encoder->crtc = encoder->crtc;
}

static enum drm_connector_status
nv50_dac_detect(struct drm_encoder *encoder, struct drm_connector *connector)
{
	struct nouveau_encoder *nv_encoder = nouveau_encoder(encoder);
	struct nv50_disp *disp = nv50_disp(encoder->dev);
	struct {
		struct nv50_disp_mthd_v1 base;
		struct nv50_disp_dac_load_v0 load;
	} args = {
		.base.version = 1,
		.base.method = NV50_DISP_MTHD_V1_DAC_LOAD,
		.base.hasht  = nv_encoder->dcb->hasht,
		.base.hashm  = nv_encoder->dcb->hashm,
	};
	int ret;

	args.load.data = nouveau_drm(encoder->dev)->vbios.dactestval;
	if (args.load.data == 0)
		args.load.data = 340;

	ret = nvif_mthd(disp->disp, 0, &args, sizeof(args));
	if (ret || !args.load.load)
		return connector_status_disconnected;

	return connector_status_connected;
}

static const struct drm_encoder_helper_funcs
nv50_dac_help = {
	.atomic_check = nv50_outp_atomic_check,
	.enable = nv50_dac_enable,
	.disable = nv50_dac_disable,
	.detect = nv50_dac_detect
};

static void
nv50_dac_destroy(struct drm_encoder *encoder)
{
	drm_encoder_cleanup(encoder);
	kfree(encoder);
}

static const struct drm_encoder_funcs
nv50_dac_func = {
	.destroy = nv50_dac_destroy,
};

static int
nv50_dac_create(struct drm_connector *connector, struct dcb_output *dcbe)
{
	struct nouveau_drm *drm = nouveau_drm(connector->dev);
	struct nvkm_i2c *i2c = nvxx_i2c(&drm->client.device);
	struct nvkm_i2c_bus *bus;
	struct nouveau_encoder *nv_encoder;
	struct drm_encoder *encoder;
	int type = DRM_MODE_ENCODER_DAC;

	nv_encoder = kzalloc(sizeof(*nv_encoder), GFP_KERNEL);
	if (!nv_encoder)
		return -ENOMEM;
	nv_encoder->dcb = dcbe;

	bus = nvkm_i2c_bus_find(i2c, dcbe->i2c_index);
	if (bus)
		nv_encoder->i2c = &bus->i2c;

	encoder = to_drm_encoder(nv_encoder);
	encoder->possible_crtcs = dcbe->heads;
	encoder->possible_clones = 0;
	drm_encoder_init(connector->dev, encoder, &nv50_dac_func, type,
			 "dac-%04x-%04x", dcbe->hasht, dcbe->hashm);
	drm_encoder_helper_add(encoder, &nv50_dac_help);

	drm_mode_connector_attach_encoder(connector, encoder);
	return 0;
}

/******************************************************************************
 * Audio
 *****************************************************************************/
static void
nv50_audio_disable(struct drm_encoder *encoder, struct nouveau_crtc *nv_crtc)
{
	struct nouveau_encoder *nv_encoder = nouveau_encoder(encoder);
	struct nv50_disp *disp = nv50_disp(encoder->dev);
	struct {
		struct nv50_disp_mthd_v1 base;
		struct nv50_disp_sor_hda_eld_v0 eld;
	} args = {
		.base.version = 1,
		.base.method  = NV50_DISP_MTHD_V1_SOR_HDA_ELD,
		.base.hasht   = nv_encoder->dcb->hasht,
		.base.hashm   = (0xf0ff & nv_encoder->dcb->hashm) |
				(0x0100 << nv_crtc->index),
	};

	nvif_mthd(disp->disp, 0, &args, sizeof(args));
}

static void
nv50_audio_enable(struct drm_encoder *encoder, struct drm_display_mode *mode)
{
	struct nouveau_encoder *nv_encoder = nouveau_encoder(encoder);
	struct nouveau_crtc *nv_crtc = nouveau_crtc(encoder->crtc);
	struct nouveau_connector *nv_connector;
	struct nv50_disp *disp = nv50_disp(encoder->dev);
	struct __packed {
		struct {
			struct nv50_disp_mthd_v1 mthd;
			struct nv50_disp_sor_hda_eld_v0 eld;
		} base;
		u8 data[sizeof(nv_connector->base.eld)];
	} args = {
		.base.mthd.version = 1,
		.base.mthd.method  = NV50_DISP_MTHD_V1_SOR_HDA_ELD,
		.base.mthd.hasht   = nv_encoder->dcb->hasht,
		.base.mthd.hashm   = (0xf0ff & nv_encoder->dcb->hashm) |
				     (0x0100 << nv_crtc->index),
	};

	nv_connector = nouveau_encoder_connector_get(nv_encoder);
	if (!drm_detect_monitor_audio(nv_connector->edid))
		return;

	drm_edid_to_eld(&nv_connector->base, nv_connector->edid);
	memcpy(args.data, nv_connector->base.eld, sizeof(args.data));

	nvif_mthd(disp->disp, 0, &args,
		  sizeof(args.base) + drm_eld_size(args.data));
}

/******************************************************************************
 * HDMI
 *****************************************************************************/
static void
nv50_hdmi_disable(struct drm_encoder *encoder, struct nouveau_crtc *nv_crtc)
{
	struct nouveau_encoder *nv_encoder = nouveau_encoder(encoder);
	struct nv50_disp *disp = nv50_disp(encoder->dev);
	struct {
		struct nv50_disp_mthd_v1 base;
		struct nv50_disp_sor_hdmi_pwr_v0 pwr;
	} args = {
		.base.version = 1,
		.base.method = NV50_DISP_MTHD_V1_SOR_HDMI_PWR,
		.base.hasht  = nv_encoder->dcb->hasht,
		.base.hashm  = (0xf0ff & nv_encoder->dcb->hashm) |
			       (0x0100 << nv_crtc->index),
	};

	nvif_mthd(disp->disp, 0, &args, sizeof(args));
}

static void
nv50_hdmi_enable(struct drm_encoder *encoder, struct drm_display_mode *mode)
{
	struct nouveau_encoder *nv_encoder = nouveau_encoder(encoder);
	struct nouveau_crtc *nv_crtc = nouveau_crtc(encoder->crtc);
	struct nv50_disp *disp = nv50_disp(encoder->dev);
	struct {
		struct nv50_disp_mthd_v1 base;
		struct nv50_disp_sor_hdmi_pwr_v0 pwr;
		u8 infoframes[2 * 17]; /* two frames, up to 17 bytes each */
	} args = {
		.base.version = 1,
		.base.method = NV50_DISP_MTHD_V1_SOR_HDMI_PWR,
		.base.hasht  = nv_encoder->dcb->hasht,
		.base.hashm  = (0xf0ff & nv_encoder->dcb->hashm) |
			       (0x0100 << nv_crtc->index),
		.pwr.state = 1,
		.pwr.rekey = 56, /* binary driver, and tegra, constant */
	};
	struct nouveau_connector *nv_connector;
	u32 max_ac_packet;
	union hdmi_infoframe avi_frame;
	union hdmi_infoframe vendor_frame;
	int ret;
	int size;

	nv_connector = nouveau_encoder_connector_get(nv_encoder);
	if (!drm_detect_hdmi_monitor(nv_connector->edid))
		return;

	ret = drm_hdmi_avi_infoframe_from_display_mode(&avi_frame.avi, mode,
						       false);
	if (!ret) {
		/* We have an AVI InfoFrame, populate it to the display */
		args.pwr.avi_infoframe_length
			= hdmi_infoframe_pack(&avi_frame, args.infoframes, 17);
	}

	ret = drm_hdmi_vendor_infoframe_from_display_mode(&vendor_frame.vendor.hdmi, mode);
	if (!ret) {
		/* We have a Vendor InfoFrame, populate it to the display */
		args.pwr.vendor_infoframe_length
			= hdmi_infoframe_pack(&vendor_frame,
					      args.infoframes
					      + args.pwr.avi_infoframe_length,
					      17);
	}

	max_ac_packet  = mode->htotal - mode->hdisplay;
	max_ac_packet -= args.pwr.rekey;
	max_ac_packet -= 18; /* constant from tegra */
	args.pwr.max_ac_packet = max_ac_packet / 32;

	size = sizeof(args.base)
		+ sizeof(args.pwr)
		+ args.pwr.avi_infoframe_length
		+ args.pwr.vendor_infoframe_length;
	nvif_mthd(disp->disp, 0, &args, size);
	nv50_audio_enable(encoder, mode);
}

/******************************************************************************
 * MST
 *****************************************************************************/
#define nv50_mstm(p) container_of((p), struct nv50_mstm, mgr)
#define nv50_mstc(p) container_of((p), struct nv50_mstc, connector)
#define nv50_msto(p) container_of((p), struct nv50_msto, encoder)

struct nv50_mstm {
	struct nouveau_encoder *outp;

	struct drm_dp_mst_topology_mgr mgr;
	struct nv50_msto *msto[4];

	bool modified;
	bool disabled;
	int links;
};

struct nv50_mstc {
	struct nv50_mstm *mstm;
	struct drm_dp_mst_port *port;
	struct drm_connector connector;

	struct drm_display_mode *native;
	struct edid *edid;

	int pbn;
};

struct nv50_msto {
	struct drm_encoder encoder;

	struct nv50_head *head;
	struct nv50_mstc *mstc;
	bool disabled;
};

static struct drm_dp_payload *
nv50_msto_payload(struct nv50_msto *msto)
{
	struct nouveau_drm *drm = nouveau_drm(msto->encoder.dev);
	struct nv50_mstc *mstc = msto->mstc;
	struct nv50_mstm *mstm = mstc->mstm;
	int vcpi = mstc->port->vcpi.vcpi, i;

	NV_ATOMIC(drm, "%s: vcpi %d\n", msto->encoder.name, vcpi);
	for (i = 0; i < mstm->mgr.max_payloads; i++) {
		struct drm_dp_payload *payload = &mstm->mgr.payloads[i];
		NV_ATOMIC(drm, "%s: %d: vcpi %d start 0x%02x slots 0x%02x\n",
			  mstm->outp->base.base.name, i, payload->vcpi,
			  payload->start_slot, payload->num_slots);
	}

	for (i = 0; i < mstm->mgr.max_payloads; i++) {
		struct drm_dp_payload *payload = &mstm->mgr.payloads[i];
		if (payload->vcpi == vcpi)
			return payload;
	}

	return NULL;
}

static void
nv50_msto_cleanup(struct nv50_msto *msto)
{
	struct nouveau_drm *drm = nouveau_drm(msto->encoder.dev);
	struct nv50_mstc *mstc = msto->mstc;
	struct nv50_mstm *mstm = mstc->mstm;

	NV_ATOMIC(drm, "%s: msto cleanup\n", msto->encoder.name);
	if (mstc->port && mstc->port->vcpi.vcpi > 0 && !nv50_msto_payload(msto))
		drm_dp_mst_deallocate_vcpi(&mstm->mgr, mstc->port);
	if (msto->disabled) {
		msto->mstc = NULL;
		msto->head = NULL;
		msto->disabled = false;
	}
}

static void
nv50_msto_prepare(struct nv50_msto *msto)
{
	struct nouveau_drm *drm = nouveau_drm(msto->encoder.dev);
	struct nv50_mstc *mstc = msto->mstc;
	struct nv50_mstm *mstm = mstc->mstm;
	struct {
		struct nv50_disp_mthd_v1 base;
		struct nv50_disp_sor_dp_mst_vcpi_v0 vcpi;
	} args = {
		.base.version = 1,
		.base.method = NV50_DISP_MTHD_V1_SOR_DP_MST_VCPI,
		.base.hasht  = mstm->outp->dcb->hasht,
		.base.hashm  = (0xf0ff & mstm->outp->dcb->hashm) |
			       (0x0100 << msto->head->base.index),
	};

	NV_ATOMIC(drm, "%s: msto prepare\n", msto->encoder.name);
	if (mstc->port && mstc->port->vcpi.vcpi > 0) {
		struct drm_dp_payload *payload = nv50_msto_payload(msto);
		if (payload) {
			args.vcpi.start_slot = payload->start_slot;
			args.vcpi.num_slots = payload->num_slots;
			args.vcpi.pbn = mstc->port->vcpi.pbn;
			args.vcpi.aligned_pbn = mstc->port->vcpi.aligned_pbn;
		}
	}

	NV_ATOMIC(drm, "%s: %s: %02x %02x %04x %04x\n",
		  msto->encoder.name, msto->head->base.base.name,
		  args.vcpi.start_slot, args.vcpi.num_slots,
		  args.vcpi.pbn, args.vcpi.aligned_pbn);
	nvif_mthd(&drm->display->disp, 0, &args, sizeof(args));
}

static int
nv50_msto_atomic_check(struct drm_encoder *encoder,
		       struct drm_crtc_state *crtc_state,
		       struct drm_connector_state *conn_state)
{
	struct nv50_mstc *mstc = nv50_mstc(conn_state->connector);
	struct nv50_mstm *mstm = mstc->mstm;
	int bpp = conn_state->connector->display_info.bpc * 3;
	int slots;

	mstc->pbn = drm_dp_calc_pbn_mode(crtc_state->adjusted_mode.clock, bpp);

	slots = drm_dp_find_vcpi_slots(&mstm->mgr, mstc->pbn);
	if (slots < 0)
		return slots;

	return nv50_outp_atomic_check_view(encoder, crtc_state, conn_state,
					   mstc->native);
}

static void
nv50_msto_enable(struct drm_encoder *encoder)
{
	struct nv50_head *head = nv50_head(encoder->crtc);
	struct nv50_msto *msto = nv50_msto(encoder);
	struct nv50_mstc *mstc = NULL;
	struct nv50_mstm *mstm = NULL;
	struct drm_connector *connector;
	struct drm_connector_list_iter conn_iter;
	u8 proto, depth;
	int slots;
	bool r;

	drm_connector_list_iter_begin(encoder->dev, &conn_iter);
	drm_for_each_connector_iter(connector, &conn_iter) {
		if (connector->state->best_encoder == &msto->encoder) {
			mstc = nv50_mstc(connector);
			mstm = mstc->mstm;
			break;
		}
	}
	drm_connector_list_iter_end(&conn_iter);

	if (WARN_ON(!mstc))
		return;

	slots = drm_dp_find_vcpi_slots(&mstm->mgr, mstc->pbn);
	r = drm_dp_mst_allocate_vcpi(&mstm->mgr, mstc->port, mstc->pbn, slots);
	WARN_ON(!r);

	if (!mstm->links++)
		nv50_outp_acquire(mstm->outp);

	if (mstm->outp->link & 1)
		proto = 0x8;
	else
		proto = 0x9;

	switch (mstc->connector.display_info.bpc) {
	case  6: depth = 0x2; break;
	case  8: depth = 0x5; break;
	case 10:
	default: depth = 0x6; break;
	}

	mstm->outp->update(mstm->outp, head->base.index,
			   &head->base.base.state->adjusted_mode, proto, depth);

	msto->head = head;
	msto->mstc = mstc;
	mstm->modified = true;
}

static void
nv50_msto_disable(struct drm_encoder *encoder)
{
	struct nv50_msto *msto = nv50_msto(encoder);
	struct nv50_mstc *mstc = msto->mstc;
	struct nv50_mstm *mstm = mstc->mstm;

	if (mstc->port)
		drm_dp_mst_reset_vcpi_slots(&mstm->mgr, mstc->port);

	mstm->outp->update(mstm->outp, msto->head->base.index, NULL, 0, 0);
	mstm->modified = true;
	if (!--mstm->links)
		mstm->disabled = true;
	msto->disabled = true;
}

static const struct drm_encoder_helper_funcs
nv50_msto_help = {
	.disable = nv50_msto_disable,
	.enable = nv50_msto_enable,
	.atomic_check = nv50_msto_atomic_check,
};

static void
nv50_msto_destroy(struct drm_encoder *encoder)
{
	struct nv50_msto *msto = nv50_msto(encoder);
	drm_encoder_cleanup(&msto->encoder);
	kfree(msto);
}

static const struct drm_encoder_funcs
nv50_msto = {
	.destroy = nv50_msto_destroy,
};

static int
nv50_msto_new(struct drm_device *dev, u32 heads, const char *name, int id,
	      struct nv50_msto **pmsto)
{
	struct nv50_msto *msto;
	int ret;

	if (!(msto = *pmsto = kzalloc(sizeof(*msto), GFP_KERNEL)))
		return -ENOMEM;

	ret = drm_encoder_init(dev, &msto->encoder, &nv50_msto,
			       DRM_MODE_ENCODER_DPMST, "%s-mst-%d", name, id);
	if (ret) {
		kfree(*pmsto);
		*pmsto = NULL;
		return ret;
	}

	drm_encoder_helper_add(&msto->encoder, &nv50_msto_help);
	msto->encoder.possible_crtcs = heads;
	return 0;
}

static struct drm_encoder *
nv50_mstc_atomic_best_encoder(struct drm_connector *connector,
			      struct drm_connector_state *connector_state)
{
	struct nv50_head *head = nv50_head(connector_state->crtc);
	struct nv50_mstc *mstc = nv50_mstc(connector);
	if (mstc->port) {
		struct nv50_mstm *mstm = mstc->mstm;
		return &mstm->msto[head->base.index]->encoder;
	}
	return NULL;
}

static struct drm_encoder *
nv50_mstc_best_encoder(struct drm_connector *connector)
{
	struct nv50_mstc *mstc = nv50_mstc(connector);
	if (mstc->port) {
		struct nv50_mstm *mstm = mstc->mstm;
		return &mstm->msto[0]->encoder;
	}
	return NULL;
}

static enum drm_mode_status
nv50_mstc_mode_valid(struct drm_connector *connector,
		     struct drm_display_mode *mode)
{
	return MODE_OK;
}

static int
nv50_mstc_get_modes(struct drm_connector *connector)
{
	struct nv50_mstc *mstc = nv50_mstc(connector);
	int ret = 0;

	mstc->edid = drm_dp_mst_get_edid(&mstc->connector, mstc->port->mgr, mstc->port);
	drm_mode_connector_update_edid_property(&mstc->connector, mstc->edid);
	if (mstc->edid) {
		ret = drm_add_edid_modes(&mstc->connector, mstc->edid);
		drm_edid_to_eld(&mstc->connector, mstc->edid);
	}

	if (!mstc->connector.display_info.bpc)
		mstc->connector.display_info.bpc = 8;

	if (mstc->native)
		drm_mode_destroy(mstc->connector.dev, mstc->native);
	mstc->native = nouveau_conn_native_mode(&mstc->connector);
	return ret;
}

static const struct drm_connector_helper_funcs
nv50_mstc_help = {
	.get_modes = nv50_mstc_get_modes,
	.mode_valid = nv50_mstc_mode_valid,
	.best_encoder = nv50_mstc_best_encoder,
	.atomic_best_encoder = nv50_mstc_atomic_best_encoder,
};

static enum drm_connector_status
nv50_mstc_detect(struct drm_connector *connector, bool force)
{
	struct nv50_mstc *mstc = nv50_mstc(connector);
	if (!mstc->port)
		return connector_status_disconnected;
	return drm_dp_mst_detect_port(connector, mstc->port->mgr, mstc->port);
}

static void
nv50_mstc_destroy(struct drm_connector *connector)
{
	struct nv50_mstc *mstc = nv50_mstc(connector);
	drm_connector_cleanup(&mstc->connector);
	kfree(mstc);
}

static const struct drm_connector_funcs
nv50_mstc = {
	.reset = nouveau_conn_reset,
	.detect = nv50_mstc_detect,
	.fill_modes = drm_helper_probe_single_connector_modes,
	.destroy = nv50_mstc_destroy,
	.atomic_duplicate_state = nouveau_conn_atomic_duplicate_state,
	.atomic_destroy_state = nouveau_conn_atomic_destroy_state,
	.atomic_set_property = nouveau_conn_atomic_set_property,
	.atomic_get_property = nouveau_conn_atomic_get_property,
};

static int
nv50_mstc_new(struct nv50_mstm *mstm, struct drm_dp_mst_port *port,
	      const char *path, struct nv50_mstc **pmstc)
{
	struct drm_device *dev = mstm->outp->base.base.dev;
	struct nv50_mstc *mstc;
	int ret, i;

	if (!(mstc = *pmstc = kzalloc(sizeof(*mstc), GFP_KERNEL)))
		return -ENOMEM;
	mstc->mstm = mstm;
	mstc->port = port;

	ret = drm_connector_init(dev, &mstc->connector, &nv50_mstc,
				 DRM_MODE_CONNECTOR_DisplayPort);
	if (ret) {
		kfree(*pmstc);
		*pmstc = NULL;
		return ret;
	}

	drm_connector_helper_add(&mstc->connector, &nv50_mstc_help);

	mstc->connector.funcs->reset(&mstc->connector);
	nouveau_conn_attach_properties(&mstc->connector);

	for (i = 0; i < ARRAY_SIZE(mstm->msto) && mstm->msto; i++)
		drm_mode_connector_attach_encoder(&mstc->connector, &mstm->msto[i]->encoder);

	drm_object_attach_property(&mstc->connector.base, dev->mode_config.path_property, 0);
	drm_object_attach_property(&mstc->connector.base, dev->mode_config.tile_property, 0);
	drm_mode_connector_set_path_property(&mstc->connector, path);
	return 0;
}

static void
nv50_mstm_cleanup(struct nv50_mstm *mstm)
{
	struct nouveau_drm *drm = nouveau_drm(mstm->outp->base.base.dev);
	struct drm_encoder *encoder;
	int ret;

	NV_ATOMIC(drm, "%s: mstm cleanup\n", mstm->outp->base.base.name);
	ret = drm_dp_check_act_status(&mstm->mgr);

	ret = drm_dp_update_payload_part2(&mstm->mgr);

	drm_for_each_encoder(encoder, mstm->outp->base.base.dev) {
		if (encoder->encoder_type == DRM_MODE_ENCODER_DPMST) {
			struct nv50_msto *msto = nv50_msto(encoder);
			struct nv50_mstc *mstc = msto->mstc;
			if (mstc && mstc->mstm == mstm)
				nv50_msto_cleanup(msto);
		}
	}

	mstm->modified = false;
}

static void
nv50_mstm_prepare(struct nv50_mstm *mstm)
{
	struct nouveau_drm *drm = nouveau_drm(mstm->outp->base.base.dev);
	struct drm_encoder *encoder;
	int ret;

	NV_ATOMIC(drm, "%s: mstm prepare\n", mstm->outp->base.base.name);
	ret = drm_dp_update_payload_part1(&mstm->mgr);

	drm_for_each_encoder(encoder, mstm->outp->base.base.dev) {
		if (encoder->encoder_type == DRM_MODE_ENCODER_DPMST) {
			struct nv50_msto *msto = nv50_msto(encoder);
			struct nv50_mstc *mstc = msto->mstc;
			if (mstc && mstc->mstm == mstm)
				nv50_msto_prepare(msto);
		}
	}

	if (mstm->disabled) {
		if (!mstm->links)
			nv50_outp_release(mstm->outp);
		mstm->disabled = false;
	}
}

static void
nv50_mstm_hotplug(struct drm_dp_mst_topology_mgr *mgr)
{
	struct nv50_mstm *mstm = nv50_mstm(mgr);
	drm_kms_helper_hotplug_event(mstm->outp->base.base.dev);
}

static void
nv50_mstm_destroy_connector(struct drm_dp_mst_topology_mgr *mgr,
			    struct drm_connector *connector)
{
	struct nouveau_drm *drm = nouveau_drm(connector->dev);
	struct nv50_mstc *mstc = nv50_mstc(connector);

	drm_connector_unregister(&mstc->connector);

	drm_modeset_lock_all(drm->dev);
	drm_fb_helper_remove_one_connector(&drm->fbcon->helper, &mstc->connector);
	mstc->port = NULL;
	drm_modeset_unlock_all(drm->dev);

	drm_connector_unreference(&mstc->connector);
}

static void
nv50_mstm_register_connector(struct drm_connector *connector)
{
	struct nouveau_drm *drm = nouveau_drm(connector->dev);

	drm_modeset_lock_all(drm->dev);
	drm_fb_helper_add_one_connector(&drm->fbcon->helper, connector);
	drm_modeset_unlock_all(drm->dev);

	drm_connector_register(connector);
}

static struct drm_connector *
nv50_mstm_add_connector(struct drm_dp_mst_topology_mgr *mgr,
			struct drm_dp_mst_port *port, const char *path)
{
	struct nv50_mstm *mstm = nv50_mstm(mgr);
	struct nv50_mstc *mstc;
	int ret;

	ret = nv50_mstc_new(mstm, port, path, &mstc);
	if (ret) {
		if (mstc)
			mstc->connector.funcs->destroy(&mstc->connector);
		return NULL;
	}

	return &mstc->connector;
}

static const struct drm_dp_mst_topology_cbs
nv50_mstm = {
	.add_connector = nv50_mstm_add_connector,
	.register_connector = nv50_mstm_register_connector,
	.destroy_connector = nv50_mstm_destroy_connector,
	.hotplug = nv50_mstm_hotplug,
};

void
nv50_mstm_service(struct nv50_mstm *mstm)
{
	struct drm_dp_aux *aux = mstm->mgr.aux;
	bool handled = true;
	int ret;
	u8 esi[8] = {};

	while (handled) {
		ret = drm_dp_dpcd_read(aux, DP_SINK_COUNT_ESI, esi, 8);
		if (ret != 8) {
			drm_dp_mst_topology_mgr_set_mst(&mstm->mgr, false);
			return;
		}

		drm_dp_mst_hpd_irq(&mstm->mgr, esi, &handled);
		if (!handled)
			break;

		drm_dp_dpcd_write(aux, DP_SINK_COUNT_ESI + 1, &esi[1], 3);
	}
}

void
nv50_mstm_remove(struct nv50_mstm *mstm)
{
	if (mstm)
		drm_dp_mst_topology_mgr_set_mst(&mstm->mgr, false);
}

static int
nv50_mstm_enable(struct nv50_mstm *mstm, u8 dpcd, int state)
{
	struct nouveau_encoder *outp = mstm->outp;
	struct {
		struct nv50_disp_mthd_v1 base;
		struct nv50_disp_sor_dp_mst_link_v0 mst;
	} args = {
		.base.version = 1,
		.base.method = NV50_DISP_MTHD_V1_SOR_DP_MST_LINK,
		.base.hasht = outp->dcb->hasht,
		.base.hashm = outp->dcb->hashm,
		.mst.state = state,
	};
	struct nouveau_drm *drm = nouveau_drm(outp->base.base.dev);
	struct nvif_object *disp = &drm->display->disp;
	int ret;

	if (dpcd >= 0x12) {
		ret = drm_dp_dpcd_readb(mstm->mgr.aux, DP_MSTM_CTRL, &dpcd);
		if (ret < 0)
			return ret;

		dpcd &= ~DP_MST_EN;
		if (state)
			dpcd |= DP_MST_EN;

		ret = drm_dp_dpcd_writeb(mstm->mgr.aux, DP_MSTM_CTRL, dpcd);
		if (ret < 0)
			return ret;
	}

	return nvif_mthd(disp, 0, &args, sizeof(args));
}

int
nv50_mstm_detect(struct nv50_mstm *mstm, u8 dpcd[8], int allow)
{
	int ret, state = 0;

	if (!mstm)
		return 0;

	if (dpcd[0] >= 0x12) {
		ret = drm_dp_dpcd_readb(mstm->mgr.aux, DP_MSTM_CAP, &dpcd[1]);
		if (ret < 0)
			return ret;

		if (!(dpcd[1] & DP_MST_CAP))
			dpcd[0] = 0x11;
		else
			state = allow;
	}

	ret = nv50_mstm_enable(mstm, dpcd[0], state);
	if (ret)
		return ret;

	ret = drm_dp_mst_topology_mgr_set_mst(&mstm->mgr, state);
	if (ret)
		return nv50_mstm_enable(mstm, dpcd[0], 0);

	return mstm->mgr.mst_state;
}

static void
nv50_mstm_fini(struct nv50_mstm *mstm)
{
	if (mstm && mstm->mgr.mst_state)
		drm_dp_mst_topology_mgr_suspend(&mstm->mgr);
}

static void
nv50_mstm_init(struct nv50_mstm *mstm)
{
	if (mstm && mstm->mgr.mst_state)
		drm_dp_mst_topology_mgr_resume(&mstm->mgr);
}

static void
nv50_mstm_del(struct nv50_mstm **pmstm)
{
	struct nv50_mstm *mstm = *pmstm;
	if (mstm) {
		kfree(*pmstm);
		*pmstm = NULL;
	}
}

static int
nv50_mstm_new(struct nouveau_encoder *outp, struct drm_dp_aux *aux, int aux_max,
	      int conn_base_id, struct nv50_mstm **pmstm)
{
	const int max_payloads = hweight8(outp->dcb->heads);
	struct drm_device *dev = outp->base.base.dev;
	struct nv50_mstm *mstm;
	int ret, i;
	u8 dpcd;

	/* This is a workaround for some monitors not functioning
	 * correctly in MST mode on initial module load.  I think
	 * some bad interaction with the VBIOS may be responsible.
	 *
	 * A good ol' off and on again seems to work here ;)
	 */
	ret = drm_dp_dpcd_readb(aux, DP_DPCD_REV, &dpcd);
	if (ret >= 0 && dpcd >= 0x12)
		drm_dp_dpcd_writeb(aux, DP_MSTM_CTRL, 0);

	if (!(mstm = *pmstm = kzalloc(sizeof(*mstm), GFP_KERNEL)))
		return -ENOMEM;
	mstm->outp = outp;
	mstm->mgr.cbs = &nv50_mstm;

	ret = drm_dp_mst_topology_mgr_init(&mstm->mgr, dev, aux, aux_max,
					   max_payloads, conn_base_id);
	if (ret)
		return ret;

	for (i = 0; i < max_payloads; i++) {
		ret = nv50_msto_new(dev, outp->dcb->heads, outp->base.base.name,
				    i, &mstm->msto[i]);
		if (ret)
			return ret;
	}

	return 0;
}

/******************************************************************************
 * SOR
 *****************************************************************************/
static void
nv50_sor_update(struct nouveau_encoder *nv_encoder, u8 head,
		struct drm_display_mode *mode, u8 proto, u8 depth)
{
	struct nv50_dmac *core = &nv50_mast(nv_encoder->base.base.dev)->base;
	u32 *push;

	if (!mode) {
		nv_encoder->ctrl &= ~BIT(head);
		if (!(nv_encoder->ctrl & 0x0000000f))
			nv_encoder->ctrl = 0;
	} else {
		nv_encoder->ctrl |= proto << 8;
		nv_encoder->ctrl |= BIT(head);
	}

	if ((push = evo_wait(core, 6))) {
		if (core->base.user.oclass < GF110_DISP_CORE_CHANNEL_DMA) {
			if (mode) {
				if (mode->flags & DRM_MODE_FLAG_NHSYNC)
					nv_encoder->ctrl |= 0x00001000;
				if (mode->flags & DRM_MODE_FLAG_NVSYNC)
					nv_encoder->ctrl |= 0x00002000;
				nv_encoder->ctrl |= depth << 16;
			}
			evo_mthd(push, 0x0600 + (nv_encoder->or * 0x40), 1);
		} else {
			if (mode) {
				u32 magic = 0x31ec6000 | (head << 25);
				u32 syncs = 0x00000001;
				if (mode->flags & DRM_MODE_FLAG_NHSYNC)
					syncs |= 0x00000008;
				if (mode->flags & DRM_MODE_FLAG_NVSYNC)
					syncs |= 0x00000010;
				if (mode->flags & DRM_MODE_FLAG_INTERLACE)
					magic |= 0x00000001;

				evo_mthd(push, 0x0404 + (head * 0x300), 2);
				evo_data(push, syncs | (depth << 6));
				evo_data(push, magic);
			}
			evo_mthd(push, 0x0200 + (nv_encoder->or * 0x20), 1);
		}
		evo_data(push, nv_encoder->ctrl);
		evo_kick(push, core);
	}
}

static void
nv50_sor_disable(struct drm_encoder *encoder)
{
	struct nouveau_encoder *nv_encoder = nouveau_encoder(encoder);
	struct nouveau_crtc *nv_crtc = nouveau_crtc(nv_encoder->crtc);

	nv_encoder->crtc = NULL;

	if (nv_crtc) {
		struct nvkm_i2c_aux *aux = nv_encoder->aux;
		u8 pwr;

		if (aux) {
			int ret = nvkm_rdaux(aux, DP_SET_POWER, &pwr, 1);
			if (ret == 0) {
				pwr &= ~DP_SET_POWER_MASK;
				pwr |=  DP_SET_POWER_D3;
				nvkm_wraux(aux, DP_SET_POWER, &pwr, 1);
			}
		}

		nv_encoder->update(nv_encoder, nv_crtc->index, NULL, 0, 0);
		nv50_audio_disable(encoder, nv_crtc);
		nv50_hdmi_disable(&nv_encoder->base.base, nv_crtc);
		nv50_outp_release(nv_encoder);
	}
}

static void
nv50_sor_enable(struct drm_encoder *encoder)
{
	struct nouveau_encoder *nv_encoder = nouveau_encoder(encoder);
	struct nouveau_crtc *nv_crtc = nouveau_crtc(encoder->crtc);
	struct drm_display_mode *mode = &nv_crtc->base.state->adjusted_mode;
	struct {
		struct nv50_disp_mthd_v1 base;
		struct nv50_disp_sor_lvds_script_v0 lvds;
	} lvds = {
		.base.version = 1,
		.base.method  = NV50_DISP_MTHD_V1_SOR_LVDS_SCRIPT,
		.base.hasht   = nv_encoder->dcb->hasht,
		.base.hashm   = nv_encoder->dcb->hashm,
	};
	struct nv50_disp *disp = nv50_disp(encoder->dev);
	struct drm_device *dev = encoder->dev;
	struct nouveau_drm *drm = nouveau_drm(dev);
	struct nouveau_connector *nv_connector;
	struct nvbios *bios = &drm->vbios;
	u8 proto = 0xf;
	u8 depth = 0x0;

	nv_connector = nouveau_encoder_connector_get(nv_encoder);
	nv_encoder->crtc = encoder->crtc;
	nv50_outp_acquire(nv_encoder);

	switch (nv_encoder->dcb->type) {
	case DCB_OUTPUT_TMDS:
		if (nv_encoder->link & 1) {
			proto = 0x1;
			/* Only enable dual-link if:
			 *  - Need to (i.e. rate > 165MHz)
			 *  - DCB says we can
			 *  - Not an HDMI monitor, since there's no dual-link
			 *    on HDMI.
			 */
			if (mode->clock >= 165000 &&
			    nv_encoder->dcb->duallink_possible &&
			    !drm_detect_hdmi_monitor(nv_connector->edid))
				proto |= 0x4;
		} else {
			proto = 0x2;
		}

		nv50_hdmi_enable(&nv_encoder->base.base, mode);
		break;
	case DCB_OUTPUT_LVDS:
		proto = 0x0;

		if (bios->fp_no_ddc) {
			if (bios->fp.dual_link)
				lvds.lvds.script |= 0x0100;
			if (bios->fp.if_is_24bit)
				lvds.lvds.script |= 0x0200;
		} else {
			if (nv_connector->type == DCB_CONNECTOR_LVDS_SPWG) {
				if (((u8 *)nv_connector->edid)[121] == 2)
					lvds.lvds.script |= 0x0100;
			} else
			if (mode->clock >= bios->fp.duallink_transition_clk) {
				lvds.lvds.script |= 0x0100;
			}

			if (lvds.lvds.script & 0x0100) {
				if (bios->fp.strapless_is_24bit & 2)
					lvds.lvds.script |= 0x0200;
			} else {
				if (bios->fp.strapless_is_24bit & 1)
					lvds.lvds.script |= 0x0200;
			}

			if (nv_connector->base.display_info.bpc == 8)
				lvds.lvds.script |= 0x0200;
		}

		nvif_mthd(disp->disp, 0, &lvds, sizeof(lvds));
		break;
	case DCB_OUTPUT_DP:
		if (nv_connector->base.display_info.bpc == 6)
			depth = 0x2;
		else
		if (nv_connector->base.display_info.bpc == 8)
			depth = 0x5;
		else
			depth = 0x6;

		if (nv_encoder->link & 1)
			proto = 0x8;
		else
			proto = 0x9;

		nv50_audio_enable(encoder, mode);
		break;
	default:
		BUG();
		break;
	}

	nv_encoder->update(nv_encoder, nv_crtc->index, mode, proto, depth);
}

static const struct drm_encoder_helper_funcs
nv50_sor_help = {
	.atomic_check = nv50_outp_atomic_check,
	.enable = nv50_sor_enable,
	.disable = nv50_sor_disable,
};

static void
nv50_sor_destroy(struct drm_encoder *encoder)
{
	struct nouveau_encoder *nv_encoder = nouveau_encoder(encoder);
	nv50_mstm_del(&nv_encoder->dp.mstm);
	drm_encoder_cleanup(encoder);
	kfree(encoder);
}

static const struct drm_encoder_funcs
nv50_sor_func = {
	.destroy = nv50_sor_destroy,
};

static int
nv50_sor_create(struct drm_connector *connector, struct dcb_output *dcbe)
{
	struct nouveau_connector *nv_connector = nouveau_connector(connector);
	struct nouveau_drm *drm = nouveau_drm(connector->dev);
	struct nvkm_i2c *i2c = nvxx_i2c(&drm->client.device);
	struct nouveau_encoder *nv_encoder;
	struct drm_encoder *encoder;
	int type, ret;

	switch (dcbe->type) {
	case DCB_OUTPUT_LVDS: type = DRM_MODE_ENCODER_LVDS; break;
	case DCB_OUTPUT_TMDS:
	case DCB_OUTPUT_DP:
	default:
		type = DRM_MODE_ENCODER_TMDS;
		break;
	}

	nv_encoder = kzalloc(sizeof(*nv_encoder), GFP_KERNEL);
	if (!nv_encoder)
		return -ENOMEM;
	nv_encoder->dcb = dcbe;
	nv_encoder->update = nv50_sor_update;

	encoder = to_drm_encoder(nv_encoder);
	encoder->possible_crtcs = dcbe->heads;
	encoder->possible_clones = 0;
	drm_encoder_init(connector->dev, encoder, &nv50_sor_func, type,
			 "sor-%04x-%04x", dcbe->hasht, dcbe->hashm);
	drm_encoder_helper_add(encoder, &nv50_sor_help);

	drm_mode_connector_attach_encoder(connector, encoder);

	if (dcbe->type == DCB_OUTPUT_DP) {
		struct nv50_disp *disp = nv50_disp(encoder->dev);
		struct nvkm_i2c_aux *aux =
			nvkm_i2c_aux_find(i2c, dcbe->i2c_index);
		if (aux) {
			if (disp->disp->oclass < GF110_DISP) {
				/* HW has no support for address-only
				 * transactions, so we're required to
				 * use custom I2C-over-AUX code.
				 */
				nv_encoder->i2c = &aux->i2c;
			} else {
				nv_encoder->i2c = &nv_connector->aux.ddc;
			}
			nv_encoder->aux = aux;
		}

		/*TODO: Use DP Info Table to check for support. */
		if (disp->disp->oclass >= GF110_DISP) {
			ret = nv50_mstm_new(nv_encoder, &nv_connector->aux, 16,
					    nv_connector->base.base.id,
					    &nv_encoder->dp.mstm);
			if (ret)
				return ret;
		}
	} else {
		struct nvkm_i2c_bus *bus =
			nvkm_i2c_bus_find(i2c, dcbe->i2c_index);
		if (bus)
			nv_encoder->i2c = &bus->i2c;
	}

	return 0;
}

/******************************************************************************
 * PIOR
 *****************************************************************************/
static int
nv50_pior_atomic_check(struct drm_encoder *encoder,
		       struct drm_crtc_state *crtc_state,
		       struct drm_connector_state *conn_state)
{
	int ret = nv50_outp_atomic_check(encoder, crtc_state, conn_state);
	if (ret)
		return ret;
	crtc_state->adjusted_mode.clock *= 2;
	return 0;
}

static void
nv50_pior_disable(struct drm_encoder *encoder)
{
	struct nouveau_encoder *nv_encoder = nouveau_encoder(encoder);
	struct nv50_mast *mast = nv50_mast(encoder->dev);
	const int or = nv_encoder->or;
	u32 *push;

	if (nv_encoder->crtc) {
		push = evo_wait(mast, 4);
		if (push) {
			if (nv50_vers(mast) < GF110_DISP_CORE_CHANNEL_DMA) {
				evo_mthd(push, 0x0700 + (or * 0x040), 1);
				evo_data(push, 0x00000000);
			}
			evo_kick(push, mast);
		}
	}

	nv_encoder->crtc = NULL;
	nv50_outp_release(nv_encoder);
}

static void
nv50_pior_enable(struct drm_encoder *encoder)
{
	struct nv50_mast *mast = nv50_mast(encoder->dev);
	struct nouveau_encoder *nv_encoder = nouveau_encoder(encoder);
	struct nouveau_crtc *nv_crtc = nouveau_crtc(encoder->crtc);
	struct nouveau_connector *nv_connector;
	struct drm_display_mode *mode = &nv_crtc->base.state->adjusted_mode;
	u8 owner = 1 << nv_crtc->index;
	u8 proto, depth;
	u32 *push;

	nv50_outp_acquire(nv_encoder);

	nv_connector = nouveau_encoder_connector_get(nv_encoder);
	switch (nv_connector->base.display_info.bpc) {
	case 10: depth = 0x6; break;
	case  8: depth = 0x5; break;
	case  6: depth = 0x2; break;
	default: depth = 0x0; break;
	}

	switch (nv_encoder->dcb->type) {
	case DCB_OUTPUT_TMDS:
	case DCB_OUTPUT_DP:
		proto = 0x0;
		break;
	default:
		BUG();
		break;
	}

	push = evo_wait(mast, 8);
	if (push) {
		if (nv50_vers(mast) < GF110_DISP_CORE_CHANNEL_DMA) {
			u32 ctrl = (depth << 16) | (proto << 8) | owner;
			if (mode->flags & DRM_MODE_FLAG_NHSYNC)
				ctrl |= 0x00001000;
			if (mode->flags & DRM_MODE_FLAG_NVSYNC)
				ctrl |= 0x00002000;
			evo_mthd(push, 0x0700 + (nv_encoder->or * 0x040), 1);
			evo_data(push, ctrl);
		}

		evo_kick(push, mast);
	}

	nv_encoder->crtc = encoder->crtc;
}

static const struct drm_encoder_helper_funcs
nv50_pior_help = {
	.atomic_check = nv50_pior_atomic_check,
	.enable = nv50_pior_enable,
	.disable = nv50_pior_disable,
};

static void
nv50_pior_destroy(struct drm_encoder *encoder)
{
	drm_encoder_cleanup(encoder);
	kfree(encoder);
}

static const struct drm_encoder_funcs
nv50_pior_func = {
	.destroy = nv50_pior_destroy,
};

static int
nv50_pior_create(struct drm_connector *connector, struct dcb_output *dcbe)
{
	struct nouveau_connector *nv_connector = nouveau_connector(connector);
	struct nouveau_drm *drm = nouveau_drm(connector->dev);
	struct nvkm_i2c *i2c = nvxx_i2c(&drm->client.device);
	struct nvkm_i2c_bus *bus = NULL;
	struct nvkm_i2c_aux *aux = NULL;
	struct i2c_adapter *ddc;
	struct nouveau_encoder *nv_encoder;
	struct drm_encoder *encoder;
	int type;

	switch (dcbe->type) {
	case DCB_OUTPUT_TMDS:
		bus  = nvkm_i2c_bus_find(i2c, NVKM_I2C_BUS_EXT(dcbe->extdev));
		ddc  = bus ? &bus->i2c : NULL;
		type = DRM_MODE_ENCODER_TMDS;
		break;
	case DCB_OUTPUT_DP:
		aux  = nvkm_i2c_aux_find(i2c, NVKM_I2C_AUX_EXT(dcbe->extdev));
		ddc  = aux ? &nv_connector->aux.ddc : NULL;
		type = DRM_MODE_ENCODER_TMDS;
		break;
	default:
		return -ENODEV;
	}

	nv_encoder = kzalloc(sizeof(*nv_encoder), GFP_KERNEL);
	if (!nv_encoder)
		return -ENOMEM;
	nv_encoder->dcb = dcbe;
	nv_encoder->i2c = ddc;
	nv_encoder->aux = aux;

	encoder = to_drm_encoder(nv_encoder);
	encoder->possible_crtcs = dcbe->heads;
	encoder->possible_clones = 0;
	drm_encoder_init(connector->dev, encoder, &nv50_pior_func, type,
			 "pior-%04x-%04x", dcbe->hasht, dcbe->hashm);
	drm_encoder_helper_add(encoder, &nv50_pior_help);

	drm_mode_connector_attach_encoder(connector, encoder);
	return 0;
}

/******************************************************************************
 * Atomic
 *****************************************************************************/

static void
nv50_disp_atomic_commit_core(struct nouveau_drm *drm, u32 interlock)
{
	struct nv50_disp *disp = nv50_disp(drm->dev);
	struct nv50_dmac *core = &disp->mast.base;
	struct nv50_mstm *mstm;
	struct drm_encoder *encoder;
	u32 *push;

	NV_ATOMIC(drm, "commit core %08x\n", interlock);

	drm_for_each_encoder(encoder, drm->dev) {
		if (encoder->encoder_type != DRM_MODE_ENCODER_DPMST) {
			mstm = nouveau_encoder(encoder)->dp.mstm;
			if (mstm && mstm->modified)
				nv50_mstm_prepare(mstm);
		}
	}

	if ((push = evo_wait(core, 5))) {
		evo_mthd(push, 0x0084, 1);
		evo_data(push, 0x80000000);
		evo_mthd(push, 0x0080, 2);
		evo_data(push, interlock);
		evo_data(push, 0x00000000);
		nouveau_bo_wr32(disp->sync, 0, 0x00000000);
		evo_kick(push, core);
		if (nvif_msec(&drm->client.device, 2000ULL,
			if (nouveau_bo_rd32(disp->sync, 0))
				break;
			usleep_range(1, 2);
		) < 0)
			NV_ERROR(drm, "EVO timeout\n");
	}

	drm_for_each_encoder(encoder, drm->dev) {
		if (encoder->encoder_type != DRM_MODE_ENCODER_DPMST) {
			mstm = nouveau_encoder(encoder)->dp.mstm;
			if (mstm && mstm->modified)
				nv50_mstm_cleanup(mstm);
		}
	}
}

static void
nv50_disp_atomic_commit_tail(struct drm_atomic_state *state)
{
	struct drm_device *dev = state->dev;
	struct drm_crtc_state *new_crtc_state;
	struct drm_crtc *crtc;
	struct drm_plane_state *new_plane_state;
	struct drm_plane *plane;
	struct nouveau_drm *drm = nouveau_drm(dev);
	struct nv50_disp *disp = nv50_disp(dev);
	struct nv50_atom *atom = nv50_atom(state);
	struct nv50_outp_atom *outp, *outt;
	u32 interlock_core = 0;
	u32 interlock_chan = 0;
	int i;

	NV_ATOMIC(drm, "commit %d %d\n", atom->lock_core, atom->flush_disable);
	drm_atomic_helper_wait_for_fences(dev, state, false);
	drm_atomic_helper_wait_for_dependencies(state);
	drm_atomic_helper_update_legacy_modeset_state(dev, state);

	if (atom->lock_core)
		mutex_lock(&disp->mutex);

	/* Disable head(s). */
	for_each_new_crtc_in_state(state, crtc, new_crtc_state, i) {
		struct nv50_head_atom *asyh = nv50_head_atom(new_crtc_state);
		struct nv50_head *head = nv50_head(crtc);

		NV_ATOMIC(drm, "%s: clr %04x (set %04x)\n", crtc->name,
			  asyh->clr.mask, asyh->set.mask);
		if (crtc_state->active && !asyh->state.active)
			drm_crtc_vblank_off(crtc);

		if (asyh->clr.mask) {
			nv50_head_flush_clr(head, asyh, atom->flush_disable);
			interlock_core |= 1;
		}
	}

	/* Disable plane(s). */
	for_each_new_plane_in_state(state, plane, new_plane_state, i) {
		struct nv50_wndw_atom *asyw = nv50_wndw_atom(new_plane_state);
		struct nv50_wndw *wndw = nv50_wndw(plane);

		NV_ATOMIC(drm, "%s: clr %02x (set %02x)\n", plane->name,
			  asyw->clr.mask, asyw->set.mask);
		if (!asyw->clr.mask)
			continue;

		interlock_chan |= nv50_wndw_flush_clr(wndw, interlock_core,
						      atom->flush_disable,
						      asyw);
	}

	/* Disable output path(s). */
	list_for_each_entry(outp, &atom->outp, head) {
		const struct drm_encoder_helper_funcs *help;
		struct drm_encoder *encoder;

		encoder = outp->encoder;
		help = encoder->helper_private;

		NV_ATOMIC(drm, "%s: clr %02x (set %02x)\n", encoder->name,
			  outp->clr.mask, outp->set.mask);

		if (outp->clr.mask) {
			help->disable(encoder);
			interlock_core |= 1;
			if (outp->flush_disable) {
				nv50_disp_atomic_commit_core(drm, interlock_chan);
				interlock_core = 0;
				interlock_chan = 0;
			}
		}
	}

	/* Flush disable. */
	if (interlock_core) {
		if (atom->flush_disable) {
			nv50_disp_atomic_commit_core(drm, interlock_chan);
			interlock_core = 0;
			interlock_chan = 0;
		}
	}

	/* Update output path(s). */
	list_for_each_entry_safe(outp, outt, &atom->outp, head) {
		const struct drm_encoder_helper_funcs *help;
		struct drm_encoder *encoder;

		encoder = outp->encoder;
		help = encoder->helper_private;

		NV_ATOMIC(drm, "%s: set %02x (clr %02x)\n", encoder->name,
			  outp->set.mask, outp->clr.mask);

		if (outp->set.mask) {
			help->enable(encoder);
			interlock_core = 1;
		}

		list_del(&outp->head);
		kfree(outp);
	}

	/* Update head(s). */
	for_each_new_crtc_in_state(state, crtc, new_crtc_state, i) {
		struct nv50_head_atom *asyh = nv50_head_atom(new_crtc_state);
		struct nv50_head *head = nv50_head(crtc);

		NV_ATOMIC(drm, "%s: set %04x (clr %04x)\n", crtc->name,
			  asyh->set.mask, asyh->clr.mask);

		if (asyh->set.mask) {
			nv50_head_flush_set(head, asyh);
			interlock_core = 1;
		}

<<<<<<< HEAD
	for_each_new_crtc_in_state(state, crtc, new_crtc_state, i) {
		if (new_crtc_state->event)
			drm_crtc_vblank_get(crtc);
=======
		if (asyh->state.active) {
			if (!crtc_state->active)
				drm_crtc_vblank_on(crtc);
			if (asyh->state.event)
				drm_crtc_vblank_get(crtc);
		}
>>>>>>> ef954844
	}

	/* Update plane(s). */
	for_each_new_plane_in_state(state, plane, new_plane_state, i) {
		struct nv50_wndw_atom *asyw = nv50_wndw_atom(new_plane_state);
		struct nv50_wndw *wndw = nv50_wndw(plane);

		NV_ATOMIC(drm, "%s: set %02x (clr %02x)\n", plane->name,
			  asyw->set.mask, asyw->clr.mask);
		if ( !asyw->set.mask &&
		    (!asyw->clr.mask || atom->flush_disable))
			continue;

		interlock_chan |= nv50_wndw_flush_set(wndw, interlock_core, asyw);
	}

	/* Flush update. */
	if (interlock_core) {
		if (!interlock_chan && atom->state.legacy_cursor_update) {
			u32 *push = evo_wait(&disp->mast, 2);
			if (push) {
				evo_mthd(push, 0x0080, 1);
				evo_data(push, 0x00000000);
				evo_kick(push, &disp->mast);
			}
		} else {
			nv50_disp_atomic_commit_core(drm, interlock_chan);
		}
	}

	if (atom->lock_core)
		mutex_unlock(&disp->mutex);

	/* Wait for HW to signal completion. */
	for_each_new_plane_in_state(state, plane, new_plane_state, i) {
		struct nv50_wndw_atom *asyw = nv50_wndw_atom(new_plane_state);
		struct nv50_wndw *wndw = nv50_wndw(plane);
		int ret = nv50_wndw_wait_armed(wndw, asyw);
		if (ret)
			NV_ERROR(drm, "%s: timeout\n", plane->name);
	}

	for_each_new_crtc_in_state(state, crtc, new_crtc_state, i) {
		if (new_crtc_state->event) {
			unsigned long flags;
			/* Get correct count/ts if racing with vblank irq */
<<<<<<< HEAD
			drm_crtc_accurate_vblank_count(crtc);
=======
			if (crtc->state->active)
				drm_accurate_vblank_count(crtc);
>>>>>>> ef954844
			spin_lock_irqsave(&crtc->dev->event_lock, flags);
			drm_crtc_send_vblank_event(crtc, new_crtc_state->event);
			spin_unlock_irqrestore(&crtc->dev->event_lock, flags);
<<<<<<< HEAD
			new_crtc_state->event = NULL;
			drm_crtc_vblank_put(crtc);
=======
			crtc->state->event = NULL;
			if (crtc->state->active)
				drm_crtc_vblank_put(crtc);
>>>>>>> ef954844
		}
	}

	drm_atomic_helper_commit_hw_done(state);
	drm_atomic_helper_cleanup_planes(dev, state);
	drm_atomic_helper_commit_cleanup_done(state);
	drm_atomic_state_put(state);
}

static void
nv50_disp_atomic_commit_work(struct work_struct *work)
{
	struct drm_atomic_state *state =
		container_of(work, typeof(*state), commit_work);
	nv50_disp_atomic_commit_tail(state);
}

static int
nv50_disp_atomic_commit(struct drm_device *dev,
			struct drm_atomic_state *state, bool nonblock)
{
	struct nouveau_drm *drm = nouveau_drm(dev);
	struct nv50_disp *disp = nv50_disp(dev);
	struct drm_plane_state *old_plane_state;
	struct drm_plane *plane;
	struct drm_crtc *crtc;
	bool active = false;
	int ret, i;

	ret = pm_runtime_get_sync(dev->dev);
	if (ret < 0 && ret != -EACCES)
		return ret;

	ret = drm_atomic_helper_setup_commit(state, nonblock);
	if (ret)
		goto done;

	INIT_WORK(&state->commit_work, nv50_disp_atomic_commit_work);

	ret = drm_atomic_helper_prepare_planes(dev, state);
	if (ret)
		goto done;

	if (!nonblock) {
		ret = drm_atomic_helper_wait_for_fences(dev, state, true);
		if (ret)
			goto err_cleanup;
	}

	ret = drm_atomic_helper_swap_state(state, true);
	if (ret)
		goto err_cleanup;

	for_each_old_plane_in_state(state, plane, old_plane_state, i) {
		struct nv50_wndw_atom *asyw = nv50_wndw_atom(old_plane_state);
		struct nv50_wndw *wndw = nv50_wndw(plane);

		if (asyw->set.image) {
			asyw->ntfy.handle = wndw->dmac->sync.handle;
			asyw->ntfy.offset = wndw->ntfy;
			asyw->ntfy.awaken = false;
			asyw->set.ntfy = true;
			nouveau_bo_wr32(disp->sync, wndw->ntfy / 4, 0x00000000);
			wndw->ntfy ^= 0x10;
		}
	}

	drm_atomic_state_get(state);

	if (nonblock)
		queue_work(system_unbound_wq, &state->commit_work);
	else
		nv50_disp_atomic_commit_tail(state);

	drm_for_each_crtc(crtc, dev) {
		if (crtc->state->enable) {
			if (!drm->have_disp_power_ref) {
				drm->have_disp_power_ref = true;
				return 0;
			}
			active = true;
			break;
		}
	}

	if (!active && drm->have_disp_power_ref) {
		pm_runtime_put_autosuspend(dev->dev);
		drm->have_disp_power_ref = false;
	}

err_cleanup:
	if (ret)
		drm_atomic_helper_cleanup_planes(dev, state);
done:
	pm_runtime_put_autosuspend(dev->dev);
	return ret;
}

static struct nv50_outp_atom *
nv50_disp_outp_atomic_add(struct nv50_atom *atom, struct drm_encoder *encoder)
{
	struct nv50_outp_atom *outp;

	list_for_each_entry(outp, &atom->outp, head) {
		if (outp->encoder == encoder)
			return outp;
	}

	outp = kzalloc(sizeof(*outp), GFP_KERNEL);
	if (!outp)
		return ERR_PTR(-ENOMEM);

	list_add(&outp->head, &atom->outp);
	outp->encoder = encoder;
	return outp;
}

static int
nv50_disp_outp_atomic_check_clr(struct nv50_atom *atom,
				struct drm_connector_state *old_connector_state)
{
	struct drm_encoder *encoder = old_connector_state->best_encoder;
	struct drm_crtc_state *old_crtc_state, *new_crtc_state;
	struct drm_crtc *crtc;
	struct nv50_outp_atom *outp;

	if (!(crtc = old_connector_state->crtc))
		return 0;

	old_crtc_state = drm_atomic_get_old_crtc_state(&atom->state, crtc);
	new_crtc_state = drm_atomic_get_new_crtc_state(&atom->state, crtc);
	if (old_crtc_state->active && drm_atomic_crtc_needs_modeset(new_crtc_state)) {
		outp = nv50_disp_outp_atomic_add(atom, encoder);
		if (IS_ERR(outp))
			return PTR_ERR(outp);

		if (outp->encoder->encoder_type == DRM_MODE_ENCODER_DPMST) {
			outp->flush_disable = true;
			atom->flush_disable = true;
		}
		outp->clr.ctrl = true;
		atom->lock_core = true;
	}

	return 0;
}

static int
nv50_disp_outp_atomic_check_set(struct nv50_atom *atom,
				struct drm_connector_state *connector_state)
{
	struct drm_encoder *encoder = connector_state->best_encoder;
	struct drm_crtc_state *new_crtc_state;
	struct drm_crtc *crtc;
	struct nv50_outp_atom *outp;

	if (!(crtc = connector_state->crtc))
		return 0;

	new_crtc_state = drm_atomic_get_new_crtc_state(&atom->state, crtc);
	if (new_crtc_state->active && drm_atomic_crtc_needs_modeset(new_crtc_state)) {
		outp = nv50_disp_outp_atomic_add(atom, encoder);
		if (IS_ERR(outp))
			return PTR_ERR(outp);

		outp->set.ctrl = true;
		atom->lock_core = true;
	}

	return 0;
}

static int
nv50_disp_atomic_check(struct drm_device *dev, struct drm_atomic_state *state)
{
	struct nv50_atom *atom = nv50_atom(state);
	struct drm_connector_state *old_connector_state, *new_connector_state;
	struct drm_connector *connector;
	int ret, i;

	ret = drm_atomic_helper_check(dev, state);
	if (ret)
		return ret;

	for_each_oldnew_connector_in_state(state, connector, old_connector_state, new_connector_state, i) {
		ret = nv50_disp_outp_atomic_check_clr(atom, old_connector_state);
		if (ret)
			return ret;

		ret = nv50_disp_outp_atomic_check_set(atom, new_connector_state);
		if (ret)
			return ret;
	}

	return 0;
}

static void
nv50_disp_atomic_state_clear(struct drm_atomic_state *state)
{
	struct nv50_atom *atom = nv50_atom(state);
	struct nv50_outp_atom *outp, *outt;

	list_for_each_entry_safe(outp, outt, &atom->outp, head) {
		list_del(&outp->head);
		kfree(outp);
	}

	drm_atomic_state_default_clear(state);
}

static void
nv50_disp_atomic_state_free(struct drm_atomic_state *state)
{
	struct nv50_atom *atom = nv50_atom(state);
	drm_atomic_state_default_release(&atom->state);
	kfree(atom);
}

static struct drm_atomic_state *
nv50_disp_atomic_state_alloc(struct drm_device *dev)
{
	struct nv50_atom *atom;
	if (!(atom = kzalloc(sizeof(*atom), GFP_KERNEL)) ||
	    drm_atomic_state_init(dev, &atom->state) < 0) {
		kfree(atom);
		return NULL;
	}
	INIT_LIST_HEAD(&atom->outp);
	return &atom->state;
}

static const struct drm_mode_config_funcs
nv50_disp_func = {
	.fb_create = nouveau_user_framebuffer_create,
	.output_poll_changed = nouveau_fbcon_output_poll_changed,
	.atomic_check = nv50_disp_atomic_check,
	.atomic_commit = nv50_disp_atomic_commit,
	.atomic_state_alloc = nv50_disp_atomic_state_alloc,
	.atomic_state_clear = nv50_disp_atomic_state_clear,
	.atomic_state_free = nv50_disp_atomic_state_free,
};

/******************************************************************************
 * Init
 *****************************************************************************/

void
nv50_display_fini(struct drm_device *dev)
{
	struct nouveau_encoder *nv_encoder;
	struct drm_encoder *encoder;
	struct drm_plane *plane;

	drm_for_each_plane(plane, dev) {
		struct nv50_wndw *wndw = nv50_wndw(plane);
		if (plane->funcs != &nv50_wndw)
			continue;
		nv50_wndw_fini(wndw);
	}

	list_for_each_entry(encoder, &dev->mode_config.encoder_list, head) {
		if (encoder->encoder_type != DRM_MODE_ENCODER_DPMST) {
			nv_encoder = nouveau_encoder(encoder);
			nv50_mstm_fini(nv_encoder->dp.mstm);
		}
	}
}

int
nv50_display_init(struct drm_device *dev)
{
	struct drm_encoder *encoder;
	struct drm_plane *plane;
	struct drm_crtc *crtc;
	u32 *push;

	push = evo_wait(nv50_mast(dev), 32);
	if (!push)
		return -EBUSY;

	evo_mthd(push, 0x0088, 1);
	evo_data(push, nv50_mast(dev)->base.sync.handle);
	evo_kick(push, nv50_mast(dev));

	list_for_each_entry(encoder, &dev->mode_config.encoder_list, head) {
		if (encoder->encoder_type != DRM_MODE_ENCODER_DPMST) {
			struct nouveau_encoder *nv_encoder =
				nouveau_encoder(encoder);
			nv50_mstm_init(nv_encoder->dp.mstm);
		}
	}

	drm_for_each_crtc(crtc, dev) {
		nv50_head_lut_load(crtc);
	}

	drm_for_each_plane(plane, dev) {
		struct nv50_wndw *wndw = nv50_wndw(plane);
		if (plane->funcs != &nv50_wndw)
			continue;
		nv50_wndw_init(wndw);
	}

	return 0;
}

void
nv50_display_destroy(struct drm_device *dev)
{
	struct nv50_disp *disp = nv50_disp(dev);

	nv50_dmac_destroy(&disp->mast.base, disp->disp);

	nouveau_bo_unmap(disp->sync);
	if (disp->sync)
		nouveau_bo_unpin(disp->sync);
	nouveau_bo_ref(NULL, &disp->sync);

	nouveau_display(dev)->priv = NULL;
	kfree(disp);
}

MODULE_PARM_DESC(atomic, "Expose atomic ioctl (default: disabled)");
static int nouveau_atomic = 0;
module_param_named(atomic, nouveau_atomic, int, 0400);

int
nv50_display_create(struct drm_device *dev)
{
	struct nvif_device *device = &nouveau_drm(dev)->client.device;
	struct nouveau_drm *drm = nouveau_drm(dev);
	struct dcb_table *dcb = &drm->vbios.dcb;
	struct drm_connector *connector, *tmp;
	struct nv50_disp *disp;
	struct dcb_output *dcbe;
	int crtcs, ret, i;

	disp = kzalloc(sizeof(*disp), GFP_KERNEL);
	if (!disp)
		return -ENOMEM;

	mutex_init(&disp->mutex);

	nouveau_display(dev)->priv = disp;
	nouveau_display(dev)->dtor = nv50_display_destroy;
	nouveau_display(dev)->init = nv50_display_init;
	nouveau_display(dev)->fini = nv50_display_fini;
	disp->disp = &nouveau_display(dev)->disp;
	dev->mode_config.funcs = &nv50_disp_func;
	if (nouveau_atomic)
		dev->driver->driver_features |= DRIVER_ATOMIC;

	/* small shared memory area we use for notifiers and semaphores */
	ret = nouveau_bo_new(&drm->client, 4096, 0x1000, TTM_PL_FLAG_VRAM,
			     0, 0x0000, NULL, NULL, &disp->sync);
	if (!ret) {
		ret = nouveau_bo_pin(disp->sync, TTM_PL_FLAG_VRAM, true);
		if (!ret) {
			ret = nouveau_bo_map(disp->sync);
			if (ret)
				nouveau_bo_unpin(disp->sync);
		}
		if (ret)
			nouveau_bo_ref(NULL, &disp->sync);
	}

	if (ret)
		goto out;

	/* allocate master evo channel */
	ret = nv50_core_create(device, disp->disp, disp->sync->bo.offset,
			      &disp->mast);
	if (ret)
		goto out;

	/* create crtc objects to represent the hw heads */
	if (disp->disp->oclass >= GF110_DISP)
		crtcs = nvif_rd32(&device->object, 0x022448);
	else
		crtcs = 2;

	for (i = 0; i < crtcs; i++) {
		ret = nv50_head_create(dev, i);
		if (ret)
			goto out;
	}

	/* create encoder/connector objects based on VBIOS DCB table */
	for (i = 0, dcbe = &dcb->entry[0]; i < dcb->entries; i++, dcbe++) {
		connector = nouveau_connector_create(dev, dcbe->connector);
		if (IS_ERR(connector))
			continue;

		if (dcbe->location == DCB_LOC_ON_CHIP) {
			switch (dcbe->type) {
			case DCB_OUTPUT_TMDS:
			case DCB_OUTPUT_LVDS:
			case DCB_OUTPUT_DP:
				ret = nv50_sor_create(connector, dcbe);
				break;
			case DCB_OUTPUT_ANALOG:
				ret = nv50_dac_create(connector, dcbe);
				break;
			default:
				ret = -ENODEV;
				break;
			}
		} else {
			ret = nv50_pior_create(connector, dcbe);
		}

		if (ret) {
			NV_WARN(drm, "failed to create encoder %d/%d/%d: %d\n",
				     dcbe->location, dcbe->type,
				     ffs(dcbe->or) - 1, ret);
			ret = 0;
		}
	}

	/* cull any connectors we created that don't have an encoder */
	list_for_each_entry_safe(connector, tmp, &dev->mode_config.connector_list, head) {
		if (connector->encoder_ids[0])
			continue;

		NV_WARN(drm, "%s has no encoders, removing\n",
			connector->name);
		connector->funcs->destroy(connector);
	}

out:
	if (ret)
		nv50_display_destroy(dev);
	return ret;
}<|MERGE_RESOLUTION|>--- conflicted
+++ resolved
@@ -3924,7 +3924,7 @@
 
 		NV_ATOMIC(drm, "%s: clr %04x (set %04x)\n", crtc->name,
 			  asyh->clr.mask, asyh->set.mask);
-		if (crtc_state->active && !asyh->state.active)
+		if (new_crtc_state->active && !asyh->state.active)
 			drm_crtc_vblank_off(crtc);
 
 		if (asyh->clr.mask) {
@@ -4012,18 +4012,12 @@
 			interlock_core = 1;
 		}
 
-<<<<<<< HEAD
-	for_each_new_crtc_in_state(state, crtc, new_crtc_state, i) {
-		if (new_crtc_state->event)
-			drm_crtc_vblank_get(crtc);
-=======
 		if (asyh->state.active) {
-			if (!crtc_state->active)
+			if (!new_crtc_state->active)
 				drm_crtc_vblank_on(crtc);
 			if (asyh->state.event)
 				drm_crtc_vblank_get(crtc);
 		}
->>>>>>> ef954844
 	}
 
 	/* Update plane(s). */
@@ -4070,23 +4064,14 @@
 		if (new_crtc_state->event) {
 			unsigned long flags;
 			/* Get correct count/ts if racing with vblank irq */
-<<<<<<< HEAD
-			drm_crtc_accurate_vblank_count(crtc);
-=======
 			if (crtc->state->active)
-				drm_accurate_vblank_count(crtc);
->>>>>>> ef954844
+				drm_crtc_accurate_vblank_count(crtc);
 			spin_lock_irqsave(&crtc->dev->event_lock, flags);
 			drm_crtc_send_vblank_event(crtc, new_crtc_state->event);
 			spin_unlock_irqrestore(&crtc->dev->event_lock, flags);
-<<<<<<< HEAD
 			new_crtc_state->event = NULL;
-			drm_crtc_vblank_put(crtc);
-=======
-			crtc->state->event = NULL;
 			if (crtc->state->active)
 				drm_crtc_vblank_put(crtc);
->>>>>>> ef954844
 		}
 	}
 
