--- conflicted
+++ resolved
@@ -121,11 +121,7 @@
 		.endm
 #else
 		.macro	get_saved_sp	/* Uniprocessor variation */
-<<<<<<< HEAD
-#ifdef CONFIG_CPU_LOONGSON2F
-=======
 #ifdef CONFIG_CPU_JUMP_WORKAROUNDS
->>>>>>> e40152ee
 		/*
 		 * Clear BTB (branch target buffer), forbid RAS (return address
 		 * stack) to workaround the Out-of-order Issue in Loongson2F
