/*
 *
 *
 *  Copyright (C) 2005 Mike Isely <isely@pobox.com>
 *
 *  This program is free software; you can redistribute it and/or modify
 *  it under the terms of the GNU General Public License as published by
 *  the Free Software Foundation; either version 2 of the License
 *
 *  This program is distributed in the hope that it will be useful,
 *  but WITHOUT ANY WARRANTY; without even the implied warranty of
 *  MERCHANTABILITY or FITNESS FOR A PARTICULAR PURPOSE.  See the
 *  GNU General Public License for more details.
 *
 *  You should have received a copy of the GNU General Public License
 *  along with this program; if not, write to the Free Software
 *  Foundation, Inc., 59 Temple Place, Suite 330, Boston, MA  02111-1307  USA
 *
 */

#include <linux/errno.h>
#include <linux/string.h>
#include <linux/slab.h>
#include <linux/firmware.h>
#include <linux/videodev2.h>
#include <media/v4l2-common.h>
#include <media/tuner.h>
#include "pvrusb2.h"
#include "pvrusb2-std.h"
#include "pvrusb2-util.h"
#include "pvrusb2-hdw.h"
#include "pvrusb2-i2c-core.h"
#include "pvrusb2-eeprom.h"
#include "pvrusb2-hdw-internal.h"
#include "pvrusb2-encoder.h"
#include "pvrusb2-debug.h"
#include "pvrusb2-fx2-cmd.h"
#include "pvrusb2-wm8775.h"
#include "pvrusb2-video-v4l.h"
#include "pvrusb2-cx2584x-v4l.h"
#include "pvrusb2-cs53l32a.h"
#include "pvrusb2-audio.h"

#define TV_MIN_FREQ     55250000L
#define TV_MAX_FREQ    850000000L

/* This defines a minimum interval that the decoder must remain quiet
   before we are allowed to start it running. */
#define TIME_MSEC_DECODER_WAIT 50

/* This defines a minimum interval that the encoder must remain quiet
   before we are allowed to configure it.  I had this originally set to
   50msec, but Martin Dauskardt <martin.dauskardt@gmx.de> reports that
   things work better when it's set to 100msec. */
#define TIME_MSEC_ENCODER_WAIT 100

/* This defines the minimum interval that the encoder must successfully run
   before we consider that the encoder has run at least once since its
   firmware has been loaded.  This measurement is in important for cases
   where we can't do something until we know that the encoder has been run
   at least once. */
#define TIME_MSEC_ENCODER_OK 250

static struct pvr2_hdw *unit_pointers[PVR_NUM] = {[ 0 ... PVR_NUM-1 ] = NULL};
static DEFINE_MUTEX(pvr2_unit_mtx);

static int ctlchg;
static int procreload;
static int tuner[PVR_NUM] = { [0 ... PVR_NUM-1] = -1 };
static int tolerance[PVR_NUM] = { [0 ... PVR_NUM-1] = 0 };
static int video_std[PVR_NUM] = { [0 ... PVR_NUM-1] = 0 };
static int init_pause_msec;

module_param(ctlchg, int, S_IRUGO|S_IWUSR);
MODULE_PARM_DESC(ctlchg, "0=optimize ctl change 1=always accept new ctl value");
module_param(init_pause_msec, int, S_IRUGO|S_IWUSR);
MODULE_PARM_DESC(init_pause_msec, "hardware initialization settling delay");
module_param(procreload, int, S_IRUGO|S_IWUSR);
MODULE_PARM_DESC(procreload,
		 "Attempt init failure recovery with firmware reload");
module_param_array(tuner,    int, NULL, 0444);
MODULE_PARM_DESC(tuner,"specify installed tuner type");
module_param_array(video_std,    int, NULL, 0444);
MODULE_PARM_DESC(video_std,"specify initial video standard");
module_param_array(tolerance,    int, NULL, 0444);
MODULE_PARM_DESC(tolerance,"specify stream error tolerance");

/* US Broadcast channel 7 (175.25 MHz) */
static int default_tv_freq    = 175250000L;
/* 104.3 MHz, a usable FM station for my area */
static int default_radio_freq = 104300000L;

module_param_named(tv_freq, default_tv_freq, int, 0444);
MODULE_PARM_DESC(tv_freq, "specify initial television frequency");
module_param_named(radio_freq, default_radio_freq, int, 0444);
MODULE_PARM_DESC(radio_freq, "specify initial radio frequency");

#define PVR2_CTL_WRITE_ENDPOINT  0x01
#define PVR2_CTL_READ_ENDPOINT   0x81

#define PVR2_GPIO_IN 0x9008
#define PVR2_GPIO_OUT 0x900c
#define PVR2_GPIO_DIR 0x9020

#define trace_firmware(...) pvr2_trace(PVR2_TRACE_FIRMWARE,__VA_ARGS__)

#define PVR2_FIRMWARE_ENDPOINT   0x02

/* size of a firmware chunk */
#define FIRMWARE_CHUNK_SIZE 0x2000

typedef void (*pvr2_subdev_update_func)(struct pvr2_hdw *,
					struct v4l2_subdev *);

static const pvr2_subdev_update_func pvr2_module_update_functions[] = {
	[PVR2_CLIENT_ID_WM8775] = pvr2_wm8775_subdev_update,
	[PVR2_CLIENT_ID_SAA7115] = pvr2_saa7115_subdev_update,
	[PVR2_CLIENT_ID_MSP3400] = pvr2_msp3400_subdev_update,
	[PVR2_CLIENT_ID_CX25840] = pvr2_cx25840_subdev_update,
	[PVR2_CLIENT_ID_CS53L32A] = pvr2_cs53l32a_subdev_update,
};

static const char *module_names[] = {
	[PVR2_CLIENT_ID_MSP3400] = "msp3400",
	[PVR2_CLIENT_ID_CX25840] = "cx25840",
	[PVR2_CLIENT_ID_SAA7115] = "saa7115",
	[PVR2_CLIENT_ID_TUNER] = "tuner",
	[PVR2_CLIENT_ID_DEMOD] = "tuner",
	[PVR2_CLIENT_ID_CS53L32A] = "cs53l32a",
	[PVR2_CLIENT_ID_WM8775] = "wm8775",
};


static const unsigned char *module_i2c_addresses[] = {
	[PVR2_CLIENT_ID_TUNER] = "\x60\x61\x62\x63",
	[PVR2_CLIENT_ID_DEMOD] = "\x43",
	[PVR2_CLIENT_ID_MSP3400] = "\x40",
	[PVR2_CLIENT_ID_SAA7115] = "\x21",
	[PVR2_CLIENT_ID_WM8775] = "\x1b",
	[PVR2_CLIENT_ID_CX25840] = "\x44",
	[PVR2_CLIENT_ID_CS53L32A] = "\x11",
};


/* Define the list of additional controls we'll dynamically construct based
   on query of the cx2341x module. */
struct pvr2_mpeg_ids {
	const char *strid;
	int id;
};
static const struct pvr2_mpeg_ids mpeg_ids[] = {
	{
		.strid = "audio_layer",
		.id = V4L2_CID_MPEG_AUDIO_ENCODING,
	},{
		.strid = "audio_bitrate",
		.id = V4L2_CID_MPEG_AUDIO_L2_BITRATE,
	},{
		/* Already using audio_mode elsewhere :-( */
		.strid = "mpeg_audio_mode",
		.id = V4L2_CID_MPEG_AUDIO_MODE,
	},{
		.strid = "mpeg_audio_mode_extension",
		.id = V4L2_CID_MPEG_AUDIO_MODE_EXTENSION,
	},{
		.strid = "audio_emphasis",
		.id = V4L2_CID_MPEG_AUDIO_EMPHASIS,
	},{
		.strid = "audio_crc",
		.id = V4L2_CID_MPEG_AUDIO_CRC,
	},{
		.strid = "video_aspect",
		.id = V4L2_CID_MPEG_VIDEO_ASPECT,
	},{
		.strid = "video_b_frames",
		.id = V4L2_CID_MPEG_VIDEO_B_FRAMES,
	},{
		.strid = "video_gop_size",
		.id = V4L2_CID_MPEG_VIDEO_GOP_SIZE,
	},{
		.strid = "video_gop_closure",
		.id = V4L2_CID_MPEG_VIDEO_GOP_CLOSURE,
	},{
		.strid = "video_bitrate_mode",
		.id = V4L2_CID_MPEG_VIDEO_BITRATE_MODE,
	},{
		.strid = "video_bitrate",
		.id = V4L2_CID_MPEG_VIDEO_BITRATE,
	},{
		.strid = "video_bitrate_peak",
		.id = V4L2_CID_MPEG_VIDEO_BITRATE_PEAK,
	},{
		.strid = "video_temporal_decimation",
		.id = V4L2_CID_MPEG_VIDEO_TEMPORAL_DECIMATION,
	},{
		.strid = "stream_type",
		.id = V4L2_CID_MPEG_STREAM_TYPE,
	},{
		.strid = "video_spatial_filter_mode",
		.id = V4L2_CID_MPEG_CX2341X_VIDEO_SPATIAL_FILTER_MODE,
	},{
		.strid = "video_spatial_filter",
		.id = V4L2_CID_MPEG_CX2341X_VIDEO_SPATIAL_FILTER,
	},{
		.strid = "video_luma_spatial_filter_type",
		.id = V4L2_CID_MPEG_CX2341X_VIDEO_LUMA_SPATIAL_FILTER_TYPE,
	},{
		.strid = "video_chroma_spatial_filter_type",
		.id = V4L2_CID_MPEG_CX2341X_VIDEO_CHROMA_SPATIAL_FILTER_TYPE,
	},{
		.strid = "video_temporal_filter_mode",
		.id = V4L2_CID_MPEG_CX2341X_VIDEO_TEMPORAL_FILTER_MODE,
	},{
		.strid = "video_temporal_filter",
		.id = V4L2_CID_MPEG_CX2341X_VIDEO_TEMPORAL_FILTER,
	},{
		.strid = "video_median_filter_type",
		.id = V4L2_CID_MPEG_CX2341X_VIDEO_MEDIAN_FILTER_TYPE,
	},{
		.strid = "video_luma_median_filter_top",
		.id = V4L2_CID_MPEG_CX2341X_VIDEO_LUMA_MEDIAN_FILTER_TOP,
	},{
		.strid = "video_luma_median_filter_bottom",
		.id = V4L2_CID_MPEG_CX2341X_VIDEO_LUMA_MEDIAN_FILTER_BOTTOM,
	},{
		.strid = "video_chroma_median_filter_top",
		.id = V4L2_CID_MPEG_CX2341X_VIDEO_CHROMA_MEDIAN_FILTER_TOP,
	},{
		.strid = "video_chroma_median_filter_bottom",
		.id = V4L2_CID_MPEG_CX2341X_VIDEO_CHROMA_MEDIAN_FILTER_BOTTOM,
	}
};
#define MPEGDEF_COUNT ARRAY_SIZE(mpeg_ids)


static const char *control_values_srate[] = {
	[V4L2_MPEG_AUDIO_SAMPLING_FREQ_44100]   = "44.1 kHz",
	[V4L2_MPEG_AUDIO_SAMPLING_FREQ_48000]   = "48 kHz",
	[V4L2_MPEG_AUDIO_SAMPLING_FREQ_32000]   = "32 kHz",
};



static const char *control_values_input[] = {
	[PVR2_CVAL_INPUT_TV]        = "television",  /*xawtv needs this name*/
	[PVR2_CVAL_INPUT_DTV]       = "dtv",
	[PVR2_CVAL_INPUT_RADIO]     = "radio",
	[PVR2_CVAL_INPUT_SVIDEO]    = "s-video",
	[PVR2_CVAL_INPUT_COMPOSITE] = "composite",
};


static const char *control_values_audiomode[] = {
	[V4L2_TUNER_MODE_MONO]   = "Mono",
	[V4L2_TUNER_MODE_STEREO] = "Stereo",
	[V4L2_TUNER_MODE_LANG1]  = "Lang1",
	[V4L2_TUNER_MODE_LANG2]  = "Lang2",
	[V4L2_TUNER_MODE_LANG1_LANG2] = "Lang1+Lang2",
};


static const char *control_values_hsm[] = {
	[PVR2_CVAL_HSM_FAIL] = "Fail",
	[PVR2_CVAL_HSM_HIGH] = "High",
	[PVR2_CVAL_HSM_FULL] = "Full",
};


static const char *pvr2_state_names[] = {
	[PVR2_STATE_NONE] =    "none",
	[PVR2_STATE_DEAD] =    "dead",
	[PVR2_STATE_COLD] =    "cold",
	[PVR2_STATE_WARM] =    "warm",
	[PVR2_STATE_ERROR] =   "error",
	[PVR2_STATE_READY] =   "ready",
	[PVR2_STATE_RUN] =     "run",
};


struct pvr2_fx2cmd_descdef {
	unsigned char id;
	unsigned char *desc;
};

static const struct pvr2_fx2cmd_descdef pvr2_fx2cmd_desc[] = {
	{FX2CMD_MEM_WRITE_DWORD, "write encoder dword"},
	{FX2CMD_MEM_READ_DWORD, "read encoder dword"},
	{FX2CMD_HCW_ZILOG_RESET, "zilog IR reset control"},
	{FX2CMD_MEM_READ_64BYTES, "read encoder 64bytes"},
	{FX2CMD_REG_WRITE, "write encoder register"},
	{FX2CMD_REG_READ, "read encoder register"},
	{FX2CMD_MEMSEL, "encoder memsel"},
	{FX2CMD_I2C_WRITE, "i2c write"},
	{FX2CMD_I2C_READ, "i2c read"},
	{FX2CMD_GET_USB_SPEED, "get USB speed"},
	{FX2CMD_STREAMING_ON, "stream on"},
	{FX2CMD_STREAMING_OFF, "stream off"},
	{FX2CMD_FWPOST1, "fwpost1"},
	{FX2CMD_POWER_OFF, "power off"},
	{FX2CMD_POWER_ON, "power on"},
	{FX2CMD_DEEP_RESET, "deep reset"},
	{FX2CMD_GET_EEPROM_ADDR, "get rom addr"},
	{FX2CMD_GET_IR_CODE, "get IR code"},
	{FX2CMD_HCW_DEMOD_RESETIN, "hcw demod resetin"},
	{FX2CMD_HCW_DTV_STREAMING_ON, "hcw dtv stream on"},
	{FX2CMD_HCW_DTV_STREAMING_OFF, "hcw dtv stream off"},
	{FX2CMD_ONAIR_DTV_STREAMING_ON, "onair dtv stream on"},
	{FX2CMD_ONAIR_DTV_STREAMING_OFF, "onair dtv stream off"},
	{FX2CMD_ONAIR_DTV_POWER_ON, "onair dtv power on"},
	{FX2CMD_ONAIR_DTV_POWER_OFF, "onair dtv power off"},
};


static int pvr2_hdw_set_input(struct pvr2_hdw *hdw,int v);
static void pvr2_hdw_state_sched(struct pvr2_hdw *);
static int pvr2_hdw_state_eval(struct pvr2_hdw *);
static void pvr2_hdw_set_cur_freq(struct pvr2_hdw *,unsigned long);
static void pvr2_hdw_worker_poll(struct work_struct *work);
static int pvr2_hdw_wait(struct pvr2_hdw *,int state);
static int pvr2_hdw_untrip_unlocked(struct pvr2_hdw *);
static void pvr2_hdw_state_log_state(struct pvr2_hdw *);
static int pvr2_hdw_cmd_usbstream(struct pvr2_hdw *hdw,int runFl);
static int pvr2_hdw_commit_setup(struct pvr2_hdw *hdw);
static int pvr2_hdw_get_eeprom_addr(struct pvr2_hdw *hdw);
static void pvr2_hdw_internal_find_stdenum(struct pvr2_hdw *hdw);
static void pvr2_hdw_internal_set_std_avail(struct pvr2_hdw *hdw);
static void pvr2_hdw_quiescent_timeout(unsigned long);
static void pvr2_hdw_encoder_wait_timeout(unsigned long);
static void pvr2_hdw_encoder_run_timeout(unsigned long);
static int pvr2_issue_simple_cmd(struct pvr2_hdw *,u32);
static int pvr2_send_request_ex(struct pvr2_hdw *hdw,
				unsigned int timeout,int probe_fl,
				void *write_data,unsigned int write_len,
				void *read_data,unsigned int read_len);
static int pvr2_hdw_check_cropcap(struct pvr2_hdw *hdw);


static void trace_stbit(const char *name,int val)
{
	pvr2_trace(PVR2_TRACE_STBITS,
		   "State bit %s <-- %s",
		   name,(val ? "true" : "false"));
}

static int ctrl_channelfreq_get(struct pvr2_ctrl *cptr,int *vp)
{
	struct pvr2_hdw *hdw = cptr->hdw;
	if ((hdw->freqProgSlot > 0) && (hdw->freqProgSlot <= FREQTABLE_SIZE)) {
		*vp = hdw->freqTable[hdw->freqProgSlot-1];
	} else {
		*vp = 0;
	}
	return 0;
}

static int ctrl_channelfreq_set(struct pvr2_ctrl *cptr,int m,int v)
{
	struct pvr2_hdw *hdw = cptr->hdw;
	unsigned int slotId = hdw->freqProgSlot;
	if ((slotId > 0) && (slotId <= FREQTABLE_SIZE)) {
		hdw->freqTable[slotId-1] = v;
		/* Handle side effects correctly - if we're tuned to this
		   slot, then forgot the slot id relation since the stored
		   frequency has been changed. */
		if (hdw->freqSelector) {
			if (hdw->freqSlotRadio == slotId) {
				hdw->freqSlotRadio = 0;
			}
		} else {
			if (hdw->freqSlotTelevision == slotId) {
				hdw->freqSlotTelevision = 0;
			}
		}
	}
	return 0;
}

static int ctrl_channelprog_get(struct pvr2_ctrl *cptr,int *vp)
{
	*vp = cptr->hdw->freqProgSlot;
	return 0;
}

static int ctrl_channelprog_set(struct pvr2_ctrl *cptr,int m,int v)
{
	struct pvr2_hdw *hdw = cptr->hdw;
	if ((v >= 0) && (v <= FREQTABLE_SIZE)) {
		hdw->freqProgSlot = v;
	}
	return 0;
}

static int ctrl_channel_get(struct pvr2_ctrl *cptr,int *vp)
{
	struct pvr2_hdw *hdw = cptr->hdw;
	*vp = hdw->freqSelector ? hdw->freqSlotRadio : hdw->freqSlotTelevision;
	return 0;
}

static int ctrl_channel_set(struct pvr2_ctrl *cptr,int m,int slotId)
{
	unsigned freq = 0;
	struct pvr2_hdw *hdw = cptr->hdw;
	if ((slotId < 0) || (slotId > FREQTABLE_SIZE)) return 0;
	if (slotId > 0) {
		freq = hdw->freqTable[slotId-1];
		if (!freq) return 0;
		pvr2_hdw_set_cur_freq(hdw,freq);
	}
	if (hdw->freqSelector) {
		hdw->freqSlotRadio = slotId;
	} else {
		hdw->freqSlotTelevision = slotId;
	}
	return 0;
}

static int ctrl_freq_get(struct pvr2_ctrl *cptr,int *vp)
{
	*vp = pvr2_hdw_get_cur_freq(cptr->hdw);
	return 0;
}

static int ctrl_freq_is_dirty(struct pvr2_ctrl *cptr)
{
	return cptr->hdw->freqDirty != 0;
}

static void ctrl_freq_clear_dirty(struct pvr2_ctrl *cptr)
{
	cptr->hdw->freqDirty = 0;
}

static int ctrl_freq_set(struct pvr2_ctrl *cptr,int m,int v)
{
	pvr2_hdw_set_cur_freq(cptr->hdw,v);
	return 0;
}

static int ctrl_cropl_min_get(struct pvr2_ctrl *cptr, int *left)
{
	struct v4l2_cropcap *cap = &cptr->hdw->cropcap_info;
	int stat = pvr2_hdw_check_cropcap(cptr->hdw);
	if (stat != 0) {
		return stat;
	}
	*left = cap->bounds.left;
	return 0;
}

static int ctrl_cropl_max_get(struct pvr2_ctrl *cptr, int *left)
{
	struct v4l2_cropcap *cap = &cptr->hdw->cropcap_info;
	int stat = pvr2_hdw_check_cropcap(cptr->hdw);
	if (stat != 0) {
		return stat;
	}
	*left = cap->bounds.left;
	if (cap->bounds.width > cptr->hdw->cropw_val) {
		*left += cap->bounds.width - cptr->hdw->cropw_val;
	}
	return 0;
}

static int ctrl_cropt_min_get(struct pvr2_ctrl *cptr, int *top)
{
	struct v4l2_cropcap *cap = &cptr->hdw->cropcap_info;
	int stat = pvr2_hdw_check_cropcap(cptr->hdw);
	if (stat != 0) {
		return stat;
	}
	*top = cap->bounds.top;
	return 0;
}

static int ctrl_cropt_max_get(struct pvr2_ctrl *cptr, int *top)
{
	struct v4l2_cropcap *cap = &cptr->hdw->cropcap_info;
	int stat = pvr2_hdw_check_cropcap(cptr->hdw);
	if (stat != 0) {
		return stat;
	}
	*top = cap->bounds.top;
	if (cap->bounds.height > cptr->hdw->croph_val) {
		*top += cap->bounds.height - cptr->hdw->croph_val;
	}
	return 0;
}

static int ctrl_cropw_max_get(struct pvr2_ctrl *cptr, int *val)
{
	struct v4l2_cropcap *cap = &cptr->hdw->cropcap_info;
	int stat = pvr2_hdw_check_cropcap(cptr->hdw);
	if (stat != 0) {
		return stat;
	}
	*val = 0;
	if (cap->bounds.width > cptr->hdw->cropl_val) {
		*val = cap->bounds.width - cptr->hdw->cropl_val;
	}
	return 0;
}

static int ctrl_croph_max_get(struct pvr2_ctrl *cptr, int *val)
{
	struct v4l2_cropcap *cap = &cptr->hdw->cropcap_info;
	int stat = pvr2_hdw_check_cropcap(cptr->hdw);
	if (stat != 0) {
		return stat;
	}
	*val = 0;
	if (cap->bounds.height > cptr->hdw->cropt_val) {
		*val = cap->bounds.height - cptr->hdw->cropt_val;
	}
	return 0;
}

static int ctrl_get_cropcapbl(struct pvr2_ctrl *cptr, int *val)
{
	struct v4l2_cropcap *cap = &cptr->hdw->cropcap_info;
	int stat = pvr2_hdw_check_cropcap(cptr->hdw);
	if (stat != 0) {
		return stat;
	}
	*val = cap->bounds.left;
	return 0;
}

static int ctrl_get_cropcapbt(struct pvr2_ctrl *cptr, int *val)
{
	struct v4l2_cropcap *cap = &cptr->hdw->cropcap_info;
	int stat = pvr2_hdw_check_cropcap(cptr->hdw);
	if (stat != 0) {
		return stat;
	}
	*val = cap->bounds.top;
	return 0;
}

static int ctrl_get_cropcapbw(struct pvr2_ctrl *cptr, int *val)
{
	struct v4l2_cropcap *cap = &cptr->hdw->cropcap_info;
	int stat = pvr2_hdw_check_cropcap(cptr->hdw);
	if (stat != 0) {
		return stat;
	}
	*val = cap->bounds.width;
	return 0;
}

static int ctrl_get_cropcapbh(struct pvr2_ctrl *cptr, int *val)
{
	struct v4l2_cropcap *cap = &cptr->hdw->cropcap_info;
	int stat = pvr2_hdw_check_cropcap(cptr->hdw);
	if (stat != 0) {
		return stat;
	}
	*val = cap->bounds.height;
	return 0;
}

static int ctrl_get_cropcapdl(struct pvr2_ctrl *cptr, int *val)
{
	struct v4l2_cropcap *cap = &cptr->hdw->cropcap_info;
	int stat = pvr2_hdw_check_cropcap(cptr->hdw);
	if (stat != 0) {
		return stat;
	}
	*val = cap->defrect.left;
	return 0;
}

static int ctrl_get_cropcapdt(struct pvr2_ctrl *cptr, int *val)
{
	struct v4l2_cropcap *cap = &cptr->hdw->cropcap_info;
	int stat = pvr2_hdw_check_cropcap(cptr->hdw);
	if (stat != 0) {
		return stat;
	}
	*val = cap->defrect.top;
	return 0;
}

static int ctrl_get_cropcapdw(struct pvr2_ctrl *cptr, int *val)
{
	struct v4l2_cropcap *cap = &cptr->hdw->cropcap_info;
	int stat = pvr2_hdw_check_cropcap(cptr->hdw);
	if (stat != 0) {
		return stat;
	}
	*val = cap->defrect.width;
	return 0;
}

static int ctrl_get_cropcapdh(struct pvr2_ctrl *cptr, int *val)
{
	struct v4l2_cropcap *cap = &cptr->hdw->cropcap_info;
	int stat = pvr2_hdw_check_cropcap(cptr->hdw);
	if (stat != 0) {
		return stat;
	}
	*val = cap->defrect.height;
	return 0;
}

static int ctrl_get_cropcappan(struct pvr2_ctrl *cptr, int *val)
{
	struct v4l2_cropcap *cap = &cptr->hdw->cropcap_info;
	int stat = pvr2_hdw_check_cropcap(cptr->hdw);
	if (stat != 0) {
		return stat;
	}
	*val = cap->pixelaspect.numerator;
	return 0;
}

static int ctrl_get_cropcappad(struct pvr2_ctrl *cptr, int *val)
{
	struct v4l2_cropcap *cap = &cptr->hdw->cropcap_info;
	int stat = pvr2_hdw_check_cropcap(cptr->hdw);
	if (stat != 0) {
		return stat;
	}
	*val = cap->pixelaspect.denominator;
	return 0;
}

static int ctrl_vres_max_get(struct pvr2_ctrl *cptr,int *vp)
{
	/* Actual maximum depends on the video standard in effect. */
	if (cptr->hdw->std_mask_cur & V4L2_STD_525_60) {
		*vp = 480;
	} else {
		*vp = 576;
	}
	return 0;
}

static int ctrl_vres_min_get(struct pvr2_ctrl *cptr,int *vp)
{
	/* Actual minimum depends on device digitizer type. */
	if (cptr->hdw->hdw_desc->flag_has_cx25840) {
		*vp = 75;
	} else {
		*vp = 17;
	}
	return 0;
}

static int ctrl_get_input(struct pvr2_ctrl *cptr,int *vp)
{
	*vp = cptr->hdw->input_val;
	return 0;
}

static int ctrl_check_input(struct pvr2_ctrl *cptr,int v)
{
	return ((1 << v) & cptr->hdw->input_allowed_mask) != 0;
}

static int ctrl_set_input(struct pvr2_ctrl *cptr,int m,int v)
{
	return pvr2_hdw_set_input(cptr->hdw,v);
}

static int ctrl_isdirty_input(struct pvr2_ctrl *cptr)
{
	return cptr->hdw->input_dirty != 0;
}

static void ctrl_cleardirty_input(struct pvr2_ctrl *cptr)
{
	cptr->hdw->input_dirty = 0;
}


static int ctrl_freq_max_get(struct pvr2_ctrl *cptr, int *vp)
{
	unsigned long fv;
	struct pvr2_hdw *hdw = cptr->hdw;
	if (hdw->tuner_signal_stale) {
		pvr2_hdw_status_poll(hdw);
	}
	fv = hdw->tuner_signal_info.rangehigh;
	if (!fv) {
		/* Safety fallback */
		*vp = TV_MAX_FREQ;
		return 0;
	}
	if (hdw->tuner_signal_info.capability & V4L2_TUNER_CAP_LOW) {
		fv = (fv * 125) / 2;
	} else {
		fv = fv * 62500;
	}
	*vp = fv;
	return 0;
}

static int ctrl_freq_min_get(struct pvr2_ctrl *cptr, int *vp)
{
	unsigned long fv;
	struct pvr2_hdw *hdw = cptr->hdw;
	if (hdw->tuner_signal_stale) {
		pvr2_hdw_status_poll(hdw);
	}
	fv = hdw->tuner_signal_info.rangelow;
	if (!fv) {
		/* Safety fallback */
		*vp = TV_MIN_FREQ;
		return 0;
	}
	if (hdw->tuner_signal_info.capability & V4L2_TUNER_CAP_LOW) {
		fv = (fv * 125) / 2;
	} else {
		fv = fv * 62500;
	}
	*vp = fv;
	return 0;
}

static int ctrl_cx2341x_is_dirty(struct pvr2_ctrl *cptr)
{
	return cptr->hdw->enc_stale != 0;
}

static void ctrl_cx2341x_clear_dirty(struct pvr2_ctrl *cptr)
{
	cptr->hdw->enc_stale = 0;
	cptr->hdw->enc_unsafe_stale = 0;
}

static int ctrl_cx2341x_get(struct pvr2_ctrl *cptr,int *vp)
{
	int ret;
	struct v4l2_ext_controls cs;
	struct v4l2_ext_control c1;
	memset(&cs,0,sizeof(cs));
	memset(&c1,0,sizeof(c1));
	cs.controls = &c1;
	cs.count = 1;
	c1.id = cptr->info->v4l_id;
	ret = cx2341x_ext_ctrls(&cptr->hdw->enc_ctl_state, 0, &cs,
				VIDIOC_G_EXT_CTRLS);
	if (ret) return ret;
	*vp = c1.value;
	return 0;
}

static int ctrl_cx2341x_set(struct pvr2_ctrl *cptr,int m,int v)
{
	int ret;
	struct pvr2_hdw *hdw = cptr->hdw;
	struct v4l2_ext_controls cs;
	struct v4l2_ext_control c1;
	memset(&cs,0,sizeof(cs));
	memset(&c1,0,sizeof(c1));
	cs.controls = &c1;
	cs.count = 1;
	c1.id = cptr->info->v4l_id;
	c1.value = v;
	ret = cx2341x_ext_ctrls(&hdw->enc_ctl_state,
				hdw->state_encoder_run, &cs,
				VIDIOC_S_EXT_CTRLS);
	if (ret == -EBUSY) {
		/* Oops.  cx2341x is telling us it's not safe to change
		   this control while we're capturing.  Make a note of this
		   fact so that the pipeline will be stopped the next time
		   controls are committed.  Then go on ahead and store this
		   change anyway. */
		ret = cx2341x_ext_ctrls(&hdw->enc_ctl_state,
					0, &cs,
					VIDIOC_S_EXT_CTRLS);
		if (!ret) hdw->enc_unsafe_stale = !0;
	}
	if (ret) return ret;
	hdw->enc_stale = !0;
	return 0;
}

static unsigned int ctrl_cx2341x_getv4lflags(struct pvr2_ctrl *cptr)
{
	struct v4l2_queryctrl qctrl;
	struct pvr2_ctl_info *info;
	qctrl.id = cptr->info->v4l_id;
	cx2341x_ctrl_query(&cptr->hdw->enc_ctl_state,&qctrl);
	/* Strip out the const so we can adjust a function pointer.  It's
	   OK to do this here because we know this is a dynamically created
	   control, so the underlying storage for the info pointer is (a)
	   private to us, and (b) not in read-only storage.  Either we do
	   this or we significantly complicate the underlying control
	   implementation. */
	info = (struct pvr2_ctl_info *)(cptr->info);
	if (qctrl.flags & V4L2_CTRL_FLAG_READ_ONLY) {
		if (info->set_value) {
			info->set_value = NULL;
		}
	} else {
		if (!(info->set_value)) {
			info->set_value = ctrl_cx2341x_set;
		}
	}
	return qctrl.flags;
}

static int ctrl_streamingenabled_get(struct pvr2_ctrl *cptr,int *vp)
{
	*vp = cptr->hdw->state_pipeline_req;
	return 0;
}

static int ctrl_masterstate_get(struct pvr2_ctrl *cptr,int *vp)
{
	*vp = cptr->hdw->master_state;
	return 0;
}

static int ctrl_hsm_get(struct pvr2_ctrl *cptr,int *vp)
{
	int result = pvr2_hdw_is_hsm(cptr->hdw);
	*vp = PVR2_CVAL_HSM_FULL;
	if (result < 0) *vp = PVR2_CVAL_HSM_FAIL;
	if (result) *vp = PVR2_CVAL_HSM_HIGH;
	return 0;
}

static int ctrl_stdavail_get(struct pvr2_ctrl *cptr,int *vp)
{
	*vp = cptr->hdw->std_mask_avail;
	return 0;
}

static int ctrl_stdavail_set(struct pvr2_ctrl *cptr,int m,int v)
{
	struct pvr2_hdw *hdw = cptr->hdw;
	v4l2_std_id ns;
	ns = hdw->std_mask_avail;
	ns = (ns & ~m) | (v & m);
	if (ns == hdw->std_mask_avail) return 0;
	hdw->std_mask_avail = ns;
	pvr2_hdw_internal_set_std_avail(hdw);
	pvr2_hdw_internal_find_stdenum(hdw);
	return 0;
}

static int ctrl_std_val_to_sym(struct pvr2_ctrl *cptr,int msk,int val,
			       char *bufPtr,unsigned int bufSize,
			       unsigned int *len)
{
	*len = pvr2_std_id_to_str(bufPtr,bufSize,msk & val);
	return 0;
}

static int ctrl_std_sym_to_val(struct pvr2_ctrl *cptr,
			       const char *bufPtr,unsigned int bufSize,
			       int *mskp,int *valp)
{
	int ret;
	v4l2_std_id id;
	ret = pvr2_std_str_to_id(&id,bufPtr,bufSize);
	if (ret < 0) return ret;
	if (mskp) *mskp = id;
	if (valp) *valp = id;
	return 0;
}

static int ctrl_stdcur_get(struct pvr2_ctrl *cptr,int *vp)
{
	*vp = cptr->hdw->std_mask_cur;
	return 0;
}

static int ctrl_stdcur_set(struct pvr2_ctrl *cptr,int m,int v)
{
	struct pvr2_hdw *hdw = cptr->hdw;
	v4l2_std_id ns;
	ns = hdw->std_mask_cur;
	ns = (ns & ~m) | (v & m);
	if (ns == hdw->std_mask_cur) return 0;
	hdw->std_mask_cur = ns;
	hdw->std_dirty = !0;
	pvr2_hdw_internal_find_stdenum(hdw);
	return 0;
}

static int ctrl_stdcur_is_dirty(struct pvr2_ctrl *cptr)
{
	return cptr->hdw->std_dirty != 0;
}

static void ctrl_stdcur_clear_dirty(struct pvr2_ctrl *cptr)
{
	cptr->hdw->std_dirty = 0;
}

static int ctrl_signal_get(struct pvr2_ctrl *cptr,int *vp)
{
	struct pvr2_hdw *hdw = cptr->hdw;
	pvr2_hdw_status_poll(hdw);
	*vp = hdw->tuner_signal_info.signal;
	return 0;
}

static int ctrl_audio_modes_present_get(struct pvr2_ctrl *cptr,int *vp)
{
	int val = 0;
	unsigned int subchan;
	struct pvr2_hdw *hdw = cptr->hdw;
	pvr2_hdw_status_poll(hdw);
	subchan = hdw->tuner_signal_info.rxsubchans;
	if (subchan & V4L2_TUNER_SUB_MONO) {
		val |= (1 << V4L2_TUNER_MODE_MONO);
	}
	if (subchan & V4L2_TUNER_SUB_STEREO) {
		val |= (1 << V4L2_TUNER_MODE_STEREO);
	}
	if (subchan & V4L2_TUNER_SUB_LANG1) {
		val |= (1 << V4L2_TUNER_MODE_LANG1);
	}
	if (subchan & V4L2_TUNER_SUB_LANG2) {
		val |= (1 << V4L2_TUNER_MODE_LANG2);
	}
	*vp = val;
	return 0;
}


static int ctrl_stdenumcur_set(struct pvr2_ctrl *cptr,int m,int v)
{
	struct pvr2_hdw *hdw = cptr->hdw;
	if (v < 0) return -EINVAL;
	if (v > hdw->std_enum_cnt) return -EINVAL;
	hdw->std_enum_cur = v;
	if (!v) return 0;
	v--;
	if (hdw->std_mask_cur == hdw->std_defs[v].id) return 0;
	hdw->std_mask_cur = hdw->std_defs[v].id;
	hdw->std_dirty = !0;
	return 0;
}


static int ctrl_stdenumcur_get(struct pvr2_ctrl *cptr,int *vp)
{
	*vp = cptr->hdw->std_enum_cur;
	return 0;
}


static int ctrl_stdenumcur_is_dirty(struct pvr2_ctrl *cptr)
{
	return cptr->hdw->std_dirty != 0;
}


static void ctrl_stdenumcur_clear_dirty(struct pvr2_ctrl *cptr)
{
	cptr->hdw->std_dirty = 0;
}


#define DEFINT(vmin,vmax) \
	.type = pvr2_ctl_int, \
	.def.type_int.min_value = vmin, \
	.def.type_int.max_value = vmax

#define DEFENUM(tab) \
	.type = pvr2_ctl_enum, \
	.def.type_enum.count = ARRAY_SIZE(tab), \
	.def.type_enum.value_names = tab

#define DEFBOOL \
	.type = pvr2_ctl_bool

#define DEFMASK(msk,tab) \
	.type = pvr2_ctl_bitmask, \
	.def.type_bitmask.valid_bits = msk, \
	.def.type_bitmask.bit_names = tab

#define DEFREF(vname) \
	.set_value = ctrl_set_##vname, \
	.get_value = ctrl_get_##vname, \
	.is_dirty = ctrl_isdirty_##vname, \
	.clear_dirty = ctrl_cleardirty_##vname


#define VCREATE_FUNCS(vname) \
static int ctrl_get_##vname(struct pvr2_ctrl *cptr,int *vp) \
{*vp = cptr->hdw->vname##_val; return 0;} \
static int ctrl_set_##vname(struct pvr2_ctrl *cptr,int m,int v) \
{cptr->hdw->vname##_val = v; cptr->hdw->vname##_dirty = !0; return 0;} \
static int ctrl_isdirty_##vname(struct pvr2_ctrl *cptr) \
{return cptr->hdw->vname##_dirty != 0;} \
static void ctrl_cleardirty_##vname(struct pvr2_ctrl *cptr) \
{cptr->hdw->vname##_dirty = 0;}

VCREATE_FUNCS(brightness)
VCREATE_FUNCS(contrast)
VCREATE_FUNCS(saturation)
VCREATE_FUNCS(hue)
VCREATE_FUNCS(volume)
VCREATE_FUNCS(balance)
VCREATE_FUNCS(bass)
VCREATE_FUNCS(treble)
VCREATE_FUNCS(mute)
VCREATE_FUNCS(cropl)
VCREATE_FUNCS(cropt)
VCREATE_FUNCS(cropw)
VCREATE_FUNCS(croph)
VCREATE_FUNCS(audiomode)
VCREATE_FUNCS(res_hor)
VCREATE_FUNCS(res_ver)
VCREATE_FUNCS(srate)

/* Table definition of all controls which can be manipulated */
static const struct pvr2_ctl_info control_defs[] = {
	{
		.v4l_id = V4L2_CID_BRIGHTNESS,
		.desc = "Brightness",
		.name = "brightness",
		.default_value = 128,
		DEFREF(brightness),
		DEFINT(0,255),
	},{
		.v4l_id = V4L2_CID_CONTRAST,
		.desc = "Contrast",
		.name = "contrast",
		.default_value = 68,
		DEFREF(contrast),
		DEFINT(0,127),
	},{
		.v4l_id = V4L2_CID_SATURATION,
		.desc = "Saturation",
		.name = "saturation",
		.default_value = 64,
		DEFREF(saturation),
		DEFINT(0,127),
	},{
		.v4l_id = V4L2_CID_HUE,
		.desc = "Hue",
		.name = "hue",
		.default_value = 0,
		DEFREF(hue),
		DEFINT(-128,127),
	},{
		.v4l_id = V4L2_CID_AUDIO_VOLUME,
		.desc = "Volume",
		.name = "volume",
		.default_value = 62000,
		DEFREF(volume),
		DEFINT(0,65535),
	},{
		.v4l_id = V4L2_CID_AUDIO_BALANCE,
		.desc = "Balance",
		.name = "balance",
		.default_value = 0,
		DEFREF(balance),
		DEFINT(-32768,32767),
	},{
		.v4l_id = V4L2_CID_AUDIO_BASS,
		.desc = "Bass",
		.name = "bass",
		.default_value = 0,
		DEFREF(bass),
		DEFINT(-32768,32767),
	},{
		.v4l_id = V4L2_CID_AUDIO_TREBLE,
		.desc = "Treble",
		.name = "treble",
		.default_value = 0,
		DEFREF(treble),
		DEFINT(-32768,32767),
	},{
		.v4l_id = V4L2_CID_AUDIO_MUTE,
		.desc = "Mute",
		.name = "mute",
		.default_value = 0,
		DEFREF(mute),
		DEFBOOL,
	}, {
		.desc = "Capture crop left margin",
		.name = "crop_left",
		.internal_id = PVR2_CID_CROPL,
		.default_value = 0,
		DEFREF(cropl),
		DEFINT(-129, 340),
		.get_min_value = ctrl_cropl_min_get,
		.get_max_value = ctrl_cropl_max_get,
		.get_def_value = ctrl_get_cropcapdl,
	}, {
		.desc = "Capture crop top margin",
		.name = "crop_top",
		.internal_id = PVR2_CID_CROPT,
		.default_value = 0,
		DEFREF(cropt),
		DEFINT(-35, 544),
		.get_min_value = ctrl_cropt_min_get,
		.get_max_value = ctrl_cropt_max_get,
		.get_def_value = ctrl_get_cropcapdt,
	}, {
		.desc = "Capture crop width",
		.name = "crop_width",
		.internal_id = PVR2_CID_CROPW,
		.default_value = 720,
		DEFREF(cropw),
		.get_max_value = ctrl_cropw_max_get,
		.get_def_value = ctrl_get_cropcapdw,
	}, {
		.desc = "Capture crop height",
		.name = "crop_height",
		.internal_id = PVR2_CID_CROPH,
		.default_value = 480,
		DEFREF(croph),
		.get_max_value = ctrl_croph_max_get,
		.get_def_value = ctrl_get_cropcapdh,
	}, {
		.desc = "Capture capability pixel aspect numerator",
		.name = "cropcap_pixel_numerator",
		.internal_id = PVR2_CID_CROPCAPPAN,
		.get_value = ctrl_get_cropcappan,
	}, {
		.desc = "Capture capability pixel aspect denominator",
		.name = "cropcap_pixel_denominator",
		.internal_id = PVR2_CID_CROPCAPPAD,
		.get_value = ctrl_get_cropcappad,
	}, {
		.desc = "Capture capability bounds top",
		.name = "cropcap_bounds_top",
		.internal_id = PVR2_CID_CROPCAPBT,
		.get_value = ctrl_get_cropcapbt,
	}, {
		.desc = "Capture capability bounds left",
		.name = "cropcap_bounds_left",
		.internal_id = PVR2_CID_CROPCAPBL,
		.get_value = ctrl_get_cropcapbl,
	}, {
		.desc = "Capture capability bounds width",
		.name = "cropcap_bounds_width",
		.internal_id = PVR2_CID_CROPCAPBW,
		.get_value = ctrl_get_cropcapbw,
	}, {
		.desc = "Capture capability bounds height",
		.name = "cropcap_bounds_height",
		.internal_id = PVR2_CID_CROPCAPBH,
		.get_value = ctrl_get_cropcapbh,
	},{
		.desc = "Video Source",
		.name = "input",
		.internal_id = PVR2_CID_INPUT,
		.default_value = PVR2_CVAL_INPUT_TV,
		.check_value = ctrl_check_input,
		DEFREF(input),
		DEFENUM(control_values_input),
	},{
		.desc = "Audio Mode",
		.name = "audio_mode",
		.internal_id = PVR2_CID_AUDIOMODE,
		.default_value = V4L2_TUNER_MODE_STEREO,
		DEFREF(audiomode),
		DEFENUM(control_values_audiomode),
	},{
		.desc = "Horizontal capture resolution",
		.name = "resolution_hor",
		.internal_id = PVR2_CID_HRES,
		.default_value = 720,
		DEFREF(res_hor),
		DEFINT(19,720),
	},{
		.desc = "Vertical capture resolution",
		.name = "resolution_ver",
		.internal_id = PVR2_CID_VRES,
		.default_value = 480,
		DEFREF(res_ver),
		DEFINT(17,576),
		/* Hook in check for video standard and adjust maximum
		   depending on the standard. */
		.get_max_value = ctrl_vres_max_get,
		.get_min_value = ctrl_vres_min_get,
	},{
		.v4l_id = V4L2_CID_MPEG_AUDIO_SAMPLING_FREQ,
		.default_value = V4L2_MPEG_AUDIO_SAMPLING_FREQ_48000,
		.desc = "Audio Sampling Frequency",
		.name = "srate",
		DEFREF(srate),
		DEFENUM(control_values_srate),
	},{
		.desc = "Tuner Frequency (Hz)",
		.name = "frequency",
		.internal_id = PVR2_CID_FREQUENCY,
		.default_value = 0,
		.set_value = ctrl_freq_set,
		.get_value = ctrl_freq_get,
		.is_dirty = ctrl_freq_is_dirty,
		.clear_dirty = ctrl_freq_clear_dirty,
		DEFINT(0,0),
		/* Hook in check for input value (tv/radio) and adjust
		   max/min values accordingly */
		.get_max_value = ctrl_freq_max_get,
		.get_min_value = ctrl_freq_min_get,
	},{
		.desc = "Channel",
		.name = "channel",
		.set_value = ctrl_channel_set,
		.get_value = ctrl_channel_get,
		DEFINT(0,FREQTABLE_SIZE),
	},{
		.desc = "Channel Program Frequency",
		.name = "freq_table_value",
		.set_value = ctrl_channelfreq_set,
		.get_value = ctrl_channelfreq_get,
		DEFINT(0,0),
		/* Hook in check for input value (tv/radio) and adjust
		   max/min values accordingly */
		.get_max_value = ctrl_freq_max_get,
		.get_min_value = ctrl_freq_min_get,
	},{
		.desc = "Channel Program ID",
		.name = "freq_table_channel",
		.set_value = ctrl_channelprog_set,
		.get_value = ctrl_channelprog_get,
		DEFINT(0,FREQTABLE_SIZE),
	},{
		.desc = "Streaming Enabled",
		.name = "streaming_enabled",
		.get_value = ctrl_streamingenabled_get,
		DEFBOOL,
	},{
		.desc = "USB Speed",
		.name = "usb_speed",
		.get_value = ctrl_hsm_get,
		DEFENUM(control_values_hsm),
	},{
		.desc = "Master State",
		.name = "master_state",
		.get_value = ctrl_masterstate_get,
		DEFENUM(pvr2_state_names),
	},{
		.desc = "Signal Present",
		.name = "signal_present",
		.get_value = ctrl_signal_get,
		DEFINT(0,65535),
	},{
		.desc = "Audio Modes Present",
		.name = "audio_modes_present",
		.get_value = ctrl_audio_modes_present_get,
		/* For this type we "borrow" the V4L2_TUNER_MODE enum from
		   v4l.  Nothing outside of this module cares about this,
		   but I reuse it in order to also reuse the
		   control_values_audiomode string table. */
		DEFMASK(((1 << V4L2_TUNER_MODE_MONO)|
			 (1 << V4L2_TUNER_MODE_STEREO)|
			 (1 << V4L2_TUNER_MODE_LANG1)|
			 (1 << V4L2_TUNER_MODE_LANG2)),
			control_values_audiomode),
	},{
		.desc = "Video Standards Available Mask",
		.name = "video_standard_mask_available",
		.internal_id = PVR2_CID_STDAVAIL,
		.skip_init = !0,
		.get_value = ctrl_stdavail_get,
		.set_value = ctrl_stdavail_set,
		.val_to_sym = ctrl_std_val_to_sym,
		.sym_to_val = ctrl_std_sym_to_val,
		.type = pvr2_ctl_bitmask,
	},{
		.desc = "Video Standards In Use Mask",
		.name = "video_standard_mask_active",
		.internal_id = PVR2_CID_STDCUR,
		.skip_init = !0,
		.get_value = ctrl_stdcur_get,
		.set_value = ctrl_stdcur_set,
		.is_dirty = ctrl_stdcur_is_dirty,
		.clear_dirty = ctrl_stdcur_clear_dirty,
		.val_to_sym = ctrl_std_val_to_sym,
		.sym_to_val = ctrl_std_sym_to_val,
		.type = pvr2_ctl_bitmask,
	},{
		.desc = "Video Standard Name",
		.name = "video_standard",
		.internal_id = PVR2_CID_STDENUM,
		.skip_init = !0,
		.get_value = ctrl_stdenumcur_get,
		.set_value = ctrl_stdenumcur_set,
		.is_dirty = ctrl_stdenumcur_is_dirty,
		.clear_dirty = ctrl_stdenumcur_clear_dirty,
		.type = pvr2_ctl_enum,
	}
};

#define CTRLDEF_COUNT ARRAY_SIZE(control_defs)


const char *pvr2_config_get_name(enum pvr2_config cfg)
{
	switch (cfg) {
	case pvr2_config_empty: return "empty";
	case pvr2_config_mpeg: return "mpeg";
	case pvr2_config_vbi: return "vbi";
	case pvr2_config_pcm: return "pcm";
	case pvr2_config_rawvideo: return "raw video";
	}
	return "<unknown>";
}


struct usb_device *pvr2_hdw_get_dev(struct pvr2_hdw *hdw)
{
	return hdw->usb_dev;
}


unsigned long pvr2_hdw_get_sn(struct pvr2_hdw *hdw)
{
	return hdw->serial_number;
}


const char *pvr2_hdw_get_bus_info(struct pvr2_hdw *hdw)
{
	return hdw->bus_info;
}


const char *pvr2_hdw_get_device_identifier(struct pvr2_hdw *hdw)
{
	return hdw->identifier;
}


unsigned long pvr2_hdw_get_cur_freq(struct pvr2_hdw *hdw)
{
	return hdw->freqSelector ? hdw->freqValTelevision : hdw->freqValRadio;
}

/* Set the currently tuned frequency and account for all possible
   driver-core side effects of this action. */
static void pvr2_hdw_set_cur_freq(struct pvr2_hdw *hdw,unsigned long val)
{
	if (hdw->input_val == PVR2_CVAL_INPUT_RADIO) {
		if (hdw->freqSelector) {
			/* Swing over to radio frequency selection */
			hdw->freqSelector = 0;
			hdw->freqDirty = !0;
		}
		if (hdw->freqValRadio != val) {
			hdw->freqValRadio = val;
			hdw->freqSlotRadio = 0;
			hdw->freqDirty = !0;
		}
	} else {
		if (!(hdw->freqSelector)) {
			/* Swing over to television frequency selection */
			hdw->freqSelector = 1;
			hdw->freqDirty = !0;
		}
		if (hdw->freqValTelevision != val) {
			hdw->freqValTelevision = val;
			hdw->freqSlotTelevision = 0;
			hdw->freqDirty = !0;
		}
	}
}

int pvr2_hdw_get_unit_number(struct pvr2_hdw *hdw)
{
	return hdw->unit_number;
}


/* Attempt to locate one of the given set of files.  Messages are logged
   appropriate to what has been found.  The return value will be 0 or
   greater on success (it will be the index of the file name found) and
   fw_entry will be filled in.  Otherwise a negative error is returned on
   failure.  If the return value is -ENOENT then no viable firmware file
   could be located. */
static int pvr2_locate_firmware(struct pvr2_hdw *hdw,
				const struct firmware **fw_entry,
				const char *fwtypename,
				unsigned int fwcount,
				const char *fwnames[])
{
	unsigned int idx;
	int ret = -EINVAL;
	for (idx = 0; idx < fwcount; idx++) {
		ret = request_firmware(fw_entry,
				       fwnames[idx],
				       &hdw->usb_dev->dev);
		if (!ret) {
			trace_firmware("Located %s firmware: %s;"
				       " uploading...",
				       fwtypename,
				       fwnames[idx]);
			return idx;
		}
		if (ret == -ENOENT) continue;
		pvr2_trace(PVR2_TRACE_ERROR_LEGS,
			   "request_firmware fatal error with code=%d",ret);
		return ret;
	}
	pvr2_trace(PVR2_TRACE_ERROR_LEGS,
		   "***WARNING***"
		   " Device %s firmware"
		   " seems to be missing.",
		   fwtypename);
	pvr2_trace(PVR2_TRACE_ERROR_LEGS,
		   "Did you install the pvrusb2 firmware files"
		   " in their proper location?");
	if (fwcount == 1) {
		pvr2_trace(PVR2_TRACE_ERROR_LEGS,
			   "request_firmware unable to locate %s file %s",
			   fwtypename,fwnames[0]);
	} else {
		pvr2_trace(PVR2_TRACE_ERROR_LEGS,
			   "request_firmware unable to locate"
			   " one of the following %s files:",
			   fwtypename);
		for (idx = 0; idx < fwcount; idx++) {
			pvr2_trace(PVR2_TRACE_ERROR_LEGS,
				   "request_firmware: Failed to find %s",
				   fwnames[idx]);
		}
	}
	return ret;
}


/*
 * pvr2_upload_firmware1().
 *
 * Send the 8051 firmware to the device.  After the upload, arrange for
 * device to re-enumerate.
 *
 * NOTE : the pointer to the firmware data given by request_firmware()
 * is not suitable for an usb transaction.
 *
 */
static int pvr2_upload_firmware1(struct pvr2_hdw *hdw)
{
	const struct firmware *fw_entry = NULL;
	void  *fw_ptr;
	unsigned int pipe;
	int ret;
	u16 address;

	if (!hdw->hdw_desc->fx2_firmware.cnt) {
		hdw->fw1_state = FW1_STATE_OK;
		pvr2_trace(PVR2_TRACE_ERROR_LEGS,
			   "Connected device type defines"
			   " no firmware to upload; ignoring firmware");
		return -ENOTTY;
	}

	hdw->fw1_state = FW1_STATE_FAILED; // default result

	trace_firmware("pvr2_upload_firmware1");

	ret = pvr2_locate_firmware(hdw,&fw_entry,"fx2 controller",
				   hdw->hdw_desc->fx2_firmware.cnt,
				   hdw->hdw_desc->fx2_firmware.lst);
	if (ret < 0) {
		if (ret == -ENOENT) hdw->fw1_state = FW1_STATE_MISSING;
		return ret;
	}

	usb_settoggle(hdw->usb_dev, 0 & 0xf, !(0 & USB_DIR_IN), 0);
	usb_clear_halt(hdw->usb_dev, usb_sndbulkpipe(hdw->usb_dev, 0 & 0x7f));

	pipe = usb_sndctrlpipe(hdw->usb_dev, 0);

	if (fw_entry->size != 0x2000){
		pvr2_trace(PVR2_TRACE_ERROR_LEGS,"wrong fx2 firmware size");
		release_firmware(fw_entry);
		return -ENOMEM;
	}

	fw_ptr = kmalloc(0x800, GFP_KERNEL);
	if (fw_ptr == NULL){
		release_firmware(fw_entry);
		return -ENOMEM;
	}

	/* We have to hold the CPU during firmware upload. */
	pvr2_hdw_cpureset_assert(hdw,1);

	/* upload the firmware to address 0000-1fff in 2048 (=0x800) bytes
	   chunk. */

	ret = 0;
	for(address = 0; address < fw_entry->size; address += 0x800) {
		memcpy(fw_ptr, fw_entry->data + address, 0x800);
		ret += usb_control_msg(hdw->usb_dev, pipe, 0xa0, 0x40, address,
				       0, fw_ptr, 0x800, HZ);
	}

	trace_firmware("Upload done, releasing device's CPU");

	/* Now release the CPU.  It will disconnect and reconnect later. */
	pvr2_hdw_cpureset_assert(hdw,0);

	kfree(fw_ptr);
	release_firmware(fw_entry);

	trace_firmware("Upload done (%d bytes sent)",ret);

	/* We should have written 8192 bytes */
	if (ret == 8192) {
		hdw->fw1_state = FW1_STATE_RELOAD;
		return 0;
	}

	return -EIO;
}


/*
 * pvr2_upload_firmware2()
 *
 * This uploads encoder firmware on endpoint 2.
 *
 */

int pvr2_upload_firmware2(struct pvr2_hdw *hdw)
{
	const struct firmware *fw_entry = NULL;
	void  *fw_ptr;
	unsigned int pipe, fw_len, fw_done, bcnt, icnt;
	int actual_length;
	int ret = 0;
	int fwidx;
	static const char *fw_files[] = {
		CX2341X_FIRM_ENC_FILENAME,
	};

	if (hdw->hdw_desc->flag_skip_cx23416_firmware) {
		return 0;
	}

	trace_firmware("pvr2_upload_firmware2");

	ret = pvr2_locate_firmware(hdw,&fw_entry,"encoder",
				   ARRAY_SIZE(fw_files), fw_files);
	if (ret < 0) return ret;
	fwidx = ret;
	ret = 0;
	/* Since we're about to completely reinitialize the encoder,
	   invalidate our cached copy of its configuration state.  Next
	   time we configure the encoder, then we'll fully configure it. */
	hdw->enc_cur_valid = 0;

	/* Encoder is about to be reset so note that as far as we're
	   concerned now, the encoder has never been run. */
	del_timer_sync(&hdw->encoder_run_timer);
	if (hdw->state_encoder_runok) {
		hdw->state_encoder_runok = 0;
		trace_stbit("state_encoder_runok",hdw->state_encoder_runok);
	}

	/* First prepare firmware loading */
	ret |= pvr2_write_register(hdw, 0x0048, 0xffffffff); /*interrupt mask*/
	ret |= pvr2_hdw_gpio_chg_dir(hdw,0xffffffff,0x00000088); /*gpio dir*/
	ret |= pvr2_hdw_gpio_chg_out(hdw,0xffffffff,0x00000008); /*gpio output state*/
	ret |= pvr2_hdw_cmd_deep_reset(hdw);
	ret |= pvr2_write_register(hdw, 0xa064, 0x00000000); /*APU command*/
	ret |= pvr2_hdw_gpio_chg_dir(hdw,0xffffffff,0x00000408); /*gpio dir*/
	ret |= pvr2_hdw_gpio_chg_out(hdw,0xffffffff,0x00000008); /*gpio output state*/
	ret |= pvr2_write_register(hdw, 0x9058, 0xffffffed); /*VPU ctrl*/
	ret |= pvr2_write_register(hdw, 0x9054, 0xfffffffd); /*reset hw blocks*/
	ret |= pvr2_write_register(hdw, 0x07f8, 0x80000800); /*encoder SDRAM refresh*/
	ret |= pvr2_write_register(hdw, 0x07fc, 0x0000001a); /*encoder SDRAM pre-charge*/
	ret |= pvr2_write_register(hdw, 0x0700, 0x00000000); /*I2C clock*/
	ret |= pvr2_write_register(hdw, 0xaa00, 0x00000000); /*unknown*/
	ret |= pvr2_write_register(hdw, 0xaa04, 0x00057810); /*unknown*/
	ret |= pvr2_write_register(hdw, 0xaa10, 0x00148500); /*unknown*/
	ret |= pvr2_write_register(hdw, 0xaa18, 0x00840000); /*unknown*/
	ret |= pvr2_issue_simple_cmd(hdw,FX2CMD_FWPOST1);
	ret |= pvr2_issue_simple_cmd(hdw,FX2CMD_MEMSEL | (1 << 8) | (0 << 16));

	if (ret) {
		pvr2_trace(PVR2_TRACE_ERROR_LEGS,
			   "firmware2 upload prep failed, ret=%d",ret);
		release_firmware(fw_entry);
		goto done;
	}

	/* Now send firmware */

	fw_len = fw_entry->size;

	if (fw_len % sizeof(u32)) {
		pvr2_trace(PVR2_TRACE_ERROR_LEGS,
			   "size of %s firmware"
			   " must be a multiple of %zu bytes",
			   fw_files[fwidx],sizeof(u32));
		release_firmware(fw_entry);
		ret = -EINVAL;
		goto done;
	}

	fw_ptr = kmalloc(FIRMWARE_CHUNK_SIZE, GFP_KERNEL);
	if (fw_ptr == NULL){
		release_firmware(fw_entry);
		pvr2_trace(PVR2_TRACE_ERROR_LEGS,
			   "failed to allocate memory for firmware2 upload");
		ret = -ENOMEM;
		goto done;
	}

	pipe = usb_sndbulkpipe(hdw->usb_dev, PVR2_FIRMWARE_ENDPOINT);

	fw_done = 0;
	for (fw_done = 0; fw_done < fw_len;) {
		bcnt = fw_len - fw_done;
		if (bcnt > FIRMWARE_CHUNK_SIZE) bcnt = FIRMWARE_CHUNK_SIZE;
		memcpy(fw_ptr, fw_entry->data + fw_done, bcnt);
		/* Usbsnoop log shows that we must swap bytes... */
		/* Some background info: The data being swapped here is a
		   firmware image destined for the mpeg encoder chip that
		   lives at the other end of a USB endpoint.  The encoder
		   chip always talks in 32 bit chunks and its storage is
		   organized into 32 bit words.  However from the file
		   system to the encoder chip everything is purely a byte
		   stream.  The firmware file's contents are always 32 bit
		   swapped from what the encoder expects.  Thus the need
		   always exists to swap the bytes regardless of the endian
		   type of the host processor and therefore swab32() makes
		   the most sense. */
		for (icnt = 0; icnt < bcnt/4 ; icnt++)
			((u32 *)fw_ptr)[icnt] = swab32(((u32 *)fw_ptr)[icnt]);

		ret |= usb_bulk_msg(hdw->usb_dev, pipe, fw_ptr,bcnt,
				    &actual_length, HZ);
		ret |= (actual_length != bcnt);
		if (ret) break;
		fw_done += bcnt;
	}

	trace_firmware("upload of %s : %i / %i ",
		       fw_files[fwidx],fw_done,fw_len);

	kfree(fw_ptr);
	release_firmware(fw_entry);

	if (ret) {
		pvr2_trace(PVR2_TRACE_ERROR_LEGS,
			   "firmware2 upload transfer failure");
		goto done;
	}

	/* Finish upload */

	ret |= pvr2_write_register(hdw, 0x9054, 0xffffffff); /*reset hw blocks*/
	ret |= pvr2_write_register(hdw, 0x9058, 0xffffffe8); /*VPU ctrl*/
	ret |= pvr2_issue_simple_cmd(hdw,FX2CMD_MEMSEL | (1 << 8) | (0 << 16));

	if (ret) {
		pvr2_trace(PVR2_TRACE_ERROR_LEGS,
			   "firmware2 upload post-proc failure");
	}

 done:
	if (hdw->hdw_desc->signal_routing_scheme ==
	    PVR2_ROUTING_SCHEME_GOTVIEW) {
		/* Ensure that GPIO 11 is set to output for GOTVIEW
		   hardware. */
		pvr2_hdw_gpio_chg_dir(hdw,(1 << 11),~0);
	}
	return ret;
}


static const char *pvr2_get_state_name(unsigned int st)
{
	if (st < ARRAY_SIZE(pvr2_state_names)) {
		return pvr2_state_names[st];
	}
	return "???";
}

static int pvr2_decoder_enable(struct pvr2_hdw *hdw,int enablefl)
{
	/* Even though we really only care about the video decoder chip at
	   this point, we'll broadcast stream on/off to all sub-devices
	   anyway, just in case somebody else wants to hear the
	   command... */
	pvr2_trace(PVR2_TRACE_CHIPS, "subdev v4l2 stream=%s",
		   (enablefl ? "on" : "off"));
	v4l2_device_call_all(&hdw->v4l2_dev, 0, video, s_stream, enablefl);
	if (hdw->decoder_client_id) {
		/* We get here if the encoder has been noticed.  Otherwise
		   we'll issue a warning to the user (which should
		   normally never happen). */
		return 0;
	}
	if (!hdw->flag_decoder_missed) {
		pvr2_trace(PVR2_TRACE_ERROR_LEGS,
			   "WARNING: No decoder present");
		hdw->flag_decoder_missed = !0;
		trace_stbit("flag_decoder_missed",
			    hdw->flag_decoder_missed);
	}
	return -EIO;
}


int pvr2_hdw_get_state(struct pvr2_hdw *hdw)
{
	return hdw->master_state;
}


static int pvr2_hdw_untrip_unlocked(struct pvr2_hdw *hdw)
{
	if (!hdw->flag_tripped) return 0;
	hdw->flag_tripped = 0;
	pvr2_trace(PVR2_TRACE_ERROR_LEGS,
		   "Clearing driver error statuss");
	return !0;
}


int pvr2_hdw_untrip(struct pvr2_hdw *hdw)
{
	int fl;
	LOCK_TAKE(hdw->big_lock); do {
		fl = pvr2_hdw_untrip_unlocked(hdw);
	} while (0); LOCK_GIVE(hdw->big_lock);
	if (fl) pvr2_hdw_state_sched(hdw);
	return 0;
}




int pvr2_hdw_get_streaming(struct pvr2_hdw *hdw)
{
	return hdw->state_pipeline_req != 0;
}


int pvr2_hdw_set_streaming(struct pvr2_hdw *hdw,int enable_flag)
{
	int ret,st;
	LOCK_TAKE(hdw->big_lock); do {
		pvr2_hdw_untrip_unlocked(hdw);
		if ((!enable_flag) != !(hdw->state_pipeline_req)) {
			hdw->state_pipeline_req = enable_flag != 0;
			pvr2_trace(PVR2_TRACE_START_STOP,
				   "/*--TRACE_STREAM--*/ %s",
				   enable_flag ? "enable" : "disable");
		}
		pvr2_hdw_state_sched(hdw);
	} while (0); LOCK_GIVE(hdw->big_lock);
	if ((ret = pvr2_hdw_wait(hdw,0)) < 0) return ret;
	if (enable_flag) {
		while ((st = hdw->master_state) != PVR2_STATE_RUN) {
			if (st != PVR2_STATE_READY) return -EIO;
			if ((ret = pvr2_hdw_wait(hdw,st)) < 0) return ret;
		}
	}
	return 0;
}


int pvr2_hdw_set_stream_type(struct pvr2_hdw *hdw,enum pvr2_config config)
{
	int fl;
	LOCK_TAKE(hdw->big_lock);
	if ((fl = (hdw->desired_stream_type != config)) != 0) {
		hdw->desired_stream_type = config;
		hdw->state_pipeline_config = 0;
		trace_stbit("state_pipeline_config",
			    hdw->state_pipeline_config);
		pvr2_hdw_state_sched(hdw);
	}
	LOCK_GIVE(hdw->big_lock);
	if (fl) return 0;
	return pvr2_hdw_wait(hdw,0);
}


static int get_default_tuner_type(struct pvr2_hdw *hdw)
{
	int unit_number = hdw->unit_number;
	int tp = -1;
	if ((unit_number >= 0) && (unit_number < PVR_NUM)) {
		tp = tuner[unit_number];
	}
	if (tp < 0) return -EINVAL;
	hdw->tuner_type = tp;
	hdw->tuner_updated = !0;
	return 0;
}


static v4l2_std_id get_default_standard(struct pvr2_hdw *hdw)
{
	int unit_number = hdw->unit_number;
	int tp = 0;
	if ((unit_number >= 0) && (unit_number < PVR_NUM)) {
		tp = video_std[unit_number];
		if (tp) return tp;
	}
	return 0;
}


static unsigned int get_default_error_tolerance(struct pvr2_hdw *hdw)
{
	int unit_number = hdw->unit_number;
	int tp = 0;
	if ((unit_number >= 0) && (unit_number < PVR_NUM)) {
		tp = tolerance[unit_number];
	}
	return tp;
}


static int pvr2_hdw_check_firmware(struct pvr2_hdw *hdw)
{
	/* Try a harmless request to fetch the eeprom's address over
	   endpoint 1.  See what happens.  Only the full FX2 image can
	   respond to this.  If this probe fails then likely the FX2
	   firmware needs be loaded. */
	int result;
	LOCK_TAKE(hdw->ctl_lock); do {
		hdw->cmd_buffer[0] = FX2CMD_GET_EEPROM_ADDR;
		result = pvr2_send_request_ex(hdw,HZ*1,!0,
					   hdw->cmd_buffer,1,
					   hdw->cmd_buffer,1);
		if (result < 0) break;
	} while(0); LOCK_GIVE(hdw->ctl_lock);
	if (result) {
		pvr2_trace(PVR2_TRACE_INIT,
			   "Probe of device endpoint 1 result status %d",
			   result);
	} else {
		pvr2_trace(PVR2_TRACE_INIT,
			   "Probe of device endpoint 1 succeeded");
	}
	return result == 0;
}

struct pvr2_std_hack {
	v4l2_std_id pat;  /* Pattern to match */
	v4l2_std_id msk;  /* Which bits we care about */
	v4l2_std_id std;  /* What additional standards or default to set */
};

/* This data structure labels specific combinations of standards from
   tveeprom that we'll try to recognize.  If we recognize one, then assume
   a specified default standard to use.  This is here because tveeprom only
   tells us about available standards not the intended default standard (if
   any) for the device in question.  We guess the default based on what has
   been reported as available.  Note that this is only for guessing a
   default - which can always be overridden explicitly - and if the user
   has otherwise named a default then that default will always be used in
   place of this table. */
static const struct pvr2_std_hack std_eeprom_maps[] = {
	{	/* PAL(B/G) */
		.pat = V4L2_STD_B|V4L2_STD_GH,
		.std = V4L2_STD_PAL_B|V4L2_STD_PAL_B1|V4L2_STD_PAL_G,
	},
	{	/* NTSC(M) */
		.pat = V4L2_STD_MN,
		.std = V4L2_STD_NTSC_M,
	},
	{	/* PAL(I) */
		.pat = V4L2_STD_PAL_I,
		.std = V4L2_STD_PAL_I,
	},
	{	/* SECAM(L/L') */
		.pat = V4L2_STD_SECAM_L|V4L2_STD_SECAM_LC,
		.std = V4L2_STD_SECAM_L|V4L2_STD_SECAM_LC,
	},
	{	/* PAL(D/D1/K) */
		.pat = V4L2_STD_DK,
		.std = V4L2_STD_PAL_D|V4L2_STD_PAL_D1|V4L2_STD_PAL_K,
	},
};

static void pvr2_hdw_setup_std(struct pvr2_hdw *hdw)
{
	char buf[40];
	unsigned int bcnt;
	v4l2_std_id std1,std2,std3;

	std1 = get_default_standard(hdw);
	std3 = std1 ? 0 : hdw->hdw_desc->default_std_mask;

	bcnt = pvr2_std_id_to_str(buf,sizeof(buf),hdw->std_mask_eeprom);
	pvr2_trace(PVR2_TRACE_STD,
		   "Supported video standard(s) reported available"
		   " in hardware: %.*s",
		   bcnt,buf);

	hdw->std_mask_avail = hdw->std_mask_eeprom;

	std2 = (std1|std3) & ~hdw->std_mask_avail;
	if (std2) {
		bcnt = pvr2_std_id_to_str(buf,sizeof(buf),std2);
		pvr2_trace(PVR2_TRACE_STD,
			   "Expanding supported video standards"
			   " to include: %.*s",
			   bcnt,buf);
		hdw->std_mask_avail |= std2;
	}

	pvr2_hdw_internal_set_std_avail(hdw);

	if (std1) {
		bcnt = pvr2_std_id_to_str(buf,sizeof(buf),std1);
		pvr2_trace(PVR2_TRACE_STD,
			   "Initial video standard forced to %.*s",
			   bcnt,buf);
		hdw->std_mask_cur = std1;
		hdw->std_dirty = !0;
		pvr2_hdw_internal_find_stdenum(hdw);
		return;
	}
	if (std3) {
		bcnt = pvr2_std_id_to_str(buf,sizeof(buf),std3);
		pvr2_trace(PVR2_TRACE_STD,
			   "Initial video standard"
			   " (determined by device type): %.*s",bcnt,buf);
		hdw->std_mask_cur = std3;
		hdw->std_dirty = !0;
		pvr2_hdw_internal_find_stdenum(hdw);
		return;
	}

	{
		unsigned int idx;
		for (idx = 0; idx < ARRAY_SIZE(std_eeprom_maps); idx++) {
			if (std_eeprom_maps[idx].msk ?
			    ((std_eeprom_maps[idx].pat ^
			     hdw->std_mask_eeprom) &
			     std_eeprom_maps[idx].msk) :
			    (std_eeprom_maps[idx].pat !=
			     hdw->std_mask_eeprom)) continue;
			bcnt = pvr2_std_id_to_str(buf,sizeof(buf),
						  std_eeprom_maps[idx].std);
			pvr2_trace(PVR2_TRACE_STD,
				   "Initial video standard guessed as %.*s",
				   bcnt,buf);
			hdw->std_mask_cur = std_eeprom_maps[idx].std;
			hdw->std_dirty = !0;
			pvr2_hdw_internal_find_stdenum(hdw);
			return;
		}
	}

	if (hdw->std_enum_cnt > 1) {
		// Autoselect the first listed standard
		hdw->std_enum_cur = 1;
		hdw->std_mask_cur = hdw->std_defs[hdw->std_enum_cur-1].id;
		hdw->std_dirty = !0;
		pvr2_trace(PVR2_TRACE_STD,
			   "Initial video standard auto-selected to %s",
			   hdw->std_defs[hdw->std_enum_cur-1].name);
		return;
	}

	pvr2_trace(PVR2_TRACE_ERROR_LEGS,
		   "Unable to select a viable initial video standard");
}


static unsigned int pvr2_copy_i2c_addr_list(
	unsigned short *dst, const unsigned char *src,
	unsigned int dst_max)
{
	unsigned int cnt = 0;
	if (!src) return 0;
	while (src[cnt] && (cnt + 1) < dst_max) {
		dst[cnt] = src[cnt];
		cnt++;
	}
	dst[cnt] = I2C_CLIENT_END;
	return cnt;
}


static int pvr2_hdw_load_subdev(struct pvr2_hdw *hdw,
				const struct pvr2_device_client_desc *cd)
{
	const char *fname;
	unsigned char mid;
	struct v4l2_subdev *sd;
	unsigned int i2ccnt;
	const unsigned char *p;
	/* Arbitrary count - max # i2c addresses we will probe */
	unsigned short i2caddr[25];

	mid = cd->module_id;
	fname = (mid < ARRAY_SIZE(module_names)) ? module_names[mid] : NULL;
	if (!fname) {
		pvr2_trace(PVR2_TRACE_ERROR_LEGS,
			   "Module ID %u for device %s has no name",
			   mid,
			   hdw->hdw_desc->description);
		return -EINVAL;
	}
	pvr2_trace(PVR2_TRACE_INIT,
		   "Module ID %u (%s) for device %s being loaded...",
		   mid, fname,
		   hdw->hdw_desc->description);

	i2ccnt = pvr2_copy_i2c_addr_list(i2caddr, cd->i2c_address_list,
					 ARRAY_SIZE(i2caddr));
	if (!i2ccnt && ((p = (mid < ARRAY_SIZE(module_i2c_addresses)) ?
			 module_i2c_addresses[mid] : NULL) != NULL)) {
		/* Second chance: Try default i2c address list */
		i2ccnt = pvr2_copy_i2c_addr_list(i2caddr, p,
						 ARRAY_SIZE(i2caddr));
		if (i2ccnt) {
			pvr2_trace(PVR2_TRACE_INIT,
				   "Module ID %u:"
				   " Using default i2c address list",
				   mid);
		}
	}

	if (!i2ccnt) {
		pvr2_trace(PVR2_TRACE_ERROR_LEGS,
			   "Module ID %u (%s) for device %s:"
			   " No i2c addresses",
			   mid, fname, hdw->hdw_desc->description);
		return -EINVAL;
	}

	/* Note how the 2nd and 3rd arguments are the same for both
	 * v4l2_i2c_new_subdev() and v4l2_i2c_new_probed_subdev().  Why?
	 * Well the 2nd argument is the module name to load, while the 3rd
	 * argument is documented in the framework as being the "chipid" -
	 * and every other place where I can find examples of this, the
	 * "chipid" appears to just be the module name again.  So here we
	 * just do the same thing. */
	if (i2ccnt == 1) {
		pvr2_trace(PVR2_TRACE_INIT,
			   "Module ID %u:"
			   " Setting up with specified i2c address 0x%x",
			   mid, i2caddr[0]);
<<<<<<< HEAD
		sd = v4l2_i2c_new_subdev(&hdw->i2c_adap,
=======
		sd = v4l2_i2c_new_subdev(&hdw->v4l2_dev, &hdw->i2c_adap,
>>>>>>> 93cfb3c9
					 fname, fname,
					 i2caddr[0]);
	} else {
		pvr2_trace(PVR2_TRACE_INIT,
			   "Module ID %u:"
			   " Setting up with address probe list",
			   mid);
<<<<<<< HEAD
		sd = v4l2_i2c_new_probed_subdev(&hdw->i2c_adap,
=======
		sd = v4l2_i2c_new_probed_subdev(&hdw->v4l2_dev, &hdw->i2c_adap,
>>>>>>> 93cfb3c9
						fname, fname,
						i2caddr);
	}

	if (!sd) {
		pvr2_trace(PVR2_TRACE_ERROR_LEGS,
			   "Module ID %u (%s) for device %s failed to load",
			   mid, fname, hdw->hdw_desc->description);
		return -EIO;
	}

	/* Tag this sub-device instance with the module ID we know about.
	   In other places we'll use that tag to determine if the instance
	   requires special handling. */
	sd->grp_id = mid;

	pvr2_trace(PVR2_TRACE_INFO, "Attached sub-driver %s", fname);


	/* client-specific setup... */
	switch (mid) {
	case PVR2_CLIENT_ID_CX25840:
		hdw->decoder_client_id = mid;
		{
			/*
			  Mike Isely <isely@pobox.com> 19-Nov-2006 - This
			  bit of nuttiness for cx25840 causes that module
			  to correctly set up its video scaling.  This is
			  really a problem in the cx25840 module itself,
			  but we work around it here.  The problem has not
			  been seen in ivtv because there VBI is supported
			  and set up.  We don't do VBI here (at least not
			  yet) and thus we never attempted to even set it
			  up.
			*/
			struct v4l2_format fmt;
			pvr2_trace(PVR2_TRACE_INIT,
				   "Module ID %u:"
				   " Executing cx25840 VBI hack",
				   mid);
			memset(&fmt, 0, sizeof(fmt));
			fmt.type = V4L2_BUF_TYPE_SLICED_VBI_CAPTURE;
			v4l2_device_call_all(&hdw->v4l2_dev, mid,
					     video, s_fmt, &fmt);
		}
		break;
	case PVR2_CLIENT_ID_SAA7115:
		hdw->decoder_client_id = mid;
		break;
	default: break;
	}

	return 0;
}


static void pvr2_hdw_load_modules(struct pvr2_hdw *hdw)
{
	unsigned int idx;
	const struct pvr2_string_table *cm;
	const struct pvr2_device_client_table *ct;
	int okFl = !0;

	cm = &hdw->hdw_desc->client_modules;
	for (idx = 0; idx < cm->cnt; idx++) {
		request_module(cm->lst[idx]);
	}

	ct = &hdw->hdw_desc->client_table;
	for (idx = 0; idx < ct->cnt; idx++) {
		if (pvr2_hdw_load_subdev(hdw, &ct->lst[idx]) < 0) okFl = 0;
	}
	if (!okFl) pvr2_hdw_render_useless(hdw);
}


static void pvr2_hdw_setup_low(struct pvr2_hdw *hdw)
{
	int ret;
	unsigned int idx;
	struct pvr2_ctrl *cptr;
	int reloadFl = 0;
	if (hdw->hdw_desc->fx2_firmware.cnt) {
		if (!reloadFl) {
			reloadFl =
				(hdw->usb_intf->cur_altsetting->desc.bNumEndpoints
				 == 0);
			if (reloadFl) {
				pvr2_trace(PVR2_TRACE_INIT,
					   "USB endpoint config looks strange"
					   "; possibly firmware needs to be"
					   " loaded");
			}
		}
		if (!reloadFl) {
			reloadFl = !pvr2_hdw_check_firmware(hdw);
			if (reloadFl) {
				pvr2_trace(PVR2_TRACE_INIT,
					   "Check for FX2 firmware failed"
					   "; possibly firmware needs to be"
					   " loaded");
			}
		}
		if (reloadFl) {
			if (pvr2_upload_firmware1(hdw) != 0) {
				pvr2_trace(PVR2_TRACE_ERROR_LEGS,
					   "Failure uploading firmware1");
			}
			return;
		}
	}
	hdw->fw1_state = FW1_STATE_OK;

	if (!pvr2_hdw_dev_ok(hdw)) return;

	hdw->force_dirty = !0;

	if (!hdw->hdw_desc->flag_no_powerup) {
		pvr2_hdw_cmd_powerup(hdw);
		if (!pvr2_hdw_dev_ok(hdw)) return;
	}

	/* Take the IR chip out of reset, if appropriate */
	if (hdw->hdw_desc->ir_scheme == PVR2_IR_SCHEME_ZILOG) {
		pvr2_issue_simple_cmd(hdw,
				      FX2CMD_HCW_ZILOG_RESET |
				      (1 << 8) |
				      ((0) << 16));
	}

	// This step MUST happen after the earlier powerup step.
	pvr2_i2c_core_init(hdw);
	if (!pvr2_hdw_dev_ok(hdw)) return;

	pvr2_hdw_load_modules(hdw);
	if (!pvr2_hdw_dev_ok(hdw)) return;

<<<<<<< HEAD
	v4l2_device_call_all(&hdw->v4l2_dev, 0, core, init, 0);
=======
	v4l2_device_call_all(&hdw->v4l2_dev, 0, core, load_fw);
>>>>>>> 93cfb3c9

	for (idx = 0; idx < CTRLDEF_COUNT; idx++) {
		cptr = hdw->controls + idx;
		if (cptr->info->skip_init) continue;
		if (!cptr->info->set_value) continue;
		cptr->info->set_value(cptr,~0,cptr->info->default_value);
	}

	/* Set up special default values for the television and radio
	   frequencies here.  It's not really important what these defaults
	   are, but I set them to something usable in the Chicago area just
	   to make driver testing a little easier. */

	hdw->freqValTelevision = default_tv_freq;
	hdw->freqValRadio = default_radio_freq;

	// Do not use pvr2_reset_ctl_endpoints() here.  It is not
	// thread-safe against the normal pvr2_send_request() mechanism.
	// (We should make it thread safe).

	if (hdw->hdw_desc->flag_has_hauppauge_rom) {
		ret = pvr2_hdw_get_eeprom_addr(hdw);
		if (!pvr2_hdw_dev_ok(hdw)) return;
		if (ret < 0) {
			pvr2_trace(PVR2_TRACE_ERROR_LEGS,
				   "Unable to determine location of eeprom,"
				   " skipping");
		} else {
			hdw->eeprom_addr = ret;
			pvr2_eeprom_analyze(hdw);
			if (!pvr2_hdw_dev_ok(hdw)) return;
		}
	} else {
		hdw->tuner_type = hdw->hdw_desc->default_tuner_type;
		hdw->tuner_updated = !0;
		hdw->std_mask_eeprom = V4L2_STD_ALL;
	}

	if (hdw->serial_number) {
		idx = scnprintf(hdw->identifier, sizeof(hdw->identifier) - 1,
				"sn-%lu", hdw->serial_number);
	} else if (hdw->unit_number >= 0) {
		idx = scnprintf(hdw->identifier, sizeof(hdw->identifier) - 1,
				"unit-%c",
				hdw->unit_number + 'a');
	} else {
		idx = scnprintf(hdw->identifier, sizeof(hdw->identifier) - 1,
				"unit-??");
	}
	hdw->identifier[idx] = 0;

	pvr2_hdw_setup_std(hdw);

	if (!get_default_tuner_type(hdw)) {
		pvr2_trace(PVR2_TRACE_INIT,
			   "pvr2_hdw_setup: Tuner type overridden to %d",
			   hdw->tuner_type);
	}


	if (!pvr2_hdw_dev_ok(hdw)) return;

	if (hdw->hdw_desc->signal_routing_scheme ==
	    PVR2_ROUTING_SCHEME_GOTVIEW) {
		/* Ensure that GPIO 11 is set to output for GOTVIEW
		   hardware. */
		pvr2_hdw_gpio_chg_dir(hdw,(1 << 11),~0);
	}

	pvr2_hdw_commit_setup(hdw);

	hdw->vid_stream = pvr2_stream_create();
	if (!pvr2_hdw_dev_ok(hdw)) return;
	pvr2_trace(PVR2_TRACE_INIT,
		   "pvr2_hdw_setup: video stream is %p",hdw->vid_stream);
	if (hdw->vid_stream) {
		idx = get_default_error_tolerance(hdw);
		if (idx) {
			pvr2_trace(PVR2_TRACE_INIT,
				   "pvr2_hdw_setup: video stream %p"
				   " setting tolerance %u",
				   hdw->vid_stream,idx);
		}
		pvr2_stream_setup(hdw->vid_stream,hdw->usb_dev,
				  PVR2_VID_ENDPOINT,idx);
	}

	if (!pvr2_hdw_dev_ok(hdw)) return;

	hdw->flag_init_ok = !0;

	pvr2_hdw_state_sched(hdw);
}


/* Set up the structure and attempt to put the device into a usable state.
   This can be a time-consuming operation, which is why it is not done
   internally as part of the create() step. */
static void pvr2_hdw_setup(struct pvr2_hdw *hdw)
{
	pvr2_trace(PVR2_TRACE_INIT,"pvr2_hdw_setup(hdw=%p) begin",hdw);
	do {
		pvr2_hdw_setup_low(hdw);
		pvr2_trace(PVR2_TRACE_INIT,
			   "pvr2_hdw_setup(hdw=%p) done, ok=%d init_ok=%d",
			   hdw,pvr2_hdw_dev_ok(hdw),hdw->flag_init_ok);
		if (pvr2_hdw_dev_ok(hdw)) {
			if (hdw->flag_init_ok) {
				pvr2_trace(
					PVR2_TRACE_INFO,
					"Device initialization"
					" completed successfully.");
				break;
			}
			if (hdw->fw1_state == FW1_STATE_RELOAD) {
				pvr2_trace(
					PVR2_TRACE_INFO,
					"Device microcontroller firmware"
					" (re)loaded; it should now reset"
					" and reconnect.");
				break;
			}
			pvr2_trace(
				PVR2_TRACE_ERROR_LEGS,
				"Device initialization was not successful.");
			if (hdw->fw1_state == FW1_STATE_MISSING) {
				pvr2_trace(
					PVR2_TRACE_ERROR_LEGS,
					"Giving up since device"
					" microcontroller firmware"
					" appears to be missing.");
				break;
			}
		}
		if (procreload) {
			pvr2_trace(
				PVR2_TRACE_ERROR_LEGS,
				"Attempting pvrusb2 recovery by reloading"
				" primary firmware.");
			pvr2_trace(
				PVR2_TRACE_ERROR_LEGS,
				"If this works, device should disconnect"
				" and reconnect in a sane state.");
			hdw->fw1_state = FW1_STATE_UNKNOWN;
			pvr2_upload_firmware1(hdw);
		} else {
			pvr2_trace(
				PVR2_TRACE_ERROR_LEGS,
				"***WARNING*** pvrusb2 device hardware"
				" appears to be jammed"
				" and I can't clear it.");
			pvr2_trace(
				PVR2_TRACE_ERROR_LEGS,
				"You might need to power cycle"
				" the pvrusb2 device"
				" in order to recover.");
		}
	} while (0);
	pvr2_trace(PVR2_TRACE_INIT,"pvr2_hdw_setup(hdw=%p) end",hdw);
}


/* Perform second stage initialization.  Set callback pointer first so that
   we can avoid a possible initialization race (if the kernel thread runs
   before the callback has been set). */
int pvr2_hdw_initialize(struct pvr2_hdw *hdw,
			void (*callback_func)(void *),
			void *callback_data)
{
	LOCK_TAKE(hdw->big_lock); do {
		if (hdw->flag_disconnected) {
			/* Handle a race here: If we're already
			   disconnected by this point, then give up.  If we
			   get past this then we'll remain connected for
			   the duration of initialization since the entire
			   initialization sequence is now protected by the
			   big_lock. */
			break;
		}
		hdw->state_data = callback_data;
		hdw->state_func = callback_func;
		pvr2_hdw_setup(hdw);
	} while (0); LOCK_GIVE(hdw->big_lock);
	return hdw->flag_init_ok;
}


/* Create, set up, and return a structure for interacting with the
   underlying hardware.  */
struct pvr2_hdw *pvr2_hdw_create(struct usb_interface *intf,
				 const struct usb_device_id *devid)
{
	unsigned int idx,cnt1,cnt2,m;
	struct pvr2_hdw *hdw = NULL;
	int valid_std_mask;
	struct pvr2_ctrl *cptr;
	struct usb_device *usb_dev;
	const struct pvr2_device_desc *hdw_desc;
	__u8 ifnum;
	struct v4l2_queryctrl qctrl;
	struct pvr2_ctl_info *ciptr;

	usb_dev = interface_to_usbdev(intf);

	hdw_desc = (const struct pvr2_device_desc *)(devid->driver_info);

	if (hdw_desc == NULL) {
		pvr2_trace(PVR2_TRACE_INIT, "pvr2_hdw_create:"
			   " No device description pointer,"
			   " unable to continue.");
		pvr2_trace(PVR2_TRACE_INIT, "If you have a new device type,"
			   " please contact Mike Isely <isely@pobox.com>"
			   " to get it included in the driver\n");
		goto fail;
	}

	hdw = kzalloc(sizeof(*hdw),GFP_KERNEL);
	pvr2_trace(PVR2_TRACE_INIT,"pvr2_hdw_create: hdw=%p, type \"%s\"",
		   hdw,hdw_desc->description);
	if (!hdw) goto fail;

	init_timer(&hdw->quiescent_timer);
	hdw->quiescent_timer.data = (unsigned long)hdw;
	hdw->quiescent_timer.function = pvr2_hdw_quiescent_timeout;

	init_timer(&hdw->encoder_wait_timer);
	hdw->encoder_wait_timer.data = (unsigned long)hdw;
	hdw->encoder_wait_timer.function = pvr2_hdw_encoder_wait_timeout;

	init_timer(&hdw->encoder_run_timer);
	hdw->encoder_run_timer.data = (unsigned long)hdw;
	hdw->encoder_run_timer.function = pvr2_hdw_encoder_run_timeout;

	hdw->master_state = PVR2_STATE_DEAD;

	init_waitqueue_head(&hdw->state_wait_data);

	hdw->tuner_signal_stale = !0;
	cx2341x_fill_defaults(&hdw->enc_ctl_state);

	/* Calculate which inputs are OK */
	m = 0;
	if (hdw_desc->flag_has_analogtuner) m |= 1 << PVR2_CVAL_INPUT_TV;
	if (hdw_desc->digital_control_scheme != PVR2_DIGITAL_SCHEME_NONE) {
		m |= 1 << PVR2_CVAL_INPUT_DTV;
	}
	if (hdw_desc->flag_has_svideo) m |= 1 << PVR2_CVAL_INPUT_SVIDEO;
	if (hdw_desc->flag_has_composite) m |= 1 << PVR2_CVAL_INPUT_COMPOSITE;
	if (hdw_desc->flag_has_fmradio) m |= 1 << PVR2_CVAL_INPUT_RADIO;
	hdw->input_avail_mask = m;
	hdw->input_allowed_mask = hdw->input_avail_mask;

	/* If not a hybrid device, pathway_state never changes.  So
	   initialize it here to what it should forever be. */
	if (!(hdw->input_avail_mask & (1 << PVR2_CVAL_INPUT_DTV))) {
		hdw->pathway_state = PVR2_PATHWAY_ANALOG;
	} else if (!(hdw->input_avail_mask & (1 << PVR2_CVAL_INPUT_TV))) {
		hdw->pathway_state = PVR2_PATHWAY_DIGITAL;
	}

	hdw->control_cnt = CTRLDEF_COUNT;
	hdw->control_cnt += MPEGDEF_COUNT;
	hdw->controls = kzalloc(sizeof(struct pvr2_ctrl) * hdw->control_cnt,
				GFP_KERNEL);
	if (!hdw->controls) goto fail;
	hdw->hdw_desc = hdw_desc;
	for (idx = 0; idx < hdw->control_cnt; idx++) {
		cptr = hdw->controls + idx;
		cptr->hdw = hdw;
	}
	for (idx = 0; idx < 32; idx++) {
		hdw->std_mask_ptrs[idx] = hdw->std_mask_names[idx];
	}
	for (idx = 0; idx < CTRLDEF_COUNT; idx++) {
		cptr = hdw->controls + idx;
		cptr->info = control_defs+idx;
	}

	/* Ensure that default input choice is a valid one. */
	m = hdw->input_avail_mask;
	if (m) for (idx = 0; idx < (sizeof(m) << 3); idx++) {
		if (!((1 << idx) & m)) continue;
		hdw->input_val = idx;
		break;
	}

	/* Define and configure additional controls from cx2341x module. */
	hdw->mpeg_ctrl_info = kzalloc(
		sizeof(*(hdw->mpeg_ctrl_info)) * MPEGDEF_COUNT, GFP_KERNEL);
	if (!hdw->mpeg_ctrl_info) goto fail;
	for (idx = 0; idx < MPEGDEF_COUNT; idx++) {
		cptr = hdw->controls + idx + CTRLDEF_COUNT;
		ciptr = &(hdw->mpeg_ctrl_info[idx].info);
		ciptr->desc = hdw->mpeg_ctrl_info[idx].desc;
		ciptr->name = mpeg_ids[idx].strid;
		ciptr->v4l_id = mpeg_ids[idx].id;
		ciptr->skip_init = !0;
		ciptr->get_value = ctrl_cx2341x_get;
		ciptr->get_v4lflags = ctrl_cx2341x_getv4lflags;
		ciptr->is_dirty = ctrl_cx2341x_is_dirty;
		if (!idx) ciptr->clear_dirty = ctrl_cx2341x_clear_dirty;
		qctrl.id = ciptr->v4l_id;
		cx2341x_ctrl_query(&hdw->enc_ctl_state,&qctrl);
		if (!(qctrl.flags & V4L2_CTRL_FLAG_READ_ONLY)) {
			ciptr->set_value = ctrl_cx2341x_set;
		}
		strncpy(hdw->mpeg_ctrl_info[idx].desc,qctrl.name,
			PVR2_CTLD_INFO_DESC_SIZE);
		hdw->mpeg_ctrl_info[idx].desc[PVR2_CTLD_INFO_DESC_SIZE-1] = 0;
		ciptr->default_value = qctrl.default_value;
		switch (qctrl.type) {
		default:
		case V4L2_CTRL_TYPE_INTEGER:
			ciptr->type = pvr2_ctl_int;
			ciptr->def.type_int.min_value = qctrl.minimum;
			ciptr->def.type_int.max_value = qctrl.maximum;
			break;
		case V4L2_CTRL_TYPE_BOOLEAN:
			ciptr->type = pvr2_ctl_bool;
			break;
		case V4L2_CTRL_TYPE_MENU:
			ciptr->type = pvr2_ctl_enum;
			ciptr->def.type_enum.value_names =
				cx2341x_ctrl_get_menu(&hdw->enc_ctl_state,
								ciptr->v4l_id);
			for (cnt1 = 0;
			     ciptr->def.type_enum.value_names[cnt1] != NULL;
			     cnt1++) { }
			ciptr->def.type_enum.count = cnt1;
			break;
		}
		cptr->info = ciptr;
	}

	// Initialize video standard enum dynamic control
	cptr = pvr2_hdw_get_ctrl_by_id(hdw,PVR2_CID_STDENUM);
	if (cptr) {
		memcpy(&hdw->std_info_enum,cptr->info,
		       sizeof(hdw->std_info_enum));
		cptr->info = &hdw->std_info_enum;

	}
	// Initialize control data regarding video standard masks
	valid_std_mask = pvr2_std_get_usable();
	for (idx = 0; idx < 32; idx++) {
		if (!(valid_std_mask & (1 << idx))) continue;
		cnt1 = pvr2_std_id_to_str(
			hdw->std_mask_names[idx],
			sizeof(hdw->std_mask_names[idx])-1,
			1 << idx);
		hdw->std_mask_names[idx][cnt1] = 0;
	}
	cptr = pvr2_hdw_get_ctrl_by_id(hdw,PVR2_CID_STDAVAIL);
	if (cptr) {
		memcpy(&hdw->std_info_avail,cptr->info,
		       sizeof(hdw->std_info_avail));
		cptr->info = &hdw->std_info_avail;
		hdw->std_info_avail.def.type_bitmask.bit_names =
			hdw->std_mask_ptrs;
		hdw->std_info_avail.def.type_bitmask.valid_bits =
			valid_std_mask;
	}
	cptr = pvr2_hdw_get_ctrl_by_id(hdw,PVR2_CID_STDCUR);
	if (cptr) {
		memcpy(&hdw->std_info_cur,cptr->info,
		       sizeof(hdw->std_info_cur));
		cptr->info = &hdw->std_info_cur;
		hdw->std_info_cur.def.type_bitmask.bit_names =
			hdw->std_mask_ptrs;
		hdw->std_info_avail.def.type_bitmask.valid_bits =
			valid_std_mask;
	}

	hdw->cropcap_stale = !0;
	hdw->eeprom_addr = -1;
	hdw->unit_number = -1;
	hdw->v4l_minor_number_video = -1;
	hdw->v4l_minor_number_vbi = -1;
	hdw->v4l_minor_number_radio = -1;
	hdw->ctl_write_buffer = kmalloc(PVR2_CTL_BUFFSIZE,GFP_KERNEL);
	if (!hdw->ctl_write_buffer) goto fail;
	hdw->ctl_read_buffer = kmalloc(PVR2_CTL_BUFFSIZE,GFP_KERNEL);
	if (!hdw->ctl_read_buffer) goto fail;
	hdw->ctl_write_urb = usb_alloc_urb(0,GFP_KERNEL);
	if (!hdw->ctl_write_urb) goto fail;
	hdw->ctl_read_urb = usb_alloc_urb(0,GFP_KERNEL);
	if (!hdw->ctl_read_urb) goto fail;

<<<<<<< HEAD
	if (v4l2_device_register(&usb_dev->dev, &hdw->v4l2_dev) != 0) {
=======
	if (v4l2_device_register(&intf->dev, &hdw->v4l2_dev) != 0) {
>>>>>>> 93cfb3c9
		pvr2_trace(PVR2_TRACE_ERROR_LEGS,
			   "Error registering with v4l core, giving up");
		goto fail;
	}
	mutex_lock(&pvr2_unit_mtx); do {
		for (idx = 0; idx < PVR_NUM; idx++) {
			if (unit_pointers[idx]) continue;
			hdw->unit_number = idx;
			unit_pointers[idx] = hdw;
			break;
		}
	} while (0); mutex_unlock(&pvr2_unit_mtx);

	cnt1 = 0;
	cnt2 = scnprintf(hdw->name+cnt1,sizeof(hdw->name)-cnt1,"pvrusb2");
	cnt1 += cnt2;
	if (hdw->unit_number >= 0) {
		cnt2 = scnprintf(hdw->name+cnt1,sizeof(hdw->name)-cnt1,"_%c",
				 ('a' + hdw->unit_number));
		cnt1 += cnt2;
	}
	if (cnt1 >= sizeof(hdw->name)) cnt1 = sizeof(hdw->name)-1;
	hdw->name[cnt1] = 0;

	hdw->workqueue = create_singlethread_workqueue(hdw->name);
	INIT_WORK(&hdw->workpoll,pvr2_hdw_worker_poll);

	pvr2_trace(PVR2_TRACE_INIT,"Driver unit number is %d, name is %s",
		   hdw->unit_number,hdw->name);

	hdw->tuner_type = -1;
	hdw->flag_ok = !0;

	hdw->usb_intf = intf;
	hdw->usb_dev = usb_dev;

	usb_make_path(hdw->usb_dev, hdw->bus_info, sizeof(hdw->bus_info));

	ifnum = hdw->usb_intf->cur_altsetting->desc.bInterfaceNumber;
	usb_set_interface(hdw->usb_dev,ifnum,0);

	mutex_init(&hdw->ctl_lock_mutex);
	mutex_init(&hdw->big_lock_mutex);

	return hdw;
 fail:
	if (hdw) {
		del_timer_sync(&hdw->quiescent_timer);
		del_timer_sync(&hdw->encoder_run_timer);
		del_timer_sync(&hdw->encoder_wait_timer);
		if (hdw->workqueue) {
			flush_workqueue(hdw->workqueue);
			destroy_workqueue(hdw->workqueue);
			hdw->workqueue = NULL;
		}
		usb_free_urb(hdw->ctl_read_urb);
		usb_free_urb(hdw->ctl_write_urb);
		kfree(hdw->ctl_read_buffer);
		kfree(hdw->ctl_write_buffer);
		kfree(hdw->controls);
		kfree(hdw->mpeg_ctrl_info);
		kfree(hdw->std_defs);
		kfree(hdw->std_enum_names);
		kfree(hdw);
	}
	return NULL;
}


/* Remove _all_ associations between this driver and the underlying USB
   layer. */
static void pvr2_hdw_remove_usb_stuff(struct pvr2_hdw *hdw)
{
	if (hdw->flag_disconnected) return;
	pvr2_trace(PVR2_TRACE_INIT,"pvr2_hdw_remove_usb_stuff: hdw=%p",hdw);
	if (hdw->ctl_read_urb) {
		usb_kill_urb(hdw->ctl_read_urb);
		usb_free_urb(hdw->ctl_read_urb);
		hdw->ctl_read_urb = NULL;
	}
	if (hdw->ctl_write_urb) {
		usb_kill_urb(hdw->ctl_write_urb);
		usb_free_urb(hdw->ctl_write_urb);
		hdw->ctl_write_urb = NULL;
	}
	if (hdw->ctl_read_buffer) {
		kfree(hdw->ctl_read_buffer);
		hdw->ctl_read_buffer = NULL;
	}
	if (hdw->ctl_write_buffer) {
		kfree(hdw->ctl_write_buffer);
		hdw->ctl_write_buffer = NULL;
	}
	hdw->flag_disconnected = !0;
	/* If we don't do this, then there will be a dangling struct device
	   reference to our disappearing device persisting inside the V4L
	   core... */
	v4l2_device_disconnect(&hdw->v4l2_dev);
	hdw->usb_dev = NULL;
	hdw->usb_intf = NULL;
	pvr2_hdw_render_useless(hdw);
}


/* Destroy hardware interaction structure */
void pvr2_hdw_destroy(struct pvr2_hdw *hdw)
{
	if (!hdw) return;
	pvr2_trace(PVR2_TRACE_INIT,"pvr2_hdw_destroy: hdw=%p",hdw);
	if (hdw->workqueue) {
		flush_workqueue(hdw->workqueue);
		destroy_workqueue(hdw->workqueue);
		hdw->workqueue = NULL;
	}
	del_timer_sync(&hdw->quiescent_timer);
	del_timer_sync(&hdw->encoder_run_timer);
	del_timer_sync(&hdw->encoder_wait_timer);
	if (hdw->fw_buffer) {
		kfree(hdw->fw_buffer);
		hdw->fw_buffer = NULL;
	}
	if (hdw->vid_stream) {
		pvr2_stream_destroy(hdw->vid_stream);
		hdw->vid_stream = NULL;
	}
	pvr2_i2c_core_done(hdw);
	v4l2_device_unregister(&hdw->v4l2_dev);
	pvr2_hdw_remove_usb_stuff(hdw);
	mutex_lock(&pvr2_unit_mtx); do {
		if ((hdw->unit_number >= 0) &&
		    (hdw->unit_number < PVR_NUM) &&
		    (unit_pointers[hdw->unit_number] == hdw)) {
			unit_pointers[hdw->unit_number] = NULL;
		}
	} while (0); mutex_unlock(&pvr2_unit_mtx);
	kfree(hdw->controls);
	kfree(hdw->mpeg_ctrl_info);
	kfree(hdw->std_defs);
	kfree(hdw->std_enum_names);
	kfree(hdw);
}


int pvr2_hdw_dev_ok(struct pvr2_hdw *hdw)
{
	return (hdw && hdw->flag_ok);
}


/* Called when hardware has been unplugged */
void pvr2_hdw_disconnect(struct pvr2_hdw *hdw)
{
	pvr2_trace(PVR2_TRACE_INIT,"pvr2_hdw_disconnect(hdw=%p)",hdw);
	LOCK_TAKE(hdw->big_lock);
	LOCK_TAKE(hdw->ctl_lock);
	pvr2_hdw_remove_usb_stuff(hdw);
	LOCK_GIVE(hdw->ctl_lock);
	LOCK_GIVE(hdw->big_lock);
}


// Attempt to autoselect an appropriate value for std_enum_cur given
// whatever is currently in std_mask_cur
static void pvr2_hdw_internal_find_stdenum(struct pvr2_hdw *hdw)
{
	unsigned int idx;
	for (idx = 1; idx < hdw->std_enum_cnt; idx++) {
		if (hdw->std_defs[idx-1].id == hdw->std_mask_cur) {
			hdw->std_enum_cur = idx;
			return;
		}
	}
	hdw->std_enum_cur = 0;
}


// Calculate correct set of enumerated standards based on currently known
// set of available standards bits.
static void pvr2_hdw_internal_set_std_avail(struct pvr2_hdw *hdw)
{
	struct v4l2_standard *newstd;
	unsigned int std_cnt;
	unsigned int idx;

	newstd = pvr2_std_create_enum(&std_cnt,hdw->std_mask_avail);

	if (hdw->std_defs) {
		kfree(hdw->std_defs);
		hdw->std_defs = NULL;
	}
	hdw->std_enum_cnt = 0;
	if (hdw->std_enum_names) {
		kfree(hdw->std_enum_names);
		hdw->std_enum_names = NULL;
	}

	if (!std_cnt) {
		pvr2_trace(
			PVR2_TRACE_ERROR_LEGS,
			"WARNING: Failed to identify any viable standards");
	}
	hdw->std_enum_names = kmalloc(sizeof(char *)*(std_cnt+1),GFP_KERNEL);
	hdw->std_enum_names[0] = "none";
	for (idx = 0; idx < std_cnt; idx++) {
		hdw->std_enum_names[idx+1] =
			newstd[idx].name;
	}
	// Set up the dynamic control for this standard
	hdw->std_info_enum.def.type_enum.value_names = hdw->std_enum_names;
	hdw->std_info_enum.def.type_enum.count = std_cnt+1;
	hdw->std_defs = newstd;
	hdw->std_enum_cnt = std_cnt+1;
	hdw->std_enum_cur = 0;
	hdw->std_info_cur.def.type_bitmask.valid_bits = hdw->std_mask_avail;
}


int pvr2_hdw_get_stdenum_value(struct pvr2_hdw *hdw,
			       struct v4l2_standard *std,
			       unsigned int idx)
{
	int ret = -EINVAL;
	if (!idx) return ret;
	LOCK_TAKE(hdw->big_lock); do {
		if (idx >= hdw->std_enum_cnt) break;
		idx--;
		memcpy(std,hdw->std_defs+idx,sizeof(*std));
		ret = 0;
	} while (0); LOCK_GIVE(hdw->big_lock);
	return ret;
}


/* Get the number of defined controls */
unsigned int pvr2_hdw_get_ctrl_count(struct pvr2_hdw *hdw)
{
	return hdw->control_cnt;
}


/* Retrieve a control handle given its index (0..count-1) */
struct pvr2_ctrl *pvr2_hdw_get_ctrl_by_index(struct pvr2_hdw *hdw,
					     unsigned int idx)
{
	if (idx >= hdw->control_cnt) return NULL;
	return hdw->controls + idx;
}


/* Retrieve a control handle given its index (0..count-1) */
struct pvr2_ctrl *pvr2_hdw_get_ctrl_by_id(struct pvr2_hdw *hdw,
					  unsigned int ctl_id)
{
	struct pvr2_ctrl *cptr;
	unsigned int idx;
	int i;

	/* This could be made a lot more efficient, but for now... */
	for (idx = 0; idx < hdw->control_cnt; idx++) {
		cptr = hdw->controls + idx;
		i = cptr->info->internal_id;
		if (i && (i == ctl_id)) return cptr;
	}
	return NULL;
}


/* Given a V4L ID, retrieve the control structure associated with it. */
struct pvr2_ctrl *pvr2_hdw_get_ctrl_v4l(struct pvr2_hdw *hdw,unsigned int ctl_id)
{
	struct pvr2_ctrl *cptr;
	unsigned int idx;
	int i;

	/* This could be made a lot more efficient, but for now... */
	for (idx = 0; idx < hdw->control_cnt; idx++) {
		cptr = hdw->controls + idx;
		i = cptr->info->v4l_id;
		if (i && (i == ctl_id)) return cptr;
	}
	return NULL;
}


/* Given a V4L ID for its immediate predecessor, retrieve the control
   structure associated with it. */
struct pvr2_ctrl *pvr2_hdw_get_ctrl_nextv4l(struct pvr2_hdw *hdw,
					    unsigned int ctl_id)
{
	struct pvr2_ctrl *cptr,*cp2;
	unsigned int idx;
	int i;

	/* This could be made a lot more efficient, but for now... */
	cp2 = NULL;
	for (idx = 0; idx < hdw->control_cnt; idx++) {
		cptr = hdw->controls + idx;
		i = cptr->info->v4l_id;
		if (!i) continue;
		if (i <= ctl_id) continue;
		if (cp2 && (cp2->info->v4l_id < i)) continue;
		cp2 = cptr;
	}
	return cp2;
	return NULL;
}


static const char *get_ctrl_typename(enum pvr2_ctl_type tp)
{
	switch (tp) {
	case pvr2_ctl_int: return "integer";
	case pvr2_ctl_enum: return "enum";
	case pvr2_ctl_bool: return "boolean";
	case pvr2_ctl_bitmask: return "bitmask";
	}
	return "";
}


static void pvr2_subdev_set_control(struct pvr2_hdw *hdw, int id,
				    const char *name, int val)
{
	struct v4l2_control ctrl;
	pvr2_trace(PVR2_TRACE_CHIPS, "subdev v4l2 %s=%d", name, val);
	memset(&ctrl, 0, sizeof(ctrl));
	ctrl.id = id;
	ctrl.value = val;
	v4l2_device_call_all(&hdw->v4l2_dev, 0, core, s_ctrl, &ctrl);
}

#define PVR2_SUBDEV_SET_CONTROL(hdw, id, lab) \
	if ((hdw)->lab##_dirty || (hdw)->force_dirty) {		\
		pvr2_subdev_set_control(hdw, id, #lab, (hdw)->lab##_val); \
	}

/* Execute whatever commands are required to update the state of all the
   sub-devices so that they match our current control values. */
static void pvr2_subdev_update(struct pvr2_hdw *hdw)
{
	struct v4l2_subdev *sd;
	unsigned int id;
	pvr2_subdev_update_func fp;

	pvr2_trace(PVR2_TRACE_CHIPS, "subdev update...");

	if (hdw->tuner_updated || hdw->force_dirty) {
		struct tuner_setup setup;
		pvr2_trace(PVR2_TRACE_CHIPS, "subdev tuner set_type(%d)",
			   hdw->tuner_type);
		if (((int)(hdw->tuner_type)) >= 0) {
<<<<<<< HEAD
=======
			memset(&setup, 0, sizeof(setup));
>>>>>>> 93cfb3c9
			setup.addr = ADDR_UNSET;
			setup.type = hdw->tuner_type;
			setup.mode_mask = T_RADIO | T_ANALOG_TV;
			v4l2_device_call_all(&hdw->v4l2_dev, 0,
					     tuner, s_type_addr, &setup);
		}
	}

	if (hdw->input_dirty || hdw->std_dirty || hdw->force_dirty) {
		pvr2_trace(PVR2_TRACE_CHIPS, "subdev v4l2 set_standard");
		if (hdw->input_val == PVR2_CVAL_INPUT_RADIO) {
			v4l2_device_call_all(&hdw->v4l2_dev, 0,
					     tuner, s_radio);
		} else {
			v4l2_std_id vs;
			vs = hdw->std_mask_cur;
			v4l2_device_call_all(&hdw->v4l2_dev, 0,
<<<<<<< HEAD
					     tuner, s_std, vs);
=======
					     core, s_std, vs);
>>>>>>> 93cfb3c9
		}
		hdw->tuner_signal_stale = !0;
		hdw->cropcap_stale = !0;
	}

	PVR2_SUBDEV_SET_CONTROL(hdw, V4L2_CID_BRIGHTNESS, brightness);
	PVR2_SUBDEV_SET_CONTROL(hdw, V4L2_CID_CONTRAST, contrast);
	PVR2_SUBDEV_SET_CONTROL(hdw, V4L2_CID_SATURATION, saturation);
	PVR2_SUBDEV_SET_CONTROL(hdw, V4L2_CID_HUE, hue);
	PVR2_SUBDEV_SET_CONTROL(hdw, V4L2_CID_AUDIO_MUTE, mute);
	PVR2_SUBDEV_SET_CONTROL(hdw, V4L2_CID_AUDIO_VOLUME, volume);
	PVR2_SUBDEV_SET_CONTROL(hdw, V4L2_CID_AUDIO_BALANCE, balance);
	PVR2_SUBDEV_SET_CONTROL(hdw, V4L2_CID_AUDIO_BASS, bass);
	PVR2_SUBDEV_SET_CONTROL(hdw, V4L2_CID_AUDIO_TREBLE, treble);

	if (hdw->input_dirty || hdw->audiomode_dirty || hdw->force_dirty) {
		struct v4l2_tuner vt;
		memset(&vt, 0, sizeof(vt));
		vt.audmode = hdw->audiomode_val;
		v4l2_device_call_all(&hdw->v4l2_dev, 0, tuner, s_tuner, &vt);
	}

	if (hdw->freqDirty || hdw->force_dirty) {
		unsigned long fv;
		struct v4l2_frequency freq;
		fv = pvr2_hdw_get_cur_freq(hdw);
		pvr2_trace(PVR2_TRACE_CHIPS, "subdev v4l2 set_freq(%lu)", fv);
		if (hdw->tuner_signal_stale) pvr2_hdw_status_poll(hdw);
		memset(&freq, 0, sizeof(freq));
		if (hdw->tuner_signal_info.capability & V4L2_TUNER_CAP_LOW) {
			/* ((fv * 1000) / 62500) */
			freq.frequency = (fv * 2) / 125;
		} else {
			freq.frequency = fv / 62500;
		}
		/* tuner-core currently doesn't seem to care about this, but
		   let's set it anyway for completeness. */
		if (hdw->input_val == PVR2_CVAL_INPUT_RADIO) {
			freq.type = V4L2_TUNER_RADIO;
		} else {
			freq.type = V4L2_TUNER_ANALOG_TV;
		}
		freq.tuner = 0;
		v4l2_device_call_all(&hdw->v4l2_dev, 0, tuner,
				     s_frequency, &freq);
	}

	if (hdw->res_hor_dirty || hdw->res_ver_dirty || hdw->force_dirty) {
		struct v4l2_format fmt;
		memset(&fmt, 0, sizeof(fmt));
		fmt.type = V4L2_BUF_TYPE_VIDEO_CAPTURE;
		fmt.fmt.pix.width = hdw->res_hor_val;
		fmt.fmt.pix.height = hdw->res_ver_val;
		pvr2_trace(PVR2_TRACE_CHIPS, "subdev v4l2 set_size(%dx%d)",
			   fmt.fmt.pix.width, fmt.fmt.pix.height);
		v4l2_device_call_all(&hdw->v4l2_dev, 0, video, s_fmt, &fmt);
	}

	if (hdw->srate_dirty || hdw->force_dirty) {
		u32 val;
		pvr2_trace(PVR2_TRACE_CHIPS, "subdev v4l2 set_audio %d",
			   hdw->srate_val);
		switch (hdw->srate_val) {
		default:
		case V4L2_MPEG_AUDIO_SAMPLING_FREQ_48000:
			val = 48000;
			break;
		case V4L2_MPEG_AUDIO_SAMPLING_FREQ_44100:
			val = 44100;
			break;
		case V4L2_MPEG_AUDIO_SAMPLING_FREQ_32000:
			val = 32000;
			break;
		}
		v4l2_device_call_all(&hdw->v4l2_dev, 0,
				     audio, s_clock_freq, val);
	}

	/* Unable to set crop parameters; there is apparently no equivalent
	   for VIDIOC_S_CROP */

	v4l2_device_for_each_subdev(sd, &hdw->v4l2_dev) {
		id = sd->grp_id;
		if (id >= ARRAY_SIZE(pvr2_module_update_functions)) continue;
		fp = pvr2_module_update_functions[id];
		if (!fp) continue;
		(*fp)(hdw, sd);
	}

	if (hdw->tuner_signal_stale || hdw->cropcap_stale) {
		pvr2_hdw_status_poll(hdw);
	}
}


/* Figure out if we need to commit control changes.  If so, mark internal
   state flags to indicate this fact and return true.  Otherwise do nothing
   else and return false. */
static int pvr2_hdw_commit_setup(struct pvr2_hdw *hdw)
{
	unsigned int idx;
	struct pvr2_ctrl *cptr;
	int value;
	int commit_flag = hdw->force_dirty;
	char buf[100];
	unsigned int bcnt,ccnt;

	for (idx = 0; idx < hdw->control_cnt; idx++) {
		cptr = hdw->controls + idx;
		if (!cptr->info->is_dirty) continue;
		if (!cptr->info->is_dirty(cptr)) continue;
		commit_flag = !0;

		if (!(pvrusb2_debug & PVR2_TRACE_CTL)) continue;
		bcnt = scnprintf(buf,sizeof(buf),"\"%s\" <-- ",
				 cptr->info->name);
		value = 0;
		cptr->info->get_value(cptr,&value);
		pvr2_ctrl_value_to_sym_internal(cptr,~0,value,
						buf+bcnt,
						sizeof(buf)-bcnt,&ccnt);
		bcnt += ccnt;
		bcnt += scnprintf(buf+bcnt,sizeof(buf)-bcnt," <%s>",
				  get_ctrl_typename(cptr->info->type));
		pvr2_trace(PVR2_TRACE_CTL,
			   "/*--TRACE_COMMIT--*/ %.*s",
			   bcnt,buf);
	}

	if (!commit_flag) {
		/* Nothing has changed */
		return 0;
	}

	hdw->state_pipeline_config = 0;
	trace_stbit("state_pipeline_config",hdw->state_pipeline_config);
	pvr2_hdw_state_sched(hdw);

	return !0;
}


/* Perform all operations needed to commit all control changes.  This must
   be performed in synchronization with the pipeline state and is thus
   expected to be called as part of the driver's worker thread.  Return
   true if commit successful, otherwise return false to indicate that
   commit isn't possible at this time. */
static int pvr2_hdw_commit_execute(struct pvr2_hdw *hdw)
{
	unsigned int idx;
	struct pvr2_ctrl *cptr;
	int disruptive_change;

	/* Handle some required side effects when the video standard is
	   changed.... */
	if (hdw->std_dirty) {
		int nvres;
		int gop_size;
		if (hdw->std_mask_cur & V4L2_STD_525_60) {
			nvres = 480;
			gop_size = 15;
		} else {
			nvres = 576;
			gop_size = 12;
		}
		/* Rewrite the vertical resolution to be appropriate to the
		   video standard that has been selected. */
		if (nvres != hdw->res_ver_val) {
			hdw->res_ver_val = nvres;
			hdw->res_ver_dirty = !0;
		}
		/* Rewrite the GOP size to be appropriate to the video
		   standard that has been selected. */
		if (gop_size != hdw->enc_ctl_state.video_gop_size) {
			struct v4l2_ext_controls cs;
			struct v4l2_ext_control c1;
			memset(&cs, 0, sizeof(cs));
			memset(&c1, 0, sizeof(c1));
			cs.controls = &c1;
			cs.count = 1;
			c1.id = V4L2_CID_MPEG_VIDEO_GOP_SIZE;
			c1.value = gop_size;
			cx2341x_ext_ctrls(&hdw->enc_ctl_state, 0, &cs,
					  VIDIOC_S_EXT_CTRLS);
		}
	}

	if (hdw->input_dirty && hdw->state_pathway_ok &&
	    (((hdw->input_val == PVR2_CVAL_INPUT_DTV) ?
	      PVR2_PATHWAY_DIGITAL : PVR2_PATHWAY_ANALOG) !=
	     hdw->pathway_state)) {
		/* Change of mode being asked for... */
		hdw->state_pathway_ok = 0;
		trace_stbit("state_pathway_ok",hdw->state_pathway_ok);
	}
	if (!hdw->state_pathway_ok) {
		/* Can't commit anything until pathway is ok. */
		return 0;
	}
	/* The broadcast decoder can only scale down, so if
	 * res_*_dirty && crop window < output format ==> enlarge crop.
	 *
	 * The mpeg encoder receives fields of res_hor_val dots and
	 * res_ver_val halflines.  Limits: hor<=720, ver<=576.
	 */
	if (hdw->res_hor_dirty && hdw->cropw_val < hdw->res_hor_val) {
		hdw->cropw_val = hdw->res_hor_val;
		hdw->cropw_dirty = !0;
	} else if (hdw->cropw_dirty) {
		hdw->res_hor_dirty = !0;           /* must rescale */
		hdw->res_hor_val = min(720, hdw->cropw_val);
	}
	if (hdw->res_ver_dirty && hdw->croph_val < hdw->res_ver_val) {
		hdw->croph_val = hdw->res_ver_val;
		hdw->croph_dirty = !0;
	} else if (hdw->croph_dirty) {
		int nvres = hdw->std_mask_cur & V4L2_STD_525_60 ? 480 : 576;
		hdw->res_ver_dirty = !0;
		hdw->res_ver_val = min(nvres, hdw->croph_val);
	}

	/* If any of the below has changed, then we can't do the update
	   while the pipeline is running.  Pipeline must be paused first
	   and decoder -> encoder connection be made quiescent before we
	   can proceed. */
	disruptive_change =
		(hdw->std_dirty ||
		 hdw->enc_unsafe_stale ||
		 hdw->srate_dirty ||
		 hdw->res_ver_dirty ||
		 hdw->res_hor_dirty ||
		 hdw->cropw_dirty ||
		 hdw->croph_dirty ||
		 hdw->input_dirty ||
		 (hdw->active_stream_type != hdw->desired_stream_type));
	if (disruptive_change && !hdw->state_pipeline_idle) {
		/* Pipeline is not idle; we can't proceed.  Arrange to
		   cause pipeline to stop so that we can try this again
		   later.... */
		hdw->state_pipeline_pause = !0;
		return 0;
	}

	if (hdw->srate_dirty) {
		/* Write new sample rate into control structure since
		 * the master copy is stale.  We must track srate
		 * separate from the mpeg control structure because
		 * other logic also uses this value. */
		struct v4l2_ext_controls cs;
		struct v4l2_ext_control c1;
		memset(&cs,0,sizeof(cs));
		memset(&c1,0,sizeof(c1));
		cs.controls = &c1;
		cs.count = 1;
		c1.id = V4L2_CID_MPEG_AUDIO_SAMPLING_FREQ;
		c1.value = hdw->srate_val;
		cx2341x_ext_ctrls(&hdw->enc_ctl_state, 0, &cs,VIDIOC_S_EXT_CTRLS);
	}

	if (hdw->active_stream_type != hdw->desired_stream_type) {
		/* Handle any side effects of stream config here */
		hdw->active_stream_type = hdw->desired_stream_type;
	}

	if (hdw->hdw_desc->signal_routing_scheme ==
	    PVR2_ROUTING_SCHEME_GOTVIEW) {
		u32 b;
		/* Handle GOTVIEW audio switching */
		pvr2_hdw_gpio_get_out(hdw,&b);
		if (hdw->input_val == PVR2_CVAL_INPUT_RADIO) {
			/* Set GPIO 11 */
			pvr2_hdw_gpio_chg_out(hdw,(1 << 11),~0);
		} else {
			/* Clear GPIO 11 */
			pvr2_hdw_gpio_chg_out(hdw,(1 << 11),0);
		}
	}

	/* Check and update state for all sub-devices. */
	pvr2_subdev_update(hdw);

	hdw->tuner_updated = 0;
	hdw->force_dirty = 0;
	for (idx = 0; idx < hdw->control_cnt; idx++) {
		cptr = hdw->controls + idx;
		if (!cptr->info->clear_dirty) continue;
		cptr->info->clear_dirty(cptr);
	}

	if ((hdw->pathway_state == PVR2_PATHWAY_ANALOG) &&
	    hdw->state_encoder_run) {
		/* If encoder isn't running or it can't be touched, then
		   this will get worked out later when we start the
		   encoder. */
		if (pvr2_encoder_adjust(hdw) < 0) return !0;
	}

	hdw->state_pipeline_config = !0;
	/* Hardware state may have changed in a way to cause the cropping
	   capabilities to have changed.  So mark it stale, which will
	   cause a later re-fetch. */
	trace_stbit("state_pipeline_config",hdw->state_pipeline_config);
	return !0;
}


int pvr2_hdw_commit_ctl(struct pvr2_hdw *hdw)
{
	int fl;
	LOCK_TAKE(hdw->big_lock);
	fl = pvr2_hdw_commit_setup(hdw);
	LOCK_GIVE(hdw->big_lock);
	if (!fl) return 0;
	return pvr2_hdw_wait(hdw,0);
}


static void pvr2_hdw_worker_poll(struct work_struct *work)
{
	int fl = 0;
	struct pvr2_hdw *hdw = container_of(work,struct pvr2_hdw,workpoll);
	LOCK_TAKE(hdw->big_lock); do {
		fl = pvr2_hdw_state_eval(hdw);
	} while (0); LOCK_GIVE(hdw->big_lock);
	if (fl && hdw->state_func) {
		hdw->state_func(hdw->state_data);
	}
}


static int pvr2_hdw_wait(struct pvr2_hdw *hdw,int state)
{
	return wait_event_interruptible(
		hdw->state_wait_data,
		(hdw->state_stale == 0) &&
		(!state || (hdw->master_state != state)));
}


/* Return name for this driver instance */
const char *pvr2_hdw_get_driver_name(struct pvr2_hdw *hdw)
{
	return hdw->name;
}


const char *pvr2_hdw_get_desc(struct pvr2_hdw *hdw)
{
	return hdw->hdw_desc->description;
}


const char *pvr2_hdw_get_type(struct pvr2_hdw *hdw)
{
	return hdw->hdw_desc->shortname;
}


int pvr2_hdw_is_hsm(struct pvr2_hdw *hdw)
{
	int result;
	LOCK_TAKE(hdw->ctl_lock); do {
		hdw->cmd_buffer[0] = FX2CMD_GET_USB_SPEED;
		result = pvr2_send_request(hdw,
					   hdw->cmd_buffer,1,
					   hdw->cmd_buffer,1);
		if (result < 0) break;
		result = (hdw->cmd_buffer[0] != 0);
	} while(0); LOCK_GIVE(hdw->ctl_lock);
	return result;
}


/* Execute poll of tuner status */
void pvr2_hdw_execute_tuner_poll(struct pvr2_hdw *hdw)
{
	LOCK_TAKE(hdw->big_lock); do {
		pvr2_hdw_status_poll(hdw);
	} while (0); LOCK_GIVE(hdw->big_lock);
}


static int pvr2_hdw_check_cropcap(struct pvr2_hdw *hdw)
{
	if (!hdw->cropcap_stale) {
		return 0;
	}
	pvr2_hdw_status_poll(hdw);
	if (hdw->cropcap_stale) {
		return -EIO;
	}
	return 0;
}


/* Return information about cropping capabilities */
int pvr2_hdw_get_cropcap(struct pvr2_hdw *hdw, struct v4l2_cropcap *pp)
{
	int stat = 0;
	LOCK_TAKE(hdw->big_lock);
	stat = pvr2_hdw_check_cropcap(hdw);
	if (!stat) {
		memcpy(pp, &hdw->cropcap_info, sizeof(hdw->cropcap_info));
	}
	LOCK_GIVE(hdw->big_lock);
	return stat;
}


/* Return information about the tuner */
int pvr2_hdw_get_tuner_status(struct pvr2_hdw *hdw,struct v4l2_tuner *vtp)
{
	LOCK_TAKE(hdw->big_lock); do {
		if (hdw->tuner_signal_stale) {
			pvr2_hdw_status_poll(hdw);
		}
		memcpy(vtp,&hdw->tuner_signal_info,sizeof(struct v4l2_tuner));
	} while (0); LOCK_GIVE(hdw->big_lock);
	return 0;
}


/* Get handle to video output stream */
struct pvr2_stream *pvr2_hdw_get_video_stream(struct pvr2_hdw *hp)
{
	return hp->vid_stream;
}


void pvr2_hdw_trigger_module_log(struct pvr2_hdw *hdw)
{
	int nr = pvr2_hdw_get_unit_number(hdw);
	LOCK_TAKE(hdw->big_lock); do {
		printk(KERN_INFO "pvrusb2: =================  START STATUS CARD #%d  =================\n", nr);
		v4l2_device_call_all(&hdw->v4l2_dev, 0, core, log_status);
		pvr2_trace(PVR2_TRACE_INFO,"cx2341x config:");
		cx2341x_log_status(&hdw->enc_ctl_state, "pvrusb2");
		pvr2_hdw_state_log_state(hdw);
		printk(KERN_INFO "pvrusb2: ==================  END STATUS CARD #%d  ==================\n", nr);
	} while (0); LOCK_GIVE(hdw->big_lock);
}


/* Grab EEPROM contents, needed for direct method. */
#define EEPROM_SIZE 8192
#define trace_eeprom(...) pvr2_trace(PVR2_TRACE_EEPROM,__VA_ARGS__)
static u8 *pvr2_full_eeprom_fetch(struct pvr2_hdw *hdw)
{
	struct i2c_msg msg[2];
	u8 *eeprom;
	u8 iadd[2];
	u8 addr;
	u16 eepromSize;
	unsigned int offs;
	int ret;
	int mode16 = 0;
	unsigned pcnt,tcnt;
	eeprom = kmalloc(EEPROM_SIZE,GFP_KERNEL);
	if (!eeprom) {
		pvr2_trace(PVR2_TRACE_ERROR_LEGS,
			   "Failed to allocate memory"
			   " required to read eeprom");
		return NULL;
	}

	trace_eeprom("Value for eeprom addr from controller was 0x%x",
		     hdw->eeprom_addr);
	addr = hdw->eeprom_addr;
	/* Seems that if the high bit is set, then the *real* eeprom
	   address is shifted right now bit position (noticed this in
	   newer PVR USB2 hardware) */
	if (addr & 0x80) addr >>= 1;

	/* FX2 documentation states that a 16bit-addressed eeprom is
	   expected if the I2C address is an odd number (yeah, this is
	   strange but it's what they do) */
	mode16 = (addr & 1);
	eepromSize = (mode16 ? EEPROM_SIZE : 256);
	trace_eeprom("Examining %d byte eeprom at location 0x%x"
		     " using %d bit addressing",eepromSize,addr,
		     mode16 ? 16 : 8);

	msg[0].addr = addr;
	msg[0].flags = 0;
	msg[0].len = mode16 ? 2 : 1;
	msg[0].buf = iadd;
	msg[1].addr = addr;
	msg[1].flags = I2C_M_RD;

	/* We have to do the actual eeprom data fetch ourselves, because
	   (1) we're only fetching part of the eeprom, and (2) if we were
	   getting the whole thing our I2C driver can't grab it in one
	   pass - which is what tveeprom is otherwise going to attempt */
	memset(eeprom,0,EEPROM_SIZE);
	for (tcnt = 0; tcnt < EEPROM_SIZE; tcnt += pcnt) {
		pcnt = 16;
		if (pcnt + tcnt > EEPROM_SIZE) pcnt = EEPROM_SIZE-tcnt;
		offs = tcnt + (eepromSize - EEPROM_SIZE);
		if (mode16) {
			iadd[0] = offs >> 8;
			iadd[1] = offs;
		} else {
			iadd[0] = offs;
		}
		msg[1].len = pcnt;
		msg[1].buf = eeprom+tcnt;
		if ((ret = i2c_transfer(&hdw->i2c_adap,
					msg,ARRAY_SIZE(msg))) != 2) {
			pvr2_trace(PVR2_TRACE_ERROR_LEGS,
				   "eeprom fetch set offs err=%d",ret);
			kfree(eeprom);
			return NULL;
		}
	}
	return eeprom;
}


void pvr2_hdw_cpufw_set_enabled(struct pvr2_hdw *hdw,
				int prom_flag,
				int enable_flag)
{
	int ret;
	u16 address;
	unsigned int pipe;
	LOCK_TAKE(hdw->big_lock); do {
		if ((hdw->fw_buffer == NULL) == !enable_flag) break;

		if (!enable_flag) {
			pvr2_trace(PVR2_TRACE_FIRMWARE,
				   "Cleaning up after CPU firmware fetch");
			kfree(hdw->fw_buffer);
			hdw->fw_buffer = NULL;
			hdw->fw_size = 0;
			if (hdw->fw_cpu_flag) {
				/* Now release the CPU.  It will disconnect
				   and reconnect later. */
				pvr2_hdw_cpureset_assert(hdw,0);
			}
			break;
		}

		hdw->fw_cpu_flag = (prom_flag == 0);
		if (hdw->fw_cpu_flag) {
			pvr2_trace(PVR2_TRACE_FIRMWARE,
				   "Preparing to suck out CPU firmware");
			hdw->fw_size = 0x2000;
			hdw->fw_buffer = kzalloc(hdw->fw_size,GFP_KERNEL);
			if (!hdw->fw_buffer) {
				hdw->fw_size = 0;
				break;
			}

			/* We have to hold the CPU during firmware upload. */
			pvr2_hdw_cpureset_assert(hdw,1);

			/* download the firmware from address 0000-1fff in 2048
			   (=0x800) bytes chunk. */

			pvr2_trace(PVR2_TRACE_FIRMWARE,
				   "Grabbing CPU firmware");
			pipe = usb_rcvctrlpipe(hdw->usb_dev, 0);
			for(address = 0; address < hdw->fw_size;
			    address += 0x800) {
				ret = usb_control_msg(hdw->usb_dev,pipe,
						      0xa0,0xc0,
						      address,0,
						      hdw->fw_buffer+address,
						      0x800,HZ);
				if (ret < 0) break;
			}

			pvr2_trace(PVR2_TRACE_FIRMWARE,
				   "Done grabbing CPU firmware");
		} else {
			pvr2_trace(PVR2_TRACE_FIRMWARE,
				   "Sucking down EEPROM contents");
			hdw->fw_buffer = pvr2_full_eeprom_fetch(hdw);
			if (!hdw->fw_buffer) {
				pvr2_trace(PVR2_TRACE_FIRMWARE,
					   "EEPROM content suck failed.");
				break;
			}
			hdw->fw_size = EEPROM_SIZE;
			pvr2_trace(PVR2_TRACE_FIRMWARE,
				   "Done sucking down EEPROM contents");
		}

	} while (0); LOCK_GIVE(hdw->big_lock);
}


/* Return true if we're in a mode for retrieval CPU firmware */
int pvr2_hdw_cpufw_get_enabled(struct pvr2_hdw *hdw)
{
	return hdw->fw_buffer != NULL;
}


int pvr2_hdw_cpufw_get(struct pvr2_hdw *hdw,unsigned int offs,
		       char *buf,unsigned int cnt)
{
	int ret = -EINVAL;
	LOCK_TAKE(hdw->big_lock); do {
		if (!buf) break;
		if (!cnt) break;

		if (!hdw->fw_buffer) {
			ret = -EIO;
			break;
		}

		if (offs >= hdw->fw_size) {
			pvr2_trace(PVR2_TRACE_FIRMWARE,
				   "Read firmware data offs=%d EOF",
				   offs);
			ret = 0;
			break;
		}

		if (offs + cnt > hdw->fw_size) cnt = hdw->fw_size - offs;

		memcpy(buf,hdw->fw_buffer+offs,cnt);

		pvr2_trace(PVR2_TRACE_FIRMWARE,
			   "Read firmware data offs=%d cnt=%d",
			   offs,cnt);
		ret = cnt;
	} while (0); LOCK_GIVE(hdw->big_lock);

	return ret;
}


int pvr2_hdw_v4l_get_minor_number(struct pvr2_hdw *hdw,
				  enum pvr2_v4l_type index)
{
	switch (index) {
	case pvr2_v4l_type_video: return hdw->v4l_minor_number_video;
	case pvr2_v4l_type_vbi: return hdw->v4l_minor_number_vbi;
	case pvr2_v4l_type_radio: return hdw->v4l_minor_number_radio;
	default: return -1;
	}
}


/* Store a v4l minor device number */
void pvr2_hdw_v4l_store_minor_number(struct pvr2_hdw *hdw,
				     enum pvr2_v4l_type index,int v)
{
	switch (index) {
	case pvr2_v4l_type_video: hdw->v4l_minor_number_video = v;
	case pvr2_v4l_type_vbi: hdw->v4l_minor_number_vbi = v;
	case pvr2_v4l_type_radio: hdw->v4l_minor_number_radio = v;
	default: break;
	}
}


static void pvr2_ctl_write_complete(struct urb *urb)
{
	struct pvr2_hdw *hdw = urb->context;
	hdw->ctl_write_pend_flag = 0;
	if (hdw->ctl_read_pend_flag) return;
	complete(&hdw->ctl_done);
}


static void pvr2_ctl_read_complete(struct urb *urb)
{
	struct pvr2_hdw *hdw = urb->context;
	hdw->ctl_read_pend_flag = 0;
	if (hdw->ctl_write_pend_flag) return;
	complete(&hdw->ctl_done);
}


static void pvr2_ctl_timeout(unsigned long data)
{
	struct pvr2_hdw *hdw = (struct pvr2_hdw *)data;
	if (hdw->ctl_write_pend_flag || hdw->ctl_read_pend_flag) {
		hdw->ctl_timeout_flag = !0;
		if (hdw->ctl_write_pend_flag)
			usb_unlink_urb(hdw->ctl_write_urb);
		if (hdw->ctl_read_pend_flag)
			usb_unlink_urb(hdw->ctl_read_urb);
	}
}


/* Issue a command and get a response from the device.  This extended
   version includes a probe flag (which if set means that device errors
   should not be logged or treated as fatal) and a timeout in jiffies.
   This can be used to non-lethally probe the health of endpoint 1. */
static int pvr2_send_request_ex(struct pvr2_hdw *hdw,
				unsigned int timeout,int probe_fl,
				void *write_data,unsigned int write_len,
				void *read_data,unsigned int read_len)
{
	unsigned int idx;
	int status = 0;
	struct timer_list timer;
	if (!hdw->ctl_lock_held) {
		pvr2_trace(PVR2_TRACE_ERROR_LEGS,
			   "Attempted to execute control transfer"
			   " without lock!!");
		return -EDEADLK;
	}
	if (!hdw->flag_ok && !probe_fl) {
		pvr2_trace(PVR2_TRACE_ERROR_LEGS,
			   "Attempted to execute control transfer"
			   " when device not ok");
		return -EIO;
	}
	if (!(hdw->ctl_read_urb && hdw->ctl_write_urb)) {
		if (!probe_fl) {
			pvr2_trace(PVR2_TRACE_ERROR_LEGS,
				   "Attempted to execute control transfer"
				   " when USB is disconnected");
		}
		return -ENOTTY;
	}

	/* Ensure that we have sane parameters */
	if (!write_data) write_len = 0;
	if (!read_data) read_len = 0;
	if (write_len > PVR2_CTL_BUFFSIZE) {
		pvr2_trace(
			PVR2_TRACE_ERROR_LEGS,
			"Attempted to execute %d byte"
			" control-write transfer (limit=%d)",
			write_len,PVR2_CTL_BUFFSIZE);
		return -EINVAL;
	}
	if (read_len > PVR2_CTL_BUFFSIZE) {
		pvr2_trace(
			PVR2_TRACE_ERROR_LEGS,
			"Attempted to execute %d byte"
			" control-read transfer (limit=%d)",
			write_len,PVR2_CTL_BUFFSIZE);
		return -EINVAL;
	}
	if ((!write_len) && (!read_len)) {
		pvr2_trace(
			PVR2_TRACE_ERROR_LEGS,
			"Attempted to execute null control transfer?");
		return -EINVAL;
	}


	hdw->cmd_debug_state = 1;
	if (write_len) {
		hdw->cmd_debug_code = ((unsigned char *)write_data)[0];
	} else {
		hdw->cmd_debug_code = 0;
	}
	hdw->cmd_debug_write_len = write_len;
	hdw->cmd_debug_read_len = read_len;

	/* Initialize common stuff */
	init_completion(&hdw->ctl_done);
	hdw->ctl_timeout_flag = 0;
	hdw->ctl_write_pend_flag = 0;
	hdw->ctl_read_pend_flag = 0;
	init_timer(&timer);
	timer.expires = jiffies + timeout;
	timer.data = (unsigned long)hdw;
	timer.function = pvr2_ctl_timeout;

	if (write_len) {
		hdw->cmd_debug_state = 2;
		/* Transfer write data to internal buffer */
		for (idx = 0; idx < write_len; idx++) {
			hdw->ctl_write_buffer[idx] =
				((unsigned char *)write_data)[idx];
		}
		/* Initiate a write request */
		usb_fill_bulk_urb(hdw->ctl_write_urb,
				  hdw->usb_dev,
				  usb_sndbulkpipe(hdw->usb_dev,
						  PVR2_CTL_WRITE_ENDPOINT),
				  hdw->ctl_write_buffer,
				  write_len,
				  pvr2_ctl_write_complete,
				  hdw);
		hdw->ctl_write_urb->actual_length = 0;
		hdw->ctl_write_pend_flag = !0;
		status = usb_submit_urb(hdw->ctl_write_urb,GFP_KERNEL);
		if (status < 0) {
			pvr2_trace(PVR2_TRACE_ERROR_LEGS,
				   "Failed to submit write-control"
				   " URB status=%d",status);
			hdw->ctl_write_pend_flag = 0;
			goto done;
		}
	}

	if (read_len) {
		hdw->cmd_debug_state = 3;
		memset(hdw->ctl_read_buffer,0x43,read_len);
		/* Initiate a read request */
		usb_fill_bulk_urb(hdw->ctl_read_urb,
				  hdw->usb_dev,
				  usb_rcvbulkpipe(hdw->usb_dev,
						  PVR2_CTL_READ_ENDPOINT),
				  hdw->ctl_read_buffer,
				  read_len,
				  pvr2_ctl_read_complete,
				  hdw);
		hdw->ctl_read_urb->actual_length = 0;
		hdw->ctl_read_pend_flag = !0;
		status = usb_submit_urb(hdw->ctl_read_urb,GFP_KERNEL);
		if (status < 0) {
			pvr2_trace(PVR2_TRACE_ERROR_LEGS,
				   "Failed to submit read-control"
				   " URB status=%d",status);
			hdw->ctl_read_pend_flag = 0;
			goto done;
		}
	}

	/* Start timer */
	add_timer(&timer);

	/* Now wait for all I/O to complete */
	hdw->cmd_debug_state = 4;
	while (hdw->ctl_write_pend_flag || hdw->ctl_read_pend_flag) {
		wait_for_completion(&hdw->ctl_done);
	}
	hdw->cmd_debug_state = 5;

	/* Stop timer */
	del_timer_sync(&timer);

	hdw->cmd_debug_state = 6;
	status = 0;

	if (hdw->ctl_timeout_flag) {
		status = -ETIMEDOUT;
		if (!probe_fl) {
			pvr2_trace(PVR2_TRACE_ERROR_LEGS,
				   "Timed out control-write");
		}
		goto done;
	}

	if (write_len) {
		/* Validate results of write request */
		if ((hdw->ctl_write_urb->status != 0) &&
		    (hdw->ctl_write_urb->status != -ENOENT) &&
		    (hdw->ctl_write_urb->status != -ESHUTDOWN) &&
		    (hdw->ctl_write_urb->status != -ECONNRESET)) {
			/* USB subsystem is reporting some kind of failure
			   on the write */
			status = hdw->ctl_write_urb->status;
			if (!probe_fl) {
				pvr2_trace(PVR2_TRACE_ERROR_LEGS,
					   "control-write URB failure,"
					   " status=%d",
					   status);
			}
			goto done;
		}
		if (hdw->ctl_write_urb->actual_length < write_len) {
			/* Failed to write enough data */
			status = -EIO;
			if (!probe_fl) {
				pvr2_trace(PVR2_TRACE_ERROR_LEGS,
					   "control-write URB short,"
					   " expected=%d got=%d",
					   write_len,
					   hdw->ctl_write_urb->actual_length);
			}
			goto done;
		}
	}
	if (read_len) {
		/* Validate results of read request */
		if ((hdw->ctl_read_urb->status != 0) &&
		    (hdw->ctl_read_urb->status != -ENOENT) &&
		    (hdw->ctl_read_urb->status != -ESHUTDOWN) &&
		    (hdw->ctl_read_urb->status != -ECONNRESET)) {
			/* USB subsystem is reporting some kind of failure
			   on the read */
			status = hdw->ctl_read_urb->status;
			if (!probe_fl) {
				pvr2_trace(PVR2_TRACE_ERROR_LEGS,
					   "control-read URB failure,"
					   " status=%d",
					   status);
			}
			goto done;
		}
		if (hdw->ctl_read_urb->actual_length < read_len) {
			/* Failed to read enough data */
			status = -EIO;
			if (!probe_fl) {
				pvr2_trace(PVR2_TRACE_ERROR_LEGS,
					   "control-read URB short,"
					   " expected=%d got=%d",
					   read_len,
					   hdw->ctl_read_urb->actual_length);
			}
			goto done;
		}
		/* Transfer retrieved data out from internal buffer */
		for (idx = 0; idx < read_len; idx++) {
			((unsigned char *)read_data)[idx] =
				hdw->ctl_read_buffer[idx];
		}
	}

 done:

	hdw->cmd_debug_state = 0;
	if ((status < 0) && (!probe_fl)) {
		pvr2_hdw_render_useless(hdw);
	}
	return status;
}


int pvr2_send_request(struct pvr2_hdw *hdw,
		      void *write_data,unsigned int write_len,
		      void *read_data,unsigned int read_len)
{
	return pvr2_send_request_ex(hdw,HZ*4,0,
				    write_data,write_len,
				    read_data,read_len);
}


static int pvr2_issue_simple_cmd(struct pvr2_hdw *hdw,u32 cmdcode)
{
	int ret;
	unsigned int cnt = 1;
	unsigned int args = 0;
	LOCK_TAKE(hdw->ctl_lock);
	hdw->cmd_buffer[0] = cmdcode & 0xffu;
	args = (cmdcode >> 8) & 0xffu;
	args = (args > 2) ? 2 : args;
	if (args) {
		cnt += args;
		hdw->cmd_buffer[1] = (cmdcode >> 16) & 0xffu;
		if (args > 1) {
			hdw->cmd_buffer[2] = (cmdcode >> 24) & 0xffu;
		}
	}
	if (pvrusb2_debug & PVR2_TRACE_INIT) {
		unsigned int idx;
		unsigned int ccnt,bcnt;
		char tbuf[50];
		cmdcode &= 0xffu;
		bcnt = 0;
		ccnt = scnprintf(tbuf+bcnt,
				 sizeof(tbuf)-bcnt,
				 "Sending FX2 command 0x%x",cmdcode);
		bcnt += ccnt;
		for (idx = 0; idx < ARRAY_SIZE(pvr2_fx2cmd_desc); idx++) {
			if (pvr2_fx2cmd_desc[idx].id == cmdcode) {
				ccnt = scnprintf(tbuf+bcnt,
						 sizeof(tbuf)-bcnt,
						 " \"%s\"",
						 pvr2_fx2cmd_desc[idx].desc);
				bcnt += ccnt;
				break;
			}
		}
		if (args) {
			ccnt = scnprintf(tbuf+bcnt,
					 sizeof(tbuf)-bcnt,
					 " (%u",hdw->cmd_buffer[1]);
			bcnt += ccnt;
			if (args > 1) {
				ccnt = scnprintf(tbuf+bcnt,
						 sizeof(tbuf)-bcnt,
						 ",%u",hdw->cmd_buffer[2]);
				bcnt += ccnt;
			}
			ccnt = scnprintf(tbuf+bcnt,
					 sizeof(tbuf)-bcnt,
					 ")");
			bcnt += ccnt;
		}
		pvr2_trace(PVR2_TRACE_INIT,"%.*s",bcnt,tbuf);
	}
	ret = pvr2_send_request(hdw,hdw->cmd_buffer,cnt,NULL,0);
	LOCK_GIVE(hdw->ctl_lock);
	return ret;
}


int pvr2_write_register(struct pvr2_hdw *hdw, u16 reg, u32 data)
{
	int ret;

	LOCK_TAKE(hdw->ctl_lock);

	hdw->cmd_buffer[0] = FX2CMD_REG_WRITE;  /* write register prefix */
	PVR2_DECOMPOSE_LE(hdw->cmd_buffer,1,data);
	hdw->cmd_buffer[5] = 0;
	hdw->cmd_buffer[6] = (reg >> 8) & 0xff;
	hdw->cmd_buffer[7] = reg & 0xff;


	ret = pvr2_send_request(hdw, hdw->cmd_buffer, 8, hdw->cmd_buffer, 0);

	LOCK_GIVE(hdw->ctl_lock);

	return ret;
}


static int pvr2_read_register(struct pvr2_hdw *hdw, u16 reg, u32 *data)
{
	int ret = 0;

	LOCK_TAKE(hdw->ctl_lock);

	hdw->cmd_buffer[0] = FX2CMD_REG_READ;  /* read register prefix */
	hdw->cmd_buffer[1] = 0;
	hdw->cmd_buffer[2] = 0;
	hdw->cmd_buffer[3] = 0;
	hdw->cmd_buffer[4] = 0;
	hdw->cmd_buffer[5] = 0;
	hdw->cmd_buffer[6] = (reg >> 8) & 0xff;
	hdw->cmd_buffer[7] = reg & 0xff;

	ret |= pvr2_send_request(hdw, hdw->cmd_buffer, 8, hdw->cmd_buffer, 4);
	*data = PVR2_COMPOSE_LE(hdw->cmd_buffer,0);

	LOCK_GIVE(hdw->ctl_lock);

	return ret;
}


void pvr2_hdw_render_useless(struct pvr2_hdw *hdw)
{
	if (!hdw->flag_ok) return;
	pvr2_trace(PVR2_TRACE_ERROR_LEGS,
		   "Device being rendered inoperable");
	if (hdw->vid_stream) {
		pvr2_stream_setup(hdw->vid_stream,NULL,0,0);
	}
	hdw->flag_ok = 0;
	trace_stbit("flag_ok",hdw->flag_ok);
	pvr2_hdw_state_sched(hdw);
}


void pvr2_hdw_device_reset(struct pvr2_hdw *hdw)
{
	int ret;
	pvr2_trace(PVR2_TRACE_INIT,"Performing a device reset...");
	ret = usb_lock_device_for_reset(hdw->usb_dev,NULL);
	if (ret == 0) {
		ret = usb_reset_device(hdw->usb_dev);
		usb_unlock_device(hdw->usb_dev);
	} else {
		pvr2_trace(PVR2_TRACE_ERROR_LEGS,
			   "Failed to lock USB device ret=%d",ret);
	}
	if (init_pause_msec) {
		pvr2_trace(PVR2_TRACE_INFO,
			   "Waiting %u msec for hardware to settle",
			   init_pause_msec);
		msleep(init_pause_msec);
	}

}


void pvr2_hdw_cpureset_assert(struct pvr2_hdw *hdw,int val)
{
	char da[1];
	unsigned int pipe;
	int ret;

	if (!hdw->usb_dev) return;

	pvr2_trace(PVR2_TRACE_INIT,"cpureset_assert(%d)",val);

	da[0] = val ? 0x01 : 0x00;

	/* Write the CPUCS register on the 8051.  The lsb of the register
	   is the reset bit; a 1 asserts reset while a 0 clears it. */
	pipe = usb_sndctrlpipe(hdw->usb_dev, 0);
	ret = usb_control_msg(hdw->usb_dev,pipe,0xa0,0x40,0xe600,0,da,1,HZ);
	if (ret < 0) {
		pvr2_trace(PVR2_TRACE_ERROR_LEGS,
			   "cpureset_assert(%d) error=%d",val,ret);
		pvr2_hdw_render_useless(hdw);
	}
}


int pvr2_hdw_cmd_deep_reset(struct pvr2_hdw *hdw)
{
	return pvr2_issue_simple_cmd(hdw,FX2CMD_DEEP_RESET);
}


int pvr2_hdw_cmd_powerup(struct pvr2_hdw *hdw)
{
	return pvr2_issue_simple_cmd(hdw,FX2CMD_POWER_ON);
}


int pvr2_hdw_cmd_powerdown(struct pvr2_hdw *hdw)
{
	return pvr2_issue_simple_cmd(hdw,FX2CMD_POWER_OFF);
}


int pvr2_hdw_cmd_decoder_reset(struct pvr2_hdw *hdw)
{
	pvr2_trace(PVR2_TRACE_INIT,
		   "Requesting decoder reset");
	if (hdw->decoder_client_id) {
		v4l2_device_call_all(&hdw->v4l2_dev, hdw->decoder_client_id,
				     core, reset, 0);
		return 0;
	}
	pvr2_trace(PVR2_TRACE_INIT,
		   "Unable to reset decoder: nothing attached");
	return -ENOTTY;
}


static int pvr2_hdw_cmd_hcw_demod_reset(struct pvr2_hdw *hdw, int onoff)
{
	hdw->flag_ok = !0;
	return pvr2_issue_simple_cmd(hdw,
				     FX2CMD_HCW_DEMOD_RESETIN |
				     (1 << 8) |
				     ((onoff ? 1 : 0) << 16));
}


static int pvr2_hdw_cmd_onair_fe_power_ctrl(struct pvr2_hdw *hdw, int onoff)
{
	hdw->flag_ok = !0;
	return pvr2_issue_simple_cmd(hdw,(onoff ?
					  FX2CMD_ONAIR_DTV_POWER_ON :
					  FX2CMD_ONAIR_DTV_POWER_OFF));
}


static int pvr2_hdw_cmd_onair_digital_path_ctrl(struct pvr2_hdw *hdw,
						int onoff)
{
	return pvr2_issue_simple_cmd(hdw,(onoff ?
					  FX2CMD_ONAIR_DTV_STREAMING_ON :
					  FX2CMD_ONAIR_DTV_STREAMING_OFF));
}


static void pvr2_hdw_cmd_modeswitch(struct pvr2_hdw *hdw,int digitalFl)
{
	int cmode;
	/* Compare digital/analog desired setting with current setting.  If
	   they don't match, fix it... */
	cmode = (digitalFl ? PVR2_PATHWAY_DIGITAL : PVR2_PATHWAY_ANALOG);
	if (cmode == hdw->pathway_state) {
		/* They match; nothing to do */
		return;
	}

	switch (hdw->hdw_desc->digital_control_scheme) {
	case PVR2_DIGITAL_SCHEME_HAUPPAUGE:
		pvr2_hdw_cmd_hcw_demod_reset(hdw,digitalFl);
		if (cmode == PVR2_PATHWAY_ANALOG) {
			/* If moving to analog mode, also force the decoder
			   to reset.  If no decoder is attached, then it's
			   ok to ignore this because if/when the decoder
			   attaches, it will reset itself at that time. */
			pvr2_hdw_cmd_decoder_reset(hdw);
		}
		break;
	case PVR2_DIGITAL_SCHEME_ONAIR:
		/* Supposedly we should always have the power on whether in
		   digital or analog mode.  But for now do what appears to
		   work... */
		pvr2_hdw_cmd_onair_fe_power_ctrl(hdw,digitalFl);
		break;
	default: break;
	}

	pvr2_hdw_untrip_unlocked(hdw);
	hdw->pathway_state = cmode;
}


static void pvr2_led_ctrl_hauppauge(struct pvr2_hdw *hdw, int onoff)
{
	/* change some GPIO data
	 *
	 * note: bit d7 of dir appears to control the LED,
	 * so we shut it off here.
	 *
	 */
	if (onoff) {
		pvr2_hdw_gpio_chg_dir(hdw, 0xffffffff, 0x00000481);
	} else {
		pvr2_hdw_gpio_chg_dir(hdw, 0xffffffff, 0x00000401);
	}
	pvr2_hdw_gpio_chg_out(hdw, 0xffffffff, 0x00000000);
}


typedef void (*led_method_func)(struct pvr2_hdw *,int);

static led_method_func led_methods[] = {
	[PVR2_LED_SCHEME_HAUPPAUGE] = pvr2_led_ctrl_hauppauge,
};


/* Toggle LED */
static void pvr2_led_ctrl(struct pvr2_hdw *hdw,int onoff)
{
	unsigned int scheme_id;
	led_method_func fp;

	if ((!onoff) == (!hdw->led_on)) return;

	hdw->led_on = onoff != 0;

	scheme_id = hdw->hdw_desc->led_scheme;
	if (scheme_id < ARRAY_SIZE(led_methods)) {
		fp = led_methods[scheme_id];
	} else {
		fp = NULL;
	}

	if (fp) (*fp)(hdw,onoff);
}


/* Stop / start video stream transport */
static int pvr2_hdw_cmd_usbstream(struct pvr2_hdw *hdw,int runFl)
{
	int ret;

	/* If we're in analog mode, then just issue the usual analog
	   command. */
	if (hdw->pathway_state == PVR2_PATHWAY_ANALOG) {
		return pvr2_issue_simple_cmd(hdw,
					     (runFl ?
					      FX2CMD_STREAMING_ON :
					      FX2CMD_STREAMING_OFF));
		/*Note: Not reached */
	}

	if (hdw->pathway_state != PVR2_PATHWAY_DIGITAL) {
		/* Whoops, we don't know what mode we're in... */
		return -EINVAL;
	}

	/* To get here we have to be in digital mode.  The mechanism here
	   is unfortunately different for different vendors.  So we switch
	   on the device's digital scheme attribute in order to figure out
	   what to do. */
	switch (hdw->hdw_desc->digital_control_scheme) {
	case PVR2_DIGITAL_SCHEME_HAUPPAUGE:
		return pvr2_issue_simple_cmd(hdw,
					     (runFl ?
					      FX2CMD_HCW_DTV_STREAMING_ON :
					      FX2CMD_HCW_DTV_STREAMING_OFF));
	case PVR2_DIGITAL_SCHEME_ONAIR:
		ret = pvr2_issue_simple_cmd(hdw,
					    (runFl ?
					     FX2CMD_STREAMING_ON :
					     FX2CMD_STREAMING_OFF));
		if (ret) return ret;
		return pvr2_hdw_cmd_onair_digital_path_ctrl(hdw,runFl);
	default:
		return -EINVAL;
	}
}


/* Evaluate whether or not state_pathway_ok can change */
static int state_eval_pathway_ok(struct pvr2_hdw *hdw)
{
	if (hdw->state_pathway_ok) {
		/* Nothing to do if pathway is already ok */
		return 0;
	}
	if (!hdw->state_pipeline_idle) {
		/* Not allowed to change anything if pipeline is not idle */
		return 0;
	}
	pvr2_hdw_cmd_modeswitch(hdw,hdw->input_val == PVR2_CVAL_INPUT_DTV);
	hdw->state_pathway_ok = !0;
	trace_stbit("state_pathway_ok",hdw->state_pathway_ok);
	return !0;
}


/* Evaluate whether or not state_encoder_ok can change */
static int state_eval_encoder_ok(struct pvr2_hdw *hdw)
{
	if (hdw->state_encoder_ok) return 0;
	if (hdw->flag_tripped) return 0;
	if (hdw->state_encoder_run) return 0;
	if (hdw->state_encoder_config) return 0;
	if (hdw->state_decoder_run) return 0;
	if (hdw->state_usbstream_run) return 0;
	if (hdw->pathway_state == PVR2_PATHWAY_DIGITAL) {
		if (!hdw->hdw_desc->flag_digital_requires_cx23416) return 0;
	} else if (hdw->pathway_state != PVR2_PATHWAY_ANALOG) {
		return 0;
	}

	if (pvr2_upload_firmware2(hdw) < 0) {
		hdw->flag_tripped = !0;
		trace_stbit("flag_tripped",hdw->flag_tripped);
		return !0;
	}
	hdw->state_encoder_ok = !0;
	trace_stbit("state_encoder_ok",hdw->state_encoder_ok);
	return !0;
}


/* Evaluate whether or not state_encoder_config can change */
static int state_eval_encoder_config(struct pvr2_hdw *hdw)
{
	if (hdw->state_encoder_config) {
		if (hdw->state_encoder_ok) {
			if (hdw->state_pipeline_req &&
			    !hdw->state_pipeline_pause) return 0;
		}
		hdw->state_encoder_config = 0;
		hdw->state_encoder_waitok = 0;
		trace_stbit("state_encoder_waitok",hdw->state_encoder_waitok);
		/* paranoia - solve race if timer just completed */
		del_timer_sync(&hdw->encoder_wait_timer);
	} else {
		if (!hdw->state_pathway_ok ||
		    (hdw->pathway_state != PVR2_PATHWAY_ANALOG) ||
		    !hdw->state_encoder_ok ||
		    !hdw->state_pipeline_idle ||
		    hdw->state_pipeline_pause ||
		    !hdw->state_pipeline_req ||
		    !hdw->state_pipeline_config) {
			/* We must reset the enforced wait interval if
			   anything has happened that might have disturbed
			   the encoder.  This should be a rare case. */
			if (timer_pending(&hdw->encoder_wait_timer)) {
				del_timer_sync(&hdw->encoder_wait_timer);
			}
			if (hdw->state_encoder_waitok) {
				/* Must clear the state - therefore we did
				   something to a state bit and must also
				   return true. */
				hdw->state_encoder_waitok = 0;
				trace_stbit("state_encoder_waitok",
					    hdw->state_encoder_waitok);
				return !0;
			}
			return 0;
		}
		if (!hdw->state_encoder_waitok) {
			if (!timer_pending(&hdw->encoder_wait_timer)) {
				/* waitok flag wasn't set and timer isn't
				   running.  Check flag once more to avoid
				   a race then start the timer.  This is
				   the point when we measure out a minimal
				   quiet interval before doing something to
				   the encoder. */
				if (!hdw->state_encoder_waitok) {
					hdw->encoder_wait_timer.expires =
						jiffies +
						(HZ * TIME_MSEC_ENCODER_WAIT
						 / 1000);
					add_timer(&hdw->encoder_wait_timer);
				}
			}
			/* We can't continue until we know we have been
			   quiet for the interval measured by this
			   timer. */
			return 0;
		}
		pvr2_encoder_configure(hdw);
		if (hdw->state_encoder_ok) hdw->state_encoder_config = !0;
	}
	trace_stbit("state_encoder_config",hdw->state_encoder_config);
	return !0;
}


/* Return true if the encoder should not be running. */
static int state_check_disable_encoder_run(struct pvr2_hdw *hdw)
{
	if (!hdw->state_encoder_ok) {
		/* Encoder isn't healthy at the moment, so stop it. */
		return !0;
	}
	if (!hdw->state_pathway_ok) {
		/* Mode is not understood at the moment (i.e. it wants to
		   change), so encoder must be stopped. */
		return !0;
	}

	switch (hdw->pathway_state) {
	case PVR2_PATHWAY_ANALOG:
		if (!hdw->state_decoder_run) {
			/* We're in analog mode and the decoder is not
			   running; thus the encoder should be stopped as
			   well. */
			return !0;
		}
		break;
	case PVR2_PATHWAY_DIGITAL:
		if (hdw->state_encoder_runok) {
			/* This is a funny case.  We're in digital mode so
			   really the encoder should be stopped.  However
			   if it really is running, only kill it after
			   runok has been set.  This gives a chance for the
			   onair quirk to function (encoder must run
			   briefly first, at least once, before onair
			   digital streaming can work). */
			return !0;
		}
		break;
	default:
		/* Unknown mode; so encoder should be stopped. */
		return !0;
	}

	/* If we get here, we haven't found a reason to stop the
	   encoder. */
	return 0;
}


/* Return true if the encoder should be running. */
static int state_check_enable_encoder_run(struct pvr2_hdw *hdw)
{
	if (!hdw->state_encoder_ok) {
		/* Don't run the encoder if it isn't healthy... */
		return 0;
	}
	if (!hdw->state_pathway_ok) {
		/* Don't run the encoder if we don't (yet) know what mode
		   we need to be in... */
		return 0;
	}

	switch (hdw->pathway_state) {
	case PVR2_PATHWAY_ANALOG:
		if (hdw->state_decoder_run) {
			/* In analog mode, if the decoder is running, then
			   run the encoder. */
			return !0;
		}
		break;
	case PVR2_PATHWAY_DIGITAL:
		if ((hdw->hdw_desc->digital_control_scheme ==
		     PVR2_DIGITAL_SCHEME_ONAIR) &&
		    !hdw->state_encoder_runok) {
			/* This is a quirk.  OnAir hardware won't stream
			   digital until the encoder has been run at least
			   once, for a minimal period of time (empiricially
			   measured to be 1/4 second).  So if we're on
			   OnAir hardware and the encoder has never been
			   run at all, then start the encoder.  Normal
			   state machine logic in the driver will
			   automatically handle the remaining bits. */
			return !0;
		}
		break;
	default:
		/* For completeness (unknown mode; encoder won't run ever) */
		break;
	}
	/* If we get here, then we haven't found any reason to run the
	   encoder, so don't run it. */
	return 0;
}


/* Evaluate whether or not state_encoder_run can change */
static int state_eval_encoder_run(struct pvr2_hdw *hdw)
{
	if (hdw->state_encoder_run) {
		if (!state_check_disable_encoder_run(hdw)) return 0;
		if (hdw->state_encoder_ok) {
			del_timer_sync(&hdw->encoder_run_timer);
			if (pvr2_encoder_stop(hdw) < 0) return !0;
		}
		hdw->state_encoder_run = 0;
	} else {
		if (!state_check_enable_encoder_run(hdw)) return 0;
		if (pvr2_encoder_start(hdw) < 0) return !0;
		hdw->state_encoder_run = !0;
		if (!hdw->state_encoder_runok) {
			hdw->encoder_run_timer.expires =
				jiffies + (HZ * TIME_MSEC_ENCODER_OK / 1000);
			add_timer(&hdw->encoder_run_timer);
		}
	}
	trace_stbit("state_encoder_run",hdw->state_encoder_run);
	return !0;
}


/* Timeout function for quiescent timer. */
static void pvr2_hdw_quiescent_timeout(unsigned long data)
{
	struct pvr2_hdw *hdw = (struct pvr2_hdw *)data;
	hdw->state_decoder_quiescent = !0;
	trace_stbit("state_decoder_quiescent",hdw->state_decoder_quiescent);
	hdw->state_stale = !0;
	queue_work(hdw->workqueue,&hdw->workpoll);
}


/* Timeout function for encoder wait timer. */
static void pvr2_hdw_encoder_wait_timeout(unsigned long data)
{
	struct pvr2_hdw *hdw = (struct pvr2_hdw *)data;
	hdw->state_encoder_waitok = !0;
	trace_stbit("state_encoder_waitok",hdw->state_encoder_waitok);
	hdw->state_stale = !0;
	queue_work(hdw->workqueue,&hdw->workpoll);
}


/* Timeout function for encoder run timer. */
static void pvr2_hdw_encoder_run_timeout(unsigned long data)
{
	struct pvr2_hdw *hdw = (struct pvr2_hdw *)data;
	if (!hdw->state_encoder_runok) {
		hdw->state_encoder_runok = !0;
		trace_stbit("state_encoder_runok",hdw->state_encoder_runok);
		hdw->state_stale = !0;
		queue_work(hdw->workqueue,&hdw->workpoll);
	}
}


/* Evaluate whether or not state_decoder_run can change */
static int state_eval_decoder_run(struct pvr2_hdw *hdw)
{
	if (hdw->state_decoder_run) {
		if (hdw->state_encoder_ok) {
			if (hdw->state_pipeline_req &&
			    !hdw->state_pipeline_pause &&
			    hdw->state_pathway_ok) return 0;
		}
		if (!hdw->flag_decoder_missed) {
			pvr2_decoder_enable(hdw,0);
		}
		hdw->state_decoder_quiescent = 0;
		hdw->state_decoder_run = 0;
		/* paranoia - solve race if timer just completed */
		del_timer_sync(&hdw->quiescent_timer);
	} else {
		if (!hdw->state_decoder_quiescent) {
			if (!timer_pending(&hdw->quiescent_timer)) {
				/* We don't do something about the
				   quiescent timer until right here because
				   we also want to catch cases where the
				   decoder was already not running (like
				   after initialization) as opposed to
				   knowing that we had just stopped it.
				   The second flag check is here to cover a
				   race - the timer could have run and set
				   this flag just after the previous check
				   but before we did the pending check. */
				if (!hdw->state_decoder_quiescent) {
					hdw->quiescent_timer.expires =
						jiffies +
						(HZ * TIME_MSEC_DECODER_WAIT
						 / 1000);
					add_timer(&hdw->quiescent_timer);
				}
			}
			/* Don't allow decoder to start again until it has
			   been quiesced first.  This little detail should
			   hopefully further stabilize the encoder. */
			return 0;
		}
		if (!hdw->state_pathway_ok ||
		    (hdw->pathway_state != PVR2_PATHWAY_ANALOG) ||
		    !hdw->state_pipeline_req ||
		    hdw->state_pipeline_pause ||
		    !hdw->state_pipeline_config ||
		    !hdw->state_encoder_config ||
		    !hdw->state_encoder_ok) return 0;
		del_timer_sync(&hdw->quiescent_timer);
		if (hdw->flag_decoder_missed) return 0;
		if (pvr2_decoder_enable(hdw,!0) < 0) return 0;
		hdw->state_decoder_quiescent = 0;
		hdw->state_decoder_run = !0;
	}
	trace_stbit("state_decoder_quiescent",hdw->state_decoder_quiescent);
	trace_stbit("state_decoder_run",hdw->state_decoder_run);
	return !0;
}


/* Evaluate whether or not state_usbstream_run can change */
static int state_eval_usbstream_run(struct pvr2_hdw *hdw)
{
	if (hdw->state_usbstream_run) {
		int fl = !0;
		if (hdw->pathway_state == PVR2_PATHWAY_ANALOG) {
			fl = (hdw->state_encoder_ok &&
			      hdw->state_encoder_run);
		} else if ((hdw->pathway_state == PVR2_PATHWAY_DIGITAL) &&
			   (hdw->hdw_desc->flag_digital_requires_cx23416)) {
			fl = hdw->state_encoder_ok;
		}
		if (fl &&
		    hdw->state_pipeline_req &&
		    !hdw->state_pipeline_pause &&
		    hdw->state_pathway_ok) {
			return 0;
		}
		pvr2_hdw_cmd_usbstream(hdw,0);
		hdw->state_usbstream_run = 0;
	} else {
		if (!hdw->state_pipeline_req ||
		    hdw->state_pipeline_pause ||
		    !hdw->state_pathway_ok) return 0;
		if (hdw->pathway_state == PVR2_PATHWAY_ANALOG) {
			if (!hdw->state_encoder_ok ||
			    !hdw->state_encoder_run) return 0;
		} else if ((hdw->pathway_state == PVR2_PATHWAY_DIGITAL) &&
			   (hdw->hdw_desc->flag_digital_requires_cx23416)) {
			if (!hdw->state_encoder_ok) return 0;
			if (hdw->state_encoder_run) return 0;
			if (hdw->hdw_desc->digital_control_scheme ==
			    PVR2_DIGITAL_SCHEME_ONAIR) {
				/* OnAir digital receivers won't stream
				   unless the analog encoder has run first.
				   Why?  I have no idea.  But don't even
				   try until we know the analog side is
				   known to have run. */
				if (!hdw->state_encoder_runok) return 0;
			}
		}
		if (pvr2_hdw_cmd_usbstream(hdw,!0) < 0) return 0;
		hdw->state_usbstream_run = !0;
	}
	trace_stbit("state_usbstream_run",hdw->state_usbstream_run);
	return !0;
}


/* Attempt to configure pipeline, if needed */
static int state_eval_pipeline_config(struct pvr2_hdw *hdw)
{
	if (hdw->state_pipeline_config ||
	    hdw->state_pipeline_pause) return 0;
	pvr2_hdw_commit_execute(hdw);
	return !0;
}


/* Update pipeline idle and pipeline pause tracking states based on other
   inputs.  This must be called whenever the other relevant inputs have
   changed. */
static int state_update_pipeline_state(struct pvr2_hdw *hdw)
{
	unsigned int st;
	int updatedFl = 0;
	/* Update pipeline state */
	st = !(hdw->state_encoder_run ||
	       hdw->state_decoder_run ||
	       hdw->state_usbstream_run ||
	       (!hdw->state_decoder_quiescent));
	if (!st != !hdw->state_pipeline_idle) {
		hdw->state_pipeline_idle = st;
		updatedFl = !0;
	}
	if (hdw->state_pipeline_idle && hdw->state_pipeline_pause) {
		hdw->state_pipeline_pause = 0;
		updatedFl = !0;
	}
	return updatedFl;
}


typedef int (*state_eval_func)(struct pvr2_hdw *);

/* Set of functions to be run to evaluate various states in the driver. */
static const state_eval_func eval_funcs[] = {
	state_eval_pathway_ok,
	state_eval_pipeline_config,
	state_eval_encoder_ok,
	state_eval_encoder_config,
	state_eval_decoder_run,
	state_eval_encoder_run,
	state_eval_usbstream_run,
};


/* Process various states and return true if we did anything interesting. */
static int pvr2_hdw_state_update(struct pvr2_hdw *hdw)
{
	unsigned int i;
	int state_updated = 0;
	int check_flag;

	if (!hdw->state_stale) return 0;
	if ((hdw->fw1_state != FW1_STATE_OK) ||
	    !hdw->flag_ok) {
		hdw->state_stale = 0;
		return !0;
	}
	/* This loop is the heart of the entire driver.  It keeps trying to
	   evaluate various bits of driver state until nothing changes for
	   one full iteration.  Each "bit of state" tracks some global
	   aspect of the driver, e.g. whether decoder should run, if
	   pipeline is configured, usb streaming is on, etc.  We separately
	   evaluate each of those questions based on other driver state to
	   arrive at the correct running configuration. */
	do {
		check_flag = 0;
		state_update_pipeline_state(hdw);
		/* Iterate over each bit of state */
		for (i = 0; (i<ARRAY_SIZE(eval_funcs)) && hdw->flag_ok; i++) {
			if ((*eval_funcs[i])(hdw)) {
				check_flag = !0;
				state_updated = !0;
				state_update_pipeline_state(hdw);
			}
		}
	} while (check_flag && hdw->flag_ok);
	hdw->state_stale = 0;
	trace_stbit("state_stale",hdw->state_stale);
	return state_updated;
}


static unsigned int print_input_mask(unsigned int msk,
				     char *buf,unsigned int acnt)
{
	unsigned int idx,ccnt;
	unsigned int tcnt = 0;
	for (idx = 0; idx < ARRAY_SIZE(control_values_input); idx++) {
		if (!((1 << idx) & msk)) continue;
		ccnt = scnprintf(buf+tcnt,
				 acnt-tcnt,
				 "%s%s",
				 (tcnt ? ", " : ""),
				 control_values_input[idx]);
		tcnt += ccnt;
	}
	return tcnt;
}


static const char *pvr2_pathway_state_name(int id)
{
	switch (id) {
	case PVR2_PATHWAY_ANALOG: return "analog";
	case PVR2_PATHWAY_DIGITAL: return "digital";
	default: return "unknown";
	}
}


static unsigned int pvr2_hdw_report_unlocked(struct pvr2_hdw *hdw,int which,
					     char *buf,unsigned int acnt)
{
	switch (which) {
	case 0:
		return scnprintf(
			buf,acnt,
			"driver:%s%s%s%s%s <mode=%s>",
			(hdw->flag_ok ? " <ok>" : " <fail>"),
			(hdw->flag_init_ok ? " <init>" : " <uninitialized>"),
			(hdw->flag_disconnected ? " <disconnected>" :
			 " <connected>"),
			(hdw->flag_tripped ? " <tripped>" : ""),
			(hdw->flag_decoder_missed ? " <no decoder>" : ""),
			pvr2_pathway_state_name(hdw->pathway_state));

	case 1:
		return scnprintf(
			buf,acnt,
			"pipeline:%s%s%s%s",
			(hdw->state_pipeline_idle ? " <idle>" : ""),
			(hdw->state_pipeline_config ?
			 " <configok>" : " <stale>"),
			(hdw->state_pipeline_req ? " <req>" : ""),
			(hdw->state_pipeline_pause ? " <pause>" : ""));
	case 2:
		return scnprintf(
			buf,acnt,
			"worker:%s%s%s%s%s%s%s",
			(hdw->state_decoder_run ?
			 " <decode:run>" :
			 (hdw->state_decoder_quiescent ?
			  "" : " <decode:stop>")),
			(hdw->state_decoder_quiescent ?
			 " <decode:quiescent>" : ""),
			(hdw->state_encoder_ok ?
			 "" : " <encode:init>"),
			(hdw->state_encoder_run ?
			 (hdw->state_encoder_runok ?
			  " <encode:run>" :
			  " <encode:firstrun>") :
			 (hdw->state_encoder_runok ?
			  " <encode:stop>" :
			  " <encode:virgin>")),
			(hdw->state_encoder_config ?
			 " <encode:configok>" :
			 (hdw->state_encoder_waitok ?
			  "" : " <encode:waitok>")),
			(hdw->state_usbstream_run ?
			 " <usb:run>" : " <usb:stop>"),
			(hdw->state_pathway_ok ?
			 " <pathway:ok>" : ""));
	case 3:
		return scnprintf(
			buf,acnt,
			"state: %s",
			pvr2_get_state_name(hdw->master_state));
	case 4: {
		unsigned int tcnt = 0;
		unsigned int ccnt;

		ccnt = scnprintf(buf,
				 acnt,
				 "Hardware supported inputs: ");
		tcnt += ccnt;
		tcnt += print_input_mask(hdw->input_avail_mask,
					 buf+tcnt,
					 acnt-tcnt);
		if (hdw->input_avail_mask != hdw->input_allowed_mask) {
			ccnt = scnprintf(buf+tcnt,
					 acnt-tcnt,
					 "; allowed inputs: ");
			tcnt += ccnt;
			tcnt += print_input_mask(hdw->input_allowed_mask,
						 buf+tcnt,
						 acnt-tcnt);
		}
		return tcnt;
	}
	case 5: {
		struct pvr2_stream_stats stats;
		if (!hdw->vid_stream) break;
		pvr2_stream_get_stats(hdw->vid_stream,
				      &stats,
				      0);
		return scnprintf(
			buf,acnt,
			"Bytes streamed=%u"
			" URBs: queued=%u idle=%u ready=%u"
			" processed=%u failed=%u",
			stats.bytes_processed,
			stats.buffers_in_queue,
			stats.buffers_in_idle,
			stats.buffers_in_ready,
			stats.buffers_processed,
			stats.buffers_failed);
	}
	default: break;
	}
	return 0;
}


/* Generate report containing info about attached sub-devices and attached
   i2c clients, including an indication of which attached i2c clients are
   actually sub-devices. */
static unsigned int pvr2_hdw_report_clients(struct pvr2_hdw *hdw,
					    char *buf, unsigned int acnt)
{
	struct v4l2_subdev *sd;
	unsigned int tcnt = 0;
	unsigned int ccnt;
	struct i2c_client *client;
	struct list_head *item;
	void *cd;
	const char *p;
	unsigned int id;

	ccnt = scnprintf(buf, acnt, "Associated v4l2-subdev drivers:");
	tcnt += ccnt;
	v4l2_device_for_each_subdev(sd, &hdw->v4l2_dev) {
		id = sd->grp_id;
		p = NULL;
		if (id < ARRAY_SIZE(module_names)) p = module_names[id];
		if (p) {
			ccnt = scnprintf(buf + tcnt, acnt - tcnt, " %s", p);
			tcnt += ccnt;
		} else {
			ccnt = scnprintf(buf + tcnt, acnt - tcnt,
					 " (unknown id=%u)", id);
			tcnt += ccnt;
		}
	}
	ccnt = scnprintf(buf + tcnt, acnt - tcnt, "\n");
	tcnt += ccnt;

	ccnt = scnprintf(buf + tcnt, acnt - tcnt, "I2C clients:\n");
	tcnt += ccnt;

	mutex_lock(&hdw->i2c_adap.clist_lock);
	list_for_each(item, &hdw->i2c_adap.clients) {
		client = list_entry(item, struct i2c_client, list);
		ccnt = scnprintf(buf + tcnt, acnt - tcnt,
				 "  %s: i2c=%02x", client->name, client->addr);
		tcnt += ccnt;
		cd = i2c_get_clientdata(client);
		v4l2_device_for_each_subdev(sd, &hdw->v4l2_dev) {
			if (cd == sd) {
				id = sd->grp_id;
				p = NULL;
				if (id < ARRAY_SIZE(module_names)) {
					p = module_names[id];
				}
				if (p) {
					ccnt = scnprintf(buf + tcnt,
							 acnt - tcnt,
							 " subdev=%s", p);
					tcnt += ccnt;
				} else {
					ccnt = scnprintf(buf + tcnt,
							 acnt - tcnt,
							 " subdev= id %u)",
							 id);
					tcnt += ccnt;
				}
				break;
			}
		}
		ccnt = scnprintf(buf + tcnt, acnt - tcnt, "\n");
		tcnt += ccnt;
	}
	mutex_unlock(&hdw->i2c_adap.clist_lock);
	return tcnt;
}


unsigned int pvr2_hdw_state_report(struct pvr2_hdw *hdw,
				   char *buf,unsigned int acnt)
{
	unsigned int bcnt,ccnt,idx;
	bcnt = 0;
	LOCK_TAKE(hdw->big_lock);
	for (idx = 0; ; idx++) {
		ccnt = pvr2_hdw_report_unlocked(hdw,idx,buf,acnt);
		if (!ccnt) break;
		bcnt += ccnt; acnt -= ccnt; buf += ccnt;
		if (!acnt) break;
		buf[0] = '\n'; ccnt = 1;
		bcnt += ccnt; acnt -= ccnt; buf += ccnt;
	}
	ccnt = pvr2_hdw_report_clients(hdw, buf, acnt);
	bcnt += ccnt; acnt -= ccnt; buf += ccnt;
	LOCK_GIVE(hdw->big_lock);
	return bcnt;
}


static void pvr2_hdw_state_log_state(struct pvr2_hdw *hdw)
{
	char buf[256];
	unsigned int idx, ccnt;
	unsigned int lcnt, ucnt;

	for (idx = 0; ; idx++) {
		ccnt = pvr2_hdw_report_unlocked(hdw,idx,buf,sizeof(buf));
		if (!ccnt) break;
		printk(KERN_INFO "%s %.*s\n",hdw->name,ccnt,buf);
	}
	ccnt = pvr2_hdw_report_clients(hdw, buf, sizeof(buf));
	ucnt = 0;
	while (ucnt < ccnt) {
		lcnt = 0;
		while ((lcnt + ucnt < ccnt) && (buf[lcnt + ucnt] != '\n')) {
			lcnt++;
		}
		printk(KERN_INFO "%s %.*s\n", hdw->name, lcnt, buf + ucnt);
		ucnt += lcnt + 1;
	}
}


/* Evaluate and update the driver's current state, taking various actions
   as appropriate for the update. */
static int pvr2_hdw_state_eval(struct pvr2_hdw *hdw)
{
	unsigned int st;
	int state_updated = 0;
	int callback_flag = 0;
	int analog_mode;

	pvr2_trace(PVR2_TRACE_STBITS,
		   "Drive state check START");
	if (pvrusb2_debug & PVR2_TRACE_STBITS) {
		pvr2_hdw_state_log_state(hdw);
	}

	/* Process all state and get back over disposition */
	state_updated = pvr2_hdw_state_update(hdw);

	analog_mode = (hdw->pathway_state != PVR2_PATHWAY_DIGITAL);

	/* Update master state based upon all other states. */
	if (!hdw->flag_ok) {
		st = PVR2_STATE_DEAD;
	} else if (hdw->fw1_state != FW1_STATE_OK) {
		st = PVR2_STATE_COLD;
	} else if ((analog_mode ||
		    hdw->hdw_desc->flag_digital_requires_cx23416) &&
		   !hdw->state_encoder_ok) {
		st = PVR2_STATE_WARM;
	} else if (hdw->flag_tripped ||
		   (analog_mode && hdw->flag_decoder_missed)) {
		st = PVR2_STATE_ERROR;
	} else if (hdw->state_usbstream_run &&
		   (!analog_mode ||
		    (hdw->state_encoder_run && hdw->state_decoder_run))) {
		st = PVR2_STATE_RUN;
	} else {
		st = PVR2_STATE_READY;
	}
	if (hdw->master_state != st) {
		pvr2_trace(PVR2_TRACE_STATE,
			   "Device state change from %s to %s",
			   pvr2_get_state_name(hdw->master_state),
			   pvr2_get_state_name(st));
		pvr2_led_ctrl(hdw,st == PVR2_STATE_RUN);
		hdw->master_state = st;
		state_updated = !0;
		callback_flag = !0;
	}
	if (state_updated) {
		/* Trigger anyone waiting on any state changes here. */
		wake_up(&hdw->state_wait_data);
	}

	if (pvrusb2_debug & PVR2_TRACE_STBITS) {
		pvr2_hdw_state_log_state(hdw);
	}
	pvr2_trace(PVR2_TRACE_STBITS,
		   "Drive state check DONE callback=%d",callback_flag);

	return callback_flag;
}


/* Cause kernel thread to check / update driver state */
static void pvr2_hdw_state_sched(struct pvr2_hdw *hdw)
{
	if (hdw->state_stale) return;
	hdw->state_stale = !0;
	trace_stbit("state_stale",hdw->state_stale);
	queue_work(hdw->workqueue,&hdw->workpoll);
}


int pvr2_hdw_gpio_get_dir(struct pvr2_hdw *hdw,u32 *dp)
{
	return pvr2_read_register(hdw,PVR2_GPIO_DIR,dp);
}


int pvr2_hdw_gpio_get_out(struct pvr2_hdw *hdw,u32 *dp)
{
	return pvr2_read_register(hdw,PVR2_GPIO_OUT,dp);
}


int pvr2_hdw_gpio_get_in(struct pvr2_hdw *hdw,u32 *dp)
{
	return pvr2_read_register(hdw,PVR2_GPIO_IN,dp);
}


int pvr2_hdw_gpio_chg_dir(struct pvr2_hdw *hdw,u32 msk,u32 val)
{
	u32 cval,nval;
	int ret;
	if (~msk) {
		ret = pvr2_read_register(hdw,PVR2_GPIO_DIR,&cval);
		if (ret) return ret;
		nval = (cval & ~msk) | (val & msk);
		pvr2_trace(PVR2_TRACE_GPIO,
			   "GPIO direction changing 0x%x:0x%x"
			   " from 0x%x to 0x%x",
			   msk,val,cval,nval);
	} else {
		nval = val;
		pvr2_trace(PVR2_TRACE_GPIO,
			   "GPIO direction changing to 0x%x",nval);
	}
	return pvr2_write_register(hdw,PVR2_GPIO_DIR,nval);
}


int pvr2_hdw_gpio_chg_out(struct pvr2_hdw *hdw,u32 msk,u32 val)
{
	u32 cval,nval;
	int ret;
	if (~msk) {
		ret = pvr2_read_register(hdw,PVR2_GPIO_OUT,&cval);
		if (ret) return ret;
		nval = (cval & ~msk) | (val & msk);
		pvr2_trace(PVR2_TRACE_GPIO,
			   "GPIO output changing 0x%x:0x%x from 0x%x to 0x%x",
			   msk,val,cval,nval);
	} else {
		nval = val;
		pvr2_trace(PVR2_TRACE_GPIO,
			   "GPIO output changing to 0x%x",nval);
	}
	return pvr2_write_register(hdw,PVR2_GPIO_OUT,nval);
}


void pvr2_hdw_status_poll(struct pvr2_hdw *hdw)
{
	struct v4l2_tuner *vtp = &hdw->tuner_signal_info;
	memset(vtp, 0, sizeof(*vtp));
	hdw->tuner_signal_stale = 0;
	/* Note: There apparently is no replacement for VIDIOC_CROPCAP
	   using v4l2-subdev - therefore we can't support that AT ALL right
	   now.  (Of course, no sub-drivers seem to implement it either.
	   But now it's a a chicken and egg problem...) */
	v4l2_device_call_all(&hdw->v4l2_dev, 0, tuner, g_tuner,
			     &hdw->tuner_signal_info);
	pvr2_trace(PVR2_TRACE_CHIPS, "subdev status poll"
		   " type=%u strength=%u audio=0x%x cap=0x%x"
		   " low=%u hi=%u",
		   vtp->type,
		   vtp->signal, vtp->rxsubchans, vtp->capability,
		   vtp->rangelow, vtp->rangehigh);

	/* We have to do this to avoid getting into constant polling if
	   there's nobody to answer a poll of cropcap info. */
	hdw->cropcap_stale = 0;
}


unsigned int pvr2_hdw_get_input_available(struct pvr2_hdw *hdw)
{
	return hdw->input_avail_mask;
}


unsigned int pvr2_hdw_get_input_allowed(struct pvr2_hdw *hdw)
{
	return hdw->input_allowed_mask;
}


static int pvr2_hdw_set_input(struct pvr2_hdw *hdw,int v)
{
	if (hdw->input_val != v) {
		hdw->input_val = v;
		hdw->input_dirty = !0;
	}

	/* Handle side effects - if we switch to a mode that needs the RF
	   tuner, then select the right frequency choice as well and mark
	   it dirty. */
	if (hdw->input_val == PVR2_CVAL_INPUT_RADIO) {
		hdw->freqSelector = 0;
		hdw->freqDirty = !0;
	} else if ((hdw->input_val == PVR2_CVAL_INPUT_TV) ||
		   (hdw->input_val == PVR2_CVAL_INPUT_DTV)) {
		hdw->freqSelector = 1;
		hdw->freqDirty = !0;
	}
	return 0;
}


int pvr2_hdw_set_input_allowed(struct pvr2_hdw *hdw,
			       unsigned int change_mask,
			       unsigned int change_val)
{
	int ret = 0;
	unsigned int nv,m,idx;
	LOCK_TAKE(hdw->big_lock);
	do {
		nv = hdw->input_allowed_mask & ~change_mask;
		nv |= (change_val & change_mask);
		nv &= hdw->input_avail_mask;
		if (!nv) {
			/* No legal modes left; return error instead. */
			ret = -EPERM;
			break;
		}
		hdw->input_allowed_mask = nv;
		if ((1 << hdw->input_val) & hdw->input_allowed_mask) {
			/* Current mode is still in the allowed mask, so
			   we're done. */
			break;
		}
		/* Select and switch to a mode that is still in the allowed
		   mask */
		if (!hdw->input_allowed_mask) {
			/* Nothing legal; give up */
			break;
		}
		m = hdw->input_allowed_mask;
		for (idx = 0; idx < (sizeof(m) << 3); idx++) {
			if (!((1 << idx) & m)) continue;
			pvr2_hdw_set_input(hdw,idx);
			break;
		}
	} while (0);
	LOCK_GIVE(hdw->big_lock);
	return ret;
}


/* Find I2C address of eeprom */
static int pvr2_hdw_get_eeprom_addr(struct pvr2_hdw *hdw)
{
	int result;
	LOCK_TAKE(hdw->ctl_lock); do {
		hdw->cmd_buffer[0] = FX2CMD_GET_EEPROM_ADDR;
		result = pvr2_send_request(hdw,
					   hdw->cmd_buffer,1,
					   hdw->cmd_buffer,1);
		if (result < 0) break;
		result = hdw->cmd_buffer[0];
	} while(0); LOCK_GIVE(hdw->ctl_lock);
	return result;
}


int pvr2_hdw_register_access(struct pvr2_hdw *hdw,
			     struct v4l2_dbg_match *match, u64 reg_id,
			     int setFl, u64 *val_ptr)
{
#ifdef CONFIG_VIDEO_ADV_DEBUG
	struct v4l2_dbg_register req;
	int stat = 0;
	int okFl = 0;

	if (!capable(CAP_SYS_ADMIN)) return -EPERM;

	req.match = *match;
	req.reg = reg_id;
	if (setFl) req.val = *val_ptr;
	/* It would be nice to know if a sub-device answered the request */
	v4l2_device_call_all(&hdw->v4l2_dev, 0, core, g_register, &req);
	if (!setFl) *val_ptr = req.val;
	if (okFl) {
		return stat;
	}
	return -EINVAL;
#else
	return -ENOSYS;
#endif
}


/*
  Stuff for Emacs to see, in order to encourage consistent editing style:
  *** Local Variables: ***
  *** mode: c ***
  *** fill-column: 75 ***
  *** tab-width: 8 ***
  *** c-basic-offset: 8 ***
  *** End: ***
  */<|MERGE_RESOLUTION|>--- conflicted
+++ resolved
@@ -2039,11 +2039,7 @@
 			   "Module ID %u:"
 			   " Setting up with specified i2c address 0x%x",
 			   mid, i2caddr[0]);
-<<<<<<< HEAD
-		sd = v4l2_i2c_new_subdev(&hdw->i2c_adap,
-=======
 		sd = v4l2_i2c_new_subdev(&hdw->v4l2_dev, &hdw->i2c_adap,
->>>>>>> 93cfb3c9
 					 fname, fname,
 					 i2caddr[0]);
 	} else {
@@ -2051,11 +2047,7 @@
 			   "Module ID %u:"
 			   " Setting up with address probe list",
 			   mid);
-<<<<<<< HEAD
-		sd = v4l2_i2c_new_probed_subdev(&hdw->i2c_adap,
-=======
 		sd = v4l2_i2c_new_probed_subdev(&hdw->v4l2_dev, &hdw->i2c_adap,
->>>>>>> 93cfb3c9
 						fname, fname,
 						i2caddr);
 	}
@@ -2193,11 +2185,7 @@
 	pvr2_hdw_load_modules(hdw);
 	if (!pvr2_hdw_dev_ok(hdw)) return;
 
-<<<<<<< HEAD
-	v4l2_device_call_all(&hdw->v4l2_dev, 0, core, init, 0);
-=======
 	v4l2_device_call_all(&hdw->v4l2_dev, 0, core, load_fw);
->>>>>>> 93cfb3c9
 
 	for (idx = 0; idx < CTRLDEF_COUNT; idx++) {
 		cptr = hdw->controls + idx;
@@ -2586,11 +2574,7 @@
 	hdw->ctl_read_urb = usb_alloc_urb(0,GFP_KERNEL);
 	if (!hdw->ctl_read_urb) goto fail;
 
-<<<<<<< HEAD
-	if (v4l2_device_register(&usb_dev->dev, &hdw->v4l2_dev) != 0) {
-=======
 	if (v4l2_device_register(&intf->dev, &hdw->v4l2_dev) != 0) {
->>>>>>> 93cfb3c9
 		pvr2_trace(PVR2_TRACE_ERROR_LEGS,
 			   "Error registering with v4l core, giving up");
 		goto fail;
@@ -2942,10 +2926,7 @@
 		pvr2_trace(PVR2_TRACE_CHIPS, "subdev tuner set_type(%d)",
 			   hdw->tuner_type);
 		if (((int)(hdw->tuner_type)) >= 0) {
-<<<<<<< HEAD
-=======
 			memset(&setup, 0, sizeof(setup));
->>>>>>> 93cfb3c9
 			setup.addr = ADDR_UNSET;
 			setup.type = hdw->tuner_type;
 			setup.mode_mask = T_RADIO | T_ANALOG_TV;
@@ -2963,11 +2944,7 @@
 			v4l2_std_id vs;
 			vs = hdw->std_mask_cur;
 			v4l2_device_call_all(&hdw->v4l2_dev, 0,
-<<<<<<< HEAD
-					     tuner, s_std, vs);
-=======
 					     core, s_std, vs);
->>>>>>> 93cfb3c9
 		}
 		hdw->tuner_signal_stale = !0;
 		hdw->cropcap_stale = !0;
