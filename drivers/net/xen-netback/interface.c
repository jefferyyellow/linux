/*
 * Network-device interface management.
 *
 * Copyright (c) 2004-2005, Keir Fraser
 *
 * This program is free software; you can redistribute it and/or
 * modify it under the terms of the GNU General Public License version 2
 * as published by the Free Software Foundation; or, when distributed
 * separately from the Linux kernel or incorporated into other
 * software packages, subject to the following license:
 *
 * Permission is hereby granted, free of charge, to any person obtaining a copy
 * of this source file (the "Software"), to deal in the Software without
 * restriction, including without limitation the rights to use, copy, modify,
 * merge, publish, distribute, sublicense, and/or sell copies of the Software,
 * and to permit persons to whom the Software is furnished to do so, subject to
 * the following conditions:
 *
 * The above copyright notice and this permission notice shall be included in
 * all copies or substantial portions of the Software.
 *
 * THE SOFTWARE IS PROVIDED "AS IS", WITHOUT WARRANTY OF ANY KIND, EXPRESS OR
 * IMPLIED, INCLUDING BUT NOT LIMITED TO THE WARRANTIES OF MERCHANTABILITY,
 * FITNESS FOR A PARTICULAR PURPOSE AND NONINFRINGEMENT. IN NO EVENT SHALL THE
 * AUTHORS OR COPYRIGHT HOLDERS BE LIABLE FOR ANY CLAIM, DAMAGES OR OTHER
 * LIABILITY, WHETHER IN AN ACTION OF CONTRACT, TORT OR OTHERWISE, ARISING
 * FROM, OUT OF OR IN CONNECTION WITH THE SOFTWARE OR THE USE OR OTHER DEALINGS
 * IN THE SOFTWARE.
 */

#include "common.h"

#include <linux/kthread.h>
#include <linux/sched/task.h>
#include <linux/ethtool.h>
#include <linux/rtnetlink.h>
#include <linux/if_vlan.h>
#include <linux/vmalloc.h>

#include <xen/events.h>
#include <asm/xen/hypercall.h>
#include <xen/balloon.h>

#define XENVIF_QUEUE_LENGTH 32
#define XENVIF_NAPI_WEIGHT  64

/* Number of bytes allowed on the internal guest Rx queue. */
#define XENVIF_RX_QUEUE_BYTES (XEN_NETIF_RX_RING_SIZE/2 * PAGE_SIZE)

/* This function is used to set SKBTX_DEV_ZEROCOPY as well as
 * increasing the inflight counter. We need to increase the inflight
 * counter because core driver calls into xenvif_zerocopy_callback
 * which calls xenvif_skb_zerocopy_complete.
 */
void xenvif_skb_zerocopy_prepare(struct xenvif_queue *queue,
				 struct sk_buff *skb)
{
	skb_shinfo(skb)->tx_flags |= SKBTX_DEV_ZEROCOPY;
	atomic_inc(&queue->inflight_packets);
}

void xenvif_skb_zerocopy_complete(struct xenvif_queue *queue)
{
	atomic_dec(&queue->inflight_packets);

	/* Wake the dealloc thread _after_ decrementing inflight_packets so
	 * that if kthread_stop() has already been called, the dealloc thread
	 * does not wait forever with nothing to wake it.
	 */
	wake_up(&queue->dealloc_wq);
}

int xenvif_schedulable(struct xenvif *vif)
{
	return netif_running(vif->dev) &&
		test_bit(VIF_STATUS_CONNECTED, &vif->status) &&
		!vif->disabled;
}

static irqreturn_t xenvif_tx_interrupt(int irq, void *dev_id)
{
	struct xenvif_queue *queue = dev_id;

	if (RING_HAS_UNCONSUMED_REQUESTS(&queue->tx))
		napi_schedule(&queue->napi);

	return IRQ_HANDLED;
}

static int xenvif_poll(struct napi_struct *napi, int budget)
{
	struct xenvif_queue *queue =
		container_of(napi, struct xenvif_queue, napi);
	int work_done;

	/* This vif is rogue, we pretend we've there is nothing to do
	 * for this vif to deschedule it from NAPI. But this interface
	 * will be turned off in thread context later.
	 */
	if (unlikely(queue->vif->disabled)) {
		napi_complete(napi);
		return 0;
	}

	work_done = xenvif_tx_action(queue, budget);

	if (work_done < budget) {
		napi_complete_done(napi, work_done);
		/* If the queue is rate-limited, it shall be
		 * rescheduled in the timer callback.
		 */
		if (likely(!queue->rate_limited))
			xenvif_napi_schedule_or_enable_events(queue);
	}

	return work_done;
}

static irqreturn_t xenvif_rx_interrupt(int irq, void *dev_id)
{
	struct xenvif_queue *queue = dev_id;

	xenvif_kick_thread(queue);

	return IRQ_HANDLED;
}

irqreturn_t xenvif_interrupt(int irq, void *dev_id)
{
	xenvif_tx_interrupt(irq, dev_id);
	xenvif_rx_interrupt(irq, dev_id);

	return IRQ_HANDLED;
}

int xenvif_queue_stopped(struct xenvif_queue *queue)
{
	struct net_device *dev = queue->vif->dev;
	unsigned int id = queue->id;
	return netif_tx_queue_stopped(netdev_get_tx_queue(dev, id));
}

void xenvif_wake_queue(struct xenvif_queue *queue)
{
	struct net_device *dev = queue->vif->dev;
	unsigned int id = queue->id;
	netif_tx_wake_queue(netdev_get_tx_queue(dev, id));
}

static u16 xenvif_select_queue(struct net_device *dev, struct sk_buff *skb,
			       struct net_device *sb_dev)
{
	struct xenvif *vif = netdev_priv(dev);
	unsigned int size = vif->hash.size;
	unsigned int num_queues;

	/* If queues are not set up internally - always return 0
	 * as the packet going to be dropped anyway */
	num_queues = READ_ONCE(vif->num_queues);
	if (num_queues < 1)
		return 0;

	if (vif->hash.alg == XEN_NETIF_CTRL_HASH_ALGORITHM_NONE)
		return netdev_pick_tx(dev, skb, NULL) %
		       dev->real_num_tx_queues;

	xenvif_set_skb_hash(vif, skb);

	if (size == 0)
		return skb_get_hash_raw(skb) % dev->real_num_tx_queues;

	return vif->hash.mapping[vif->hash.mapping_sel]
				[skb_get_hash_raw(skb) % size];
}

static netdev_tx_t
xenvif_start_xmit(struct sk_buff *skb, struct net_device *dev)
{
	struct xenvif *vif = netdev_priv(dev);
	struct xenvif_queue *queue = NULL;
	unsigned int num_queues;
	u16 index;
	struct xenvif_rx_cb *cb;

	BUG_ON(skb->dev != dev);

	/* Drop the packet if queues are not set up.
	 * This handler should be called inside an RCU read section
	 * so we don't need to enter it here explicitly.
	 */
	num_queues = READ_ONCE(vif->num_queues);
	if (num_queues < 1)
		goto drop;

	/* Obtain the queue to be used to transmit this packet */
	index = skb_get_queue_mapping(skb);
	if (index >= num_queues) {
		pr_warn_ratelimited("Invalid queue %hu for packet on interface %s\n",
				    index, vif->dev->name);
		index %= num_queues;
	}
	queue = &vif->queues[index];

	/* Drop the packet if queue is not ready */
	if (queue->task == NULL ||
	    queue->dealloc_task == NULL ||
	    !xenvif_schedulable(vif))
		goto drop;

	if (vif->multicast_control && skb->pkt_type == PACKET_MULTICAST) {
		struct ethhdr *eth = (struct ethhdr *)skb->data;

		if (!xenvif_mcast_match(vif, eth->h_dest))
			goto drop;
	}

	cb = XENVIF_RX_CB(skb);
	cb->expires = jiffies + vif->drain_timeout;

	/* If there is no hash algorithm configured then make sure there
	 * is no hash information in the socket buffer otherwise it
	 * would be incorrectly forwarded to the frontend.
	 */
	if (vif->hash.alg == XEN_NETIF_CTRL_HASH_ALGORITHM_NONE)
		skb_clear_hash(skb);

	xenvif_rx_queue_tail(queue, skb);
	xenvif_kick_thread(queue);

	return NETDEV_TX_OK;

 drop:
	vif->dev->stats.tx_dropped++;
	dev_kfree_skb(skb);
	return NETDEV_TX_OK;
}

static struct net_device_stats *xenvif_get_stats(struct net_device *dev)
{
	struct xenvif *vif = netdev_priv(dev);
	struct xenvif_queue *queue = NULL;
	unsigned int num_queues;
	u64 rx_bytes = 0;
	u64 rx_packets = 0;
	u64 tx_bytes = 0;
	u64 tx_packets = 0;
	unsigned int index;

	rcu_read_lock();
	num_queues = READ_ONCE(vif->num_queues);

	/* Aggregate tx and rx stats from each queue */
	for (index = 0; index < num_queues; ++index) {
		queue = &vif->queues[index];
		rx_bytes += queue->stats.rx_bytes;
		rx_packets += queue->stats.rx_packets;
		tx_bytes += queue->stats.tx_bytes;
		tx_packets += queue->stats.tx_packets;
	}

	rcu_read_unlock();

	vif->dev->stats.rx_bytes = rx_bytes;
	vif->dev->stats.rx_packets = rx_packets;
	vif->dev->stats.tx_bytes = tx_bytes;
	vif->dev->stats.tx_packets = tx_packets;

	return &vif->dev->stats;
}

static void xenvif_up(struct xenvif *vif)
{
	struct xenvif_queue *queue = NULL;
	unsigned int num_queues = vif->num_queues;
	unsigned int queue_index;

	for (queue_index = 0; queue_index < num_queues; ++queue_index) {
		queue = &vif->queues[queue_index];
		napi_enable(&queue->napi);
		enable_irq(queue->tx_irq);
		if (queue->tx_irq != queue->rx_irq)
			enable_irq(queue->rx_irq);
		xenvif_napi_schedule_or_enable_events(queue);
	}
}

static void xenvif_down(struct xenvif *vif)
{
	struct xenvif_queue *queue = NULL;
	unsigned int num_queues = vif->num_queues;
	unsigned int queue_index;

	for (queue_index = 0; queue_index < num_queues; ++queue_index) {
		queue = &vif->queues[queue_index];
		disable_irq(queue->tx_irq);
		if (queue->tx_irq != queue->rx_irq)
			disable_irq(queue->rx_irq);
		napi_disable(&queue->napi);
		del_timer_sync(&queue->credit_timeout);
	}
}

static int xenvif_open(struct net_device *dev)
{
	struct xenvif *vif = netdev_priv(dev);
	if (test_bit(VIF_STATUS_CONNECTED, &vif->status))
		xenvif_up(vif);
	netif_tx_start_all_queues(dev);
	return 0;
}

static int xenvif_close(struct net_device *dev)
{
	struct xenvif *vif = netdev_priv(dev);
	if (test_bit(VIF_STATUS_CONNECTED, &vif->status))
		xenvif_down(vif);
	netif_tx_stop_all_queues(dev);
	return 0;
}

static int xenvif_change_mtu(struct net_device *dev, int mtu)
{
	struct xenvif *vif = netdev_priv(dev);
	int max = vif->can_sg ? ETH_MAX_MTU - VLAN_ETH_HLEN : ETH_DATA_LEN;

	if (mtu > max)
		return -EINVAL;
	dev->mtu = mtu;
	return 0;
}

static netdev_features_t xenvif_fix_features(struct net_device *dev,
	netdev_features_t features)
{
	struct xenvif *vif = netdev_priv(dev);

	if (!vif->can_sg)
		features &= ~NETIF_F_SG;
	if (~(vif->gso_mask) & GSO_BIT(TCPV4))
		features &= ~NETIF_F_TSO;
	if (~(vif->gso_mask) & GSO_BIT(TCPV6))
		features &= ~NETIF_F_TSO6;
	if (!vif->ip_csum)
		features &= ~NETIF_F_IP_CSUM;
	if (!vif->ipv6_csum)
		features &= ~NETIF_F_IPV6_CSUM;

	return features;
}

static const struct xenvif_stat {
	char name[ETH_GSTRING_LEN];
	u16 offset;
} xenvif_stats[] = {
	{
		"rx_gso_checksum_fixup",
		offsetof(struct xenvif_stats, rx_gso_checksum_fixup)
	},
	/* If (sent != success + fail), there are probably packets never
	 * freed up properly!
	 */
	{
		"tx_zerocopy_sent",
		offsetof(struct xenvif_stats, tx_zerocopy_sent),
	},
	{
		"tx_zerocopy_success",
		offsetof(struct xenvif_stats, tx_zerocopy_success),
	},
	{
		"tx_zerocopy_fail",
		offsetof(struct xenvif_stats, tx_zerocopy_fail)
	},
	/* Number of packets exceeding MAX_SKB_FRAG slots. You should use
	 * a guest with the same MAX_SKB_FRAG
	 */
	{
		"tx_frag_overflow",
		offsetof(struct xenvif_stats, tx_frag_overflow)
	},
};

static int xenvif_get_sset_count(struct net_device *dev, int string_set)
{
	switch (string_set) {
	case ETH_SS_STATS:
		return ARRAY_SIZE(xenvif_stats);
	default:
		return -EINVAL;
	}
}

static void xenvif_get_ethtool_stats(struct net_device *dev,
				     struct ethtool_stats *stats, u64 * data)
{
	struct xenvif *vif = netdev_priv(dev);
	unsigned int num_queues;
	int i;
	unsigned int queue_index;

	rcu_read_lock();
	num_queues = READ_ONCE(vif->num_queues);

	for (i = 0; i < ARRAY_SIZE(xenvif_stats); i++) {
		unsigned long accum = 0;
		for (queue_index = 0; queue_index < num_queues; ++queue_index) {
			void *vif_stats = &vif->queues[queue_index].stats;
			accum += *(unsigned long *)(vif_stats + xenvif_stats[i].offset);
		}
		data[i] = accum;
	}

	rcu_read_unlock();
}

static void xenvif_get_strings(struct net_device *dev, u32 stringset, u8 * data)
{
	int i;

	switch (stringset) {
	case ETH_SS_STATS:
		for (i = 0; i < ARRAY_SIZE(xenvif_stats); i++)
			memcpy(data + i * ETH_GSTRING_LEN,
			       xenvif_stats[i].name, ETH_GSTRING_LEN);
		break;
	}
}

static const struct ethtool_ops xenvif_ethtool_ops = {
	.get_link	= ethtool_op_get_link,

	.get_sset_count = xenvif_get_sset_count,
	.get_ethtool_stats = xenvif_get_ethtool_stats,
	.get_strings = xenvif_get_strings,
};

static const struct net_device_ops xenvif_netdev_ops = {
	.ndo_select_queue = xenvif_select_queue,
	.ndo_start_xmit	= xenvif_start_xmit,
	.ndo_get_stats	= xenvif_get_stats,
	.ndo_open	= xenvif_open,
	.ndo_stop	= xenvif_close,
	.ndo_change_mtu	= xenvif_change_mtu,
	.ndo_fix_features = xenvif_fix_features,
	.ndo_set_mac_address = eth_mac_addr,
	.ndo_validate_addr   = eth_validate_addr,
};

struct xenvif *xenvif_alloc(struct device *parent, domid_t domid,
			    unsigned int handle)
{
	int err;
	struct net_device *dev;
	struct xenvif *vif;
	char name[IFNAMSIZ] = {};

	snprintf(name, IFNAMSIZ - 1, "vif%u.%u", domid, handle);
	/* Allocate a netdev with the max. supported number of queues.
	 * When the guest selects the desired number, it will be updated
	 * via netif_set_real_num_*_queues().
	 */
	dev = alloc_netdev_mq(sizeof(struct xenvif), name, NET_NAME_UNKNOWN,
			      ether_setup, xenvif_max_queues);
	if (dev == NULL) {
		pr_warn("Could not allocate netdev for %s\n", name);
		return ERR_PTR(-ENOMEM);
	}

	SET_NETDEV_DEV(dev, parent);

	vif = netdev_priv(dev);

	vif->domid  = domid;
	vif->handle = handle;
	vif->can_sg = 1;
	vif->ip_csum = 1;
	vif->dev = dev;
	vif->disabled = false;
	vif->drain_timeout = msecs_to_jiffies(rx_drain_timeout_msecs);
	vif->stall_timeout = msecs_to_jiffies(rx_stall_timeout_msecs);

	/* Start out with no queues. */
	vif->queues = NULL;
	vif->num_queues = 0;

	spin_lock_init(&vif->lock);
	INIT_LIST_HEAD(&vif->fe_mcast_addr);

	dev->netdev_ops	= &xenvif_netdev_ops;
	dev->hw_features = NETIF_F_SG |
		NETIF_F_IP_CSUM | NETIF_F_IPV6_CSUM |
		NETIF_F_TSO | NETIF_F_TSO6 | NETIF_F_FRAGLIST;
	dev->features = dev->hw_features | NETIF_F_RXCSUM;
	dev->ethtool_ops = &xenvif_ethtool_ops;

	dev->tx_queue_len = XENVIF_QUEUE_LENGTH;

	dev->min_mtu = ETH_MIN_MTU;
	dev->max_mtu = ETH_MAX_MTU - VLAN_ETH_HLEN;

	/*
	 * Initialise a dummy MAC address. We choose the numerically
	 * largest non-broadcast address to prevent the address getting
	 * stolen by an Ethernet bridge for STP purposes.
	 * (FE:FF:FF:FF:FF:FF)
	 */
	eth_broadcast_addr(dev->dev_addr);
	dev->dev_addr[0] &= ~0x01;

	netif_carrier_off(dev);

	err = register_netdev(dev);
	if (err) {
		netdev_warn(dev, "Could not register device: err=%d\n", err);
		free_netdev(dev);
		return ERR_PTR(err);
	}

	netdev_dbg(dev, "Successfully created xenvif\n");

	__module_get(THIS_MODULE);

	return vif;
}

int xenvif_init_queue(struct xenvif_queue *queue)
{
	int err, i;

	queue->credit_bytes = queue->remaining_credit = ~0UL;
	queue->credit_usec  = 0UL;
	timer_setup(&queue->credit_timeout, xenvif_tx_credit_callback, 0);
	queue->credit_window_start = get_jiffies_64();

	queue->rx_queue_max = XENVIF_RX_QUEUE_BYTES;

	skb_queue_head_init(&queue->rx_queue);
	skb_queue_head_init(&queue->tx_queue);

	queue->pending_cons = 0;
	queue->pending_prod = MAX_PENDING_REQS;
	for (i = 0; i < MAX_PENDING_REQS; ++i)
		queue->pending_ring[i] = i;

	spin_lock_init(&queue->callback_lock);
	spin_lock_init(&queue->response_lock);

	/* If ballooning is disabled, this will consume real memory, so you
	 * better enable it. The long term solution would be to use just a
	 * bunch of valid page descriptors, without dependency on ballooning
	 */
	err = gnttab_alloc_pages(MAX_PENDING_REQS,
				 queue->mmap_pages);
	if (err) {
		netdev_err(queue->vif->dev, "Could not reserve mmap_pages\n");
		return -ENOMEM;
	}

	for (i = 0; i < MAX_PENDING_REQS; i++) {
		queue->pending_tx_info[i].callback_struct = (struct ubuf_info)
			{ .callback = xenvif_zerocopy_callback,
			  { { .ctx = NULL,
			      .desc = i } } };
		queue->grant_tx_handle[i] = NETBACK_INVALID_HANDLE;
	}

	return 0;
}

void xenvif_carrier_on(struct xenvif *vif)
{
	rtnl_lock();
	if (!vif->can_sg && vif->dev->mtu > ETH_DATA_LEN)
		dev_set_mtu(vif->dev, ETH_DATA_LEN);
	netdev_update_features(vif->dev);
	set_bit(VIF_STATUS_CONNECTED, &vif->status);
	if (netif_running(vif->dev))
		xenvif_up(vif);
	rtnl_unlock();
}

int xenvif_connect_ctrl(struct xenvif *vif, grant_ref_t ring_ref,
			unsigned int evtchn)
{
	struct net_device *dev = vif->dev;
	void *addr;
	struct xen_netif_ctrl_sring *shared;
	int err;

	err = xenbus_map_ring_valloc(xenvif_to_xenbus_device(vif),
				     &ring_ref, 1, &addr);
	if (err)
		goto err;

	shared = (struct xen_netif_ctrl_sring *)addr;
	BACK_RING_INIT(&vif->ctrl, shared, XEN_PAGE_SIZE);

	err = bind_interdomain_evtchn_to_irq(vif->domid, evtchn);
	if (err < 0)
		goto err_unmap;

	vif->ctrl_irq = err;

	xenvif_init_hash(vif);

	err = request_threaded_irq(vif->ctrl_irq, NULL, xenvif_ctrl_irq_fn,
				   IRQF_ONESHOT, "xen-netback-ctrl", vif);
	if (err) {
		pr_warn("Could not setup irq handler for %s\n", dev->name);
		goto err_deinit;
	}

	return 0;

err_deinit:
	xenvif_deinit_hash(vif);
	unbind_from_irqhandler(vif->ctrl_irq, vif);
	vif->ctrl_irq = 0;

err_unmap:
	xenbus_unmap_ring_vfree(xenvif_to_xenbus_device(vif),
				vif->ctrl.sring);
	vif->ctrl.sring = NULL;

err:
	return err;
}

static void xenvif_disconnect_queue(struct xenvif_queue *queue)
{
<<<<<<< HEAD
	if (queue->tx_irq) {
		unbind_from_irqhandler(queue->tx_irq, queue);
		if (queue->tx_irq == queue->rx_irq)
			queue->rx_irq = 0;
		queue->tx_irq = 0;
	}

	if (queue->rx_irq) {
		unbind_from_irqhandler(queue->rx_irq, queue);
		queue->rx_irq = 0;
	}

=======
>>>>>>> a7196caf
	if (queue->task) {
		kthread_stop(queue->task);
		queue->task = NULL;
	}

	if (queue->dealloc_task) {
		kthread_stop(queue->dealloc_task);
		queue->dealloc_task = NULL;
	}

	if (queue->napi.poll) {
		netif_napi_del(&queue->napi);
		queue->napi.poll = NULL;
	}

<<<<<<< HEAD
=======
	if (queue->tx_irq) {
		unbind_from_irqhandler(queue->tx_irq, queue);
		if (queue->tx_irq == queue->rx_irq)
			queue->rx_irq = 0;
		queue->tx_irq = 0;
	}

	if (queue->rx_irq) {
		unbind_from_irqhandler(queue->rx_irq, queue);
		queue->rx_irq = 0;
	}

>>>>>>> a7196caf
	xenvif_unmap_frontend_data_rings(queue);
}

int xenvif_connect_data(struct xenvif_queue *queue,
			unsigned long tx_ring_ref,
			unsigned long rx_ring_ref,
			unsigned int tx_evtchn,
			unsigned int rx_evtchn)
{
	struct task_struct *task;
	int err;

	BUG_ON(queue->tx_irq);
	BUG_ON(queue->task);
	BUG_ON(queue->dealloc_task);

	err = xenvif_map_frontend_data_rings(queue, tx_ring_ref,
					     rx_ring_ref);
	if (err < 0)
		goto err;

	init_waitqueue_head(&queue->wq);
	init_waitqueue_head(&queue->dealloc_wq);
	atomic_set(&queue->inflight_packets, 0);

	netif_napi_add(queue->vif->dev, &queue->napi, xenvif_poll,
			XENVIF_NAPI_WEIGHT);

	queue->stalled = true;

	task = kthread_run(xenvif_kthread_guest_rx, queue,
			   "%s-guest-rx", queue->name);
	if (IS_ERR(task))
		goto kthread_err;
	queue->task = task;

	task = kthread_run(xenvif_dealloc_kthread, queue,
			   "%s-dealloc", queue->name);
	if (IS_ERR(task))
		goto kthread_err;
	queue->dealloc_task = task;

	if (tx_evtchn == rx_evtchn) {
		/* feature-split-event-channels == 0 */
		err = bind_interdomain_evtchn_to_irqhandler(
			queue->vif->domid, tx_evtchn, xenvif_interrupt, 0,
			queue->name, queue);
		if (err < 0)
			goto err;
		queue->tx_irq = queue->rx_irq = err;
		disable_irq(queue->tx_irq);
	} else {
		/* feature-split-event-channels == 1 */
		snprintf(queue->tx_irq_name, sizeof(queue->tx_irq_name),
			 "%s-tx", queue->name);
		err = bind_interdomain_evtchn_to_irqhandler(
			queue->vif->domid, tx_evtchn, xenvif_tx_interrupt, 0,
			queue->tx_irq_name, queue);
		if (err < 0)
			goto err;
		queue->tx_irq = err;
		disable_irq(queue->tx_irq);

		snprintf(queue->rx_irq_name, sizeof(queue->rx_irq_name),
			 "%s-rx", queue->name);
		err = bind_interdomain_evtchn_to_irqhandler(
			queue->vif->domid, rx_evtchn, xenvif_rx_interrupt, 0,
			queue->rx_irq_name, queue);
		if (err < 0)
			goto err;
		queue->rx_irq = err;
		disable_irq(queue->rx_irq);
	}

	return 0;

kthread_err:
	pr_warn("Could not allocate kthread for %s\n", queue->name);
	err = PTR_ERR(task);
err:
	xenvif_disconnect_queue(queue);
	return err;
}

void xenvif_carrier_off(struct xenvif *vif)
{
	struct net_device *dev = vif->dev;

	rtnl_lock();
	if (test_and_clear_bit(VIF_STATUS_CONNECTED, &vif->status)) {
		netif_carrier_off(dev); /* discard queued packets */
		if (netif_running(dev))
			xenvif_down(vif);
	}
	rtnl_unlock();
}

void xenvif_disconnect_data(struct xenvif *vif)
{
	struct xenvif_queue *queue = NULL;
	unsigned int num_queues = vif->num_queues;
	unsigned int queue_index;

	xenvif_carrier_off(vif);

	for (queue_index = 0; queue_index < num_queues; ++queue_index) {
		queue = &vif->queues[queue_index];

		xenvif_disconnect_queue(queue);
	}

	xenvif_mcast_addr_list_free(vif);
}

void xenvif_disconnect_ctrl(struct xenvif *vif)
{
	if (vif->ctrl_irq) {
		xenvif_deinit_hash(vif);
		unbind_from_irqhandler(vif->ctrl_irq, vif);
		vif->ctrl_irq = 0;
	}

	if (vif->ctrl.sring) {
		xenbus_unmap_ring_vfree(xenvif_to_xenbus_device(vif),
					vif->ctrl.sring);
		vif->ctrl.sring = NULL;
	}
}

/* Reverse the relevant parts of xenvif_init_queue().
 * Used for queue teardown from xenvif_free(), and on the
 * error handling paths in xenbus.c:connect().
 */
void xenvif_deinit_queue(struct xenvif_queue *queue)
{
	gnttab_free_pages(MAX_PENDING_REQS, queue->mmap_pages);
}

void xenvif_free(struct xenvif *vif)
{
	struct xenvif_queue *queues = vif->queues;
	unsigned int num_queues = vif->num_queues;
	unsigned int queue_index;

	unregister_netdev(vif->dev);
	free_netdev(vif->dev);

	for (queue_index = 0; queue_index < num_queues; ++queue_index)
		xenvif_deinit_queue(&queues[queue_index]);
	vfree(queues);

	module_put(THIS_MODULE);
}<|MERGE_RESOLUTION|>--- conflicted
+++ resolved
@@ -628,7 +628,21 @@
 
 static void xenvif_disconnect_queue(struct xenvif_queue *queue)
 {
-<<<<<<< HEAD
+	if (queue->task) {
+		kthread_stop(queue->task);
+		queue->task = NULL;
+	}
+
+	if (queue->dealloc_task) {
+		kthread_stop(queue->dealloc_task);
+		queue->dealloc_task = NULL;
+	}
+
+	if (queue->napi.poll) {
+		netif_napi_del(&queue->napi);
+		queue->napi.poll = NULL;
+	}
+
 	if (queue->tx_irq) {
 		unbind_from_irqhandler(queue->tx_irq, queue);
 		if (queue->tx_irq == queue->rx_irq)
@@ -641,38 +655,6 @@
 		queue->rx_irq = 0;
 	}
 
-=======
->>>>>>> a7196caf
-	if (queue->task) {
-		kthread_stop(queue->task);
-		queue->task = NULL;
-	}
-
-	if (queue->dealloc_task) {
-		kthread_stop(queue->dealloc_task);
-		queue->dealloc_task = NULL;
-	}
-
-	if (queue->napi.poll) {
-		netif_napi_del(&queue->napi);
-		queue->napi.poll = NULL;
-	}
-
-<<<<<<< HEAD
-=======
-	if (queue->tx_irq) {
-		unbind_from_irqhandler(queue->tx_irq, queue);
-		if (queue->tx_irq == queue->rx_irq)
-			queue->rx_irq = 0;
-		queue->tx_irq = 0;
-	}
-
-	if (queue->rx_irq) {
-		unbind_from_irqhandler(queue->rx_irq, queue);
-		queue->rx_irq = 0;
-	}
-
->>>>>>> a7196caf
 	xenvif_unmap_frontend_data_rings(queue);
 }
 
