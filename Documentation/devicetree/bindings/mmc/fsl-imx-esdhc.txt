* Freescale Enhanced Secure Digital Host Controller (eSDHC) for i.MX

The Enhanced Secure Digital Host Controller on Freescale i.MX family
provides an interface for MMC, SD, and SDIO types of memory cards.

This file documents differences between the core properties described
by mmc.txt and the properties used by the sdhci-esdhc-imx driver.

Required properties:
- compatible : Should be "fsl,<chip>-esdhc", the supported chips include
	       "fsl,imx25-esdhc"
	       "fsl,imx35-esdhc"
	       "fsl,imx51-esdhc"
	       "fsl,imx53-esdhc"
	       "fsl,imx6q-usdhc"
	       "fsl,imx6sl-usdhc"
	       "fsl,imx6sx-usdhc"
	       "fsl,imx6ull-usdhc"
	       "fsl,imx7d-usdhc"
	       "fsl,imx7ulp-usdhc"
	       "fsl,imx8mq-usdhc"
	       "fsl,imx8mm-usdhc"
	       "fsl,imx8mn-usdhc"
<<<<<<< HEAD
	       "fsl,imx8mp-usdhc"
=======
	       "fsl,imx8qm-usdhc"
>>>>>>> e9a3bfe3
	       "fsl,imx8qxp-usdhc"

Optional properties:
- fsl,wp-controller : Indicate to use controller internal write protection
- fsl,delay-line : Specify the number of delay cells for override mode.
  This is used to set the clock delay for DLL(Delay Line) on override mode
  to select a proper data sampling window in case the clock quality is not good
  due to signal path is too long on the board. Please refer to eSDHC/uSDHC
  chapter, DLL (Delay Line) section in RM for details.
- voltage-ranges : Specify the voltage range in case there are software
  transparent level shifters on the outputs of the controller. Two cells are
  required, first cell specifies minimum slot voltage (mV), second cell
  specifies maximum slot voltage (mV). Several ranges could be specified.
- fsl,tuning-start-tap: Specify the start dealy cell point when send first CMD19
  in tuning procedure.
- fsl,tuning-step: Specify the increasing delay cell steps in tuning procedure.
  The uSDHC use one delay cell as default increasing step to do tuning process.
  This property allows user to change the tuning step to more than one delay
  cells which is useful for some special boards or cards when the default
  tuning step can't find the proper delay window within limited tuning retries.

Examples:

esdhc@70004000 {
	compatible = "fsl,imx51-esdhc";
	reg = <0x70004000 0x4000>;
	interrupts = <1>;
	fsl,wp-controller;
};

esdhc@70008000 {
	compatible = "fsl,imx51-esdhc";
	reg = <0x70008000 0x4000>;
	interrupts = <2>;
	cd-gpios = <&gpio1 6 0>; /* GPIO1_6 */
	wp-gpios = <&gpio1 5 0>; /* GPIO1_5 */
};<|MERGE_RESOLUTION|>--- conflicted
+++ resolved
@@ -21,11 +21,8 @@
 	       "fsl,imx8mq-usdhc"
 	       "fsl,imx8mm-usdhc"
 	       "fsl,imx8mn-usdhc"
-<<<<<<< HEAD
 	       "fsl,imx8mp-usdhc"
-=======
 	       "fsl,imx8qm-usdhc"
->>>>>>> e9a3bfe3
 	       "fsl,imx8qxp-usdhc"
 
 Optional properties:
