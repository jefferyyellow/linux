// SPDX-License-Identifier: GPL-2.0+ OR MIT
/*
 * Apple Mac mini (M1, 2020)
 *
 * target-type: J274
 *
 * Copyright The Asahi Linux Contributors
 */

/dts-v1/;

#include "t8103.dtsi"
#include "t8103-jxxx.dtsi"

/ {
	compatible = "apple,j274", "apple,t8103", "apple,arm-platform";
	model = "Apple Mac mini (M1, 2020)";

	aliases {
<<<<<<< HEAD
		serial0 = &serial0;
=======
>>>>>>> 754e0b0e
		ethernet0 = &ethernet0;
	};
};

/*
 * Force the bus number assignments so that we can declare some of the
 * on-board devices and properties that are populated by the bootloader
 * (such as MAC addresses).
 */

&port01 {
	bus-range = <2 2>;
};

&port02 {
	bus-range = <3 3>;
	ethernet0: ethernet@0,0 {
		reg = <0x30000 0x0 0x0 0x0 0x0>;
		/* To be filled by the loader */
		local-mac-address = [00 10 18 00 00 00];
	};
};

&i2c2 {
	status = "okay";
};

/*
 * Force the bus number assignments so that we can declare some of the
 * on-board devices and properties that are populated by the bootloader
 * (such as MAC addresses).
 */
&port00 {
	bus-range = <1 1>;
};

&port01 {
	bus-range = <2 2>;
};

&port02 {
	bus-range = <3 3>;
	ethernet0: ethernet@0,0 {
		reg = <0x30000 0x0 0x0 0x0 0x0>;
		/* To be filled by the loader */
		local-mac-address = [00 10 18 00 00 00];
	};
};<|MERGE_RESOLUTION|>--- conflicted
+++ resolved
@@ -17,10 +17,6 @@
 	model = "Apple Mac mini (M1, 2020)";
 
 	aliases {
-<<<<<<< HEAD
-		serial0 = &serial0;
-=======
->>>>>>> 754e0b0e
 		ethernet0 = &ethernet0;
 	};
 };
@@ -46,26 +42,4 @@
 
 &i2c2 {
 	status = "okay";
-};
-
-/*
- * Force the bus number assignments so that we can declare some of the
- * on-board devices and properties that are populated by the bootloader
- * (such as MAC addresses).
- */
-&port00 {
-	bus-range = <1 1>;
-};
-
-&port01 {
-	bus-range = <2 2>;
-};
-
-&port02 {
-	bus-range = <3 3>;
-	ethernet0: ethernet@0,0 {
-		reg = <0x30000 0x0 0x0 0x0 0x0>;
-		/* To be filled by the loader */
-		local-mac-address = [00 10 18 00 00 00];
-	};
 };