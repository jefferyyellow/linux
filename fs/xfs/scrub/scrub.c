// SPDX-License-Identifier: GPL-2.0+
/*
 * Copyright (C) 2017 Oracle.  All Rights Reserved.
 * Author: Darrick J. Wong <darrick.wong@oracle.com>
 */
#include "xfs.h"
#include "xfs_fs.h"
#include "xfs_shared.h"
#include "xfs_format.h"
#include "xfs_trans_resv.h"
#include "xfs_mount.h"
#include "xfs_log_format.h"
#include "xfs_trans.h"
#include "xfs_inode.h"
#include "xfs_quota.h"
#include "xfs_qm.h"
#include "xfs_errortag.h"
#include "xfs_error.h"
#include "xfs_scrub.h"
#include "scrub/scrub.h"
#include "scrub/common.h"
#include "scrub/trace.h"
#include "scrub/repair.h"
#include "scrub/health.h"

/*
 * Online Scrub and Repair
 *
 * Traditionally, XFS (the kernel driver) did not know how to check or
 * repair on-disk data structures.  That task was left to the xfs_check
 * and xfs_repair tools, both of which require taking the filesystem
 * offline for a thorough but time consuming examination.  Online
 * scrub & repair, on the other hand, enables us to check the metadata
 * for obvious errors while carefully stepping around the filesystem's
 * ongoing operations, locking rules, etc.
 *
 * Given that most XFS metadata consist of records stored in a btree,
 * most of the checking functions iterate the btree blocks themselves
 * looking for irregularities.  When a record block is encountered, each
 * record can be checked for obviously bad values.  Record values can
 * also be cross-referenced against other btrees to look for potential
 * misunderstandings between pieces of metadata.
 *
 * It is expected that the checkers responsible for per-AG metadata
 * structures will lock the AG headers (AGI, AGF, AGFL), iterate the
 * metadata structure, and perform any relevant cross-referencing before
 * unlocking the AG and returning the results to userspace.  These
 * scrubbers must not keep an AG locked for too long to avoid tying up
 * the block and inode allocators.
 *
 * Block maps and b-trees rooted in an inode present a special challenge
 * because they can involve extents from any AG.  The general scrubber
 * structure of lock -> check -> xref -> unlock still holds, but AG
 * locking order rules /must/ be obeyed to avoid deadlocks.  The
 * ordering rule, of course, is that we must lock in increasing AG
 * order.  Helper functions are provided to track which AG headers we've
 * already locked.  If we detect an imminent locking order violation, we
 * can signal a potential deadlock, in which case the scrubber can jump
 * out to the top level, lock all the AGs in order, and retry the scrub.
 *
 * For file data (directories, extended attributes, symlinks) scrub, we
 * can simply lock the inode and walk the data.  For btree data
 * (directories and attributes) we follow the same btree-scrubbing
 * strategy outlined previously to check the records.
 *
 * We use a bit of trickery with transactions to avoid buffer deadlocks
 * if there is a cycle in the metadata.  The basic problem is that
 * travelling down a btree involves locking the current buffer at each
 * tree level.  If a pointer should somehow point back to a buffer that
 * we've already examined, we will deadlock due to the second buffer
 * locking attempt.  Note however that grabbing a buffer in transaction
 * context links the locked buffer to the transaction.  If we try to
 * re-grab the buffer in the context of the same transaction, we avoid
 * the second lock attempt and continue.  Between the verifier and the
 * scrubber, something will notice that something is amiss and report
 * the corruption.  Therefore, each scrubber will allocate an empty
 * transaction, attach buffers to it, and cancel the transaction at the
 * end of the scrub run.  Cancelling a non-dirty transaction simply
 * unlocks the buffers.
 *
 * There are four pieces of data that scrub can communicate to
 * userspace.  The first is the error code (errno), which can be used to
 * communicate operational errors in performing the scrub.  There are
 * also three flags that can be set in the scrub context.  If the data
 * structure itself is corrupt, the CORRUPT flag will be set.  If
 * the metadata is correct but otherwise suboptimal, the PREEN flag
 * will be set.
 *
 * We perform secondary validation of filesystem metadata by
 * cross-referencing every record with all other available metadata.
 * For example, for block mapping extents, we verify that there are no
 * records in the free space and inode btrees corresponding to that
 * space extent and that there is a corresponding entry in the reverse
 * mapping btree.  Inconsistent metadata is noted by setting the
 * XCORRUPT flag; btree query function errors are noted by setting the
 * XFAIL flag and deleting the cursor to prevent further attempts to
 * cross-reference with a defective btree.
 *
 * If a piece of metadata proves corrupt or suboptimal, the userspace
 * program can ask the kernel to apply some tender loving care (TLC) to
 * the metadata object by setting the REPAIR flag and re-calling the
 * scrub ioctl.  "Corruption" is defined by metadata violating the
 * on-disk specification; operations cannot continue if the violation is
 * left untreated.  It is possible for XFS to continue if an object is
 * "suboptimal", however performance may be degraded.  Repairs are
 * usually performed by rebuilding the metadata entirely out of
 * redundant metadata.  Optimizing, on the other hand, can sometimes be
 * done without rebuilding entire structures.
 *
 * Generally speaking, the repair code has the following code structure:
 * Lock -> scrub -> repair -> commit -> re-lock -> re-scrub -> unlock.
 * The first check helps us figure out if we need to rebuild or simply
 * optimize the structure so that the rebuild knows what to do.  The
 * second check evaluates the completeness of the repair; that is what
 * is reported to userspace.
 *
 * A quick note on symbol prefixes:
 * - "xfs_" are general XFS symbols.
 * - "xchk_" are symbols related to metadata checking.
 * - "xrep_" are symbols related to metadata repair.
 * - "xfs_scrub_" are symbols that tie online fsck to the rest of XFS.
 */

/*
 * Scrub probe -- userspace uses this to probe if we're willing to scrub
 * or repair a given mountpoint.  This will be used by xfs_scrub to
 * probe the kernel's abilities to scrub (and repair) the metadata.  We
 * do this by validating the ioctl inputs from userspace, preparing the
 * filesystem for a scrub (or a repair) operation, and immediately
 * returning to userspace.  Userspace can use the returned errno and
 * structure state to decide (in broad terms) if scrub/repair are
 * supported by the running kernel.
 */
static int
xchk_probe(
	struct xfs_scrub	*sc)
{
	int			error = 0;

	if (xchk_should_terminate(sc, &error))
		return error;

	return 0;
}

/* Scrub setup and teardown */

/* Free all the resources and finish the transactions. */
STATIC int
xchk_teardown(
	struct xfs_scrub	*sc,
	int			error)
{
	struct xfs_inode	*ip_in = XFS_I(file_inode(sc->file));

	xchk_ag_free(sc, &sc->sa);
	if (sc->tp) {
		if (error == 0 && (sc->sm->sm_flags & XFS_SCRUB_IFLAG_REPAIR))
			error = xfs_trans_commit(sc->tp);
		else
			xfs_trans_cancel(sc->tp);
		sc->tp = NULL;
	}
	if (sc->ip) {
		if (sc->ilock_flags)
			xfs_iunlock(sc->ip, sc->ilock_flags);
		if (sc->ip != ip_in &&
		    !xfs_internal_inum(sc->mp, sc->ip->i_ino))
			xfs_irele(sc->ip);
		sc->ip = NULL;
	}
	if (sc->sm->sm_flags & XFS_SCRUB_IFLAG_REPAIR)
		mnt_drop_write_file(sc->file);
	if (sc->flags & XCHK_REAPING_DISABLED)
		xchk_start_reaping(sc);
	if (sc->flags & XCHK_HAS_QUOTAOFFLOCK) {
		mutex_unlock(&sc->mp->m_quotainfo->qi_quotaofflock);
		sc->flags &= ~XCHK_HAS_QUOTAOFFLOCK;
	}
	if (sc->buf) {
		kmem_free(sc->buf);
		sc->buf = NULL;
	}
	return error;
}

/* Scrubbing dispatch. */

static const struct xchk_meta_ops meta_scrub_ops[] = {
	[XFS_SCRUB_TYPE_PROBE] = {	/* ioctl presence test */
		.type	= ST_NONE,
		.setup	= xchk_setup_fs,
		.scrub	= xchk_probe,
		.repair = xrep_probe,
	},
	[XFS_SCRUB_TYPE_SB] = {		/* superblock */
		.type	= ST_PERAG,
		.setup	= xchk_setup_fs,
		.scrub	= xchk_superblock,
		.repair	= xrep_superblock,
	},
	[XFS_SCRUB_TYPE_AGF] = {	/* agf */
		.type	= ST_PERAG,
		.setup	= xchk_setup_fs,
		.scrub	= xchk_agf,
		.repair	= xrep_agf,
	},
	[XFS_SCRUB_TYPE_AGFL]= {	/* agfl */
		.type	= ST_PERAG,
		.setup	= xchk_setup_fs,
		.scrub	= xchk_agfl,
		.repair	= xrep_agfl,
	},
	[XFS_SCRUB_TYPE_AGI] = {	/* agi */
		.type	= ST_PERAG,
		.setup	= xchk_setup_fs,
		.scrub	= xchk_agi,
		.repair	= xrep_agi,
	},
	[XFS_SCRUB_TYPE_BNOBT] = {	/* bnobt */
		.type	= ST_PERAG,
		.setup	= xchk_setup_ag_allocbt,
		.scrub	= xchk_bnobt,
		.repair	= xrep_notsupported,
	},
	[XFS_SCRUB_TYPE_CNTBT] = {	/* cntbt */
		.type	= ST_PERAG,
		.setup	= xchk_setup_ag_allocbt,
		.scrub	= xchk_cntbt,
		.repair	= xrep_notsupported,
	},
	[XFS_SCRUB_TYPE_INOBT] = {	/* inobt */
		.type	= ST_PERAG,
		.setup	= xchk_setup_ag_iallocbt,
		.scrub	= xchk_inobt,
		.repair	= xrep_notsupported,
	},
	[XFS_SCRUB_TYPE_FINOBT] = {	/* finobt */
		.type	= ST_PERAG,
		.setup	= xchk_setup_ag_iallocbt,
		.scrub	= xchk_finobt,
		.has	= xfs_has_finobt,
		.repair	= xrep_notsupported,
	},
	[XFS_SCRUB_TYPE_RMAPBT] = {	/* rmapbt */
		.type	= ST_PERAG,
		.setup	= xchk_setup_ag_rmapbt,
		.scrub	= xchk_rmapbt,
		.has	= xfs_has_rmapbt,
		.repair	= xrep_notsupported,
	},
	[XFS_SCRUB_TYPE_REFCNTBT] = {	/* refcountbt */
		.type	= ST_PERAG,
		.setup	= xchk_setup_ag_refcountbt,
		.scrub	= xchk_refcountbt,
		.has	= xfs_has_reflink,
		.repair	= xrep_notsupported,
	},
	[XFS_SCRUB_TYPE_INODE] = {	/* inode record */
		.type	= ST_INODE,
		.setup	= xchk_setup_inode,
		.scrub	= xchk_inode,
		.repair	= xrep_notsupported,
	},
	[XFS_SCRUB_TYPE_BMBTD] = {	/* inode data fork */
		.type	= ST_INODE,
		.setup	= xchk_setup_inode_bmap,
		.scrub	= xchk_bmap_data,
		.repair	= xrep_notsupported,
	},
	[XFS_SCRUB_TYPE_BMBTA] = {	/* inode attr fork */
		.type	= ST_INODE,
		.setup	= xchk_setup_inode_bmap,
		.scrub	= xchk_bmap_attr,
		.repair	= xrep_notsupported,
	},
	[XFS_SCRUB_TYPE_BMBTC] = {	/* inode CoW fork */
		.type	= ST_INODE,
		.setup	= xchk_setup_inode_bmap,
		.scrub	= xchk_bmap_cow,
		.repair	= xrep_notsupported,
	},
	[XFS_SCRUB_TYPE_DIR] = {	/* directory */
		.type	= ST_INODE,
		.setup	= xchk_setup_directory,
		.scrub	= xchk_directory,
		.repair	= xrep_notsupported,
	},
	[XFS_SCRUB_TYPE_XATTR] = {	/* extended attributes */
		.type	= ST_INODE,
		.setup	= xchk_setup_xattr,
		.scrub	= xchk_xattr,
		.repair	= xrep_notsupported,
	},
	[XFS_SCRUB_TYPE_SYMLINK] = {	/* symbolic link */
		.type	= ST_INODE,
		.setup	= xchk_setup_symlink,
		.scrub	= xchk_symlink,
		.repair	= xrep_notsupported,
	},
	[XFS_SCRUB_TYPE_PARENT] = {	/* parent pointers */
		.type	= ST_INODE,
		.setup	= xchk_setup_parent,
		.scrub	= xchk_parent,
		.repair	= xrep_notsupported,
	},
	[XFS_SCRUB_TYPE_RTBITMAP] = {	/* realtime bitmap */
		.type	= ST_FS,
		.setup	= xchk_setup_rt,
		.scrub	= xchk_rtbitmap,
		.has	= xfs_has_realtime,
		.repair	= xrep_notsupported,
	},
	[XFS_SCRUB_TYPE_RTSUM] = {	/* realtime summary */
		.type	= ST_FS,
		.setup	= xchk_setup_rt,
		.scrub	= xchk_rtsummary,
		.has	= xfs_has_realtime,
		.repair	= xrep_notsupported,
	},
	[XFS_SCRUB_TYPE_UQUOTA] = {	/* user quota */
		.type	= ST_FS,
		.setup	= xchk_setup_quota,
		.scrub	= xchk_quota,
		.repair	= xrep_notsupported,
	},
	[XFS_SCRUB_TYPE_GQUOTA] = {	/* group quota */
		.type	= ST_FS,
		.setup	= xchk_setup_quota,
		.scrub	= xchk_quota,
		.repair	= xrep_notsupported,
	},
	[XFS_SCRUB_TYPE_PQUOTA] = {	/* project quota */
		.type	= ST_FS,
		.setup	= xchk_setup_quota,
		.scrub	= xchk_quota,
		.repair	= xrep_notsupported,
	},
	[XFS_SCRUB_TYPE_FSCOUNTERS] = {	/* fs summary counters */
		.type	= ST_FS,
		.setup	= xchk_setup_fscounters,
		.scrub	= xchk_fscounters,
		.repair	= xrep_notsupported,
	},
};

/* This isn't a stable feature, warn once per day. */
static inline void
xchk_experimental_warning(
	struct xfs_mount	*mp)
{
	static struct ratelimit_state scrub_warning = RATELIMIT_STATE_INIT(
			"xchk_warning", 86400 * HZ, 1);
	ratelimit_set_flags(&scrub_warning, RATELIMIT_MSG_ON_RELEASE);

	if (__ratelimit(&scrub_warning))
		xfs_alert(mp,
"EXPERIMENTAL online scrub feature in use. Use at your own risk!");
}

static int
xchk_validate_inputs(
	struct xfs_mount		*mp,
	struct xfs_scrub_metadata	*sm)
{
	int				error;
	const struct xchk_meta_ops	*ops;

	error = -EINVAL;
	/* Check our inputs. */
	sm->sm_flags &= ~XFS_SCRUB_FLAGS_OUT;
	if (sm->sm_flags & ~XFS_SCRUB_FLAGS_IN)
		goto out;
	/* sm_reserved[] must be zero */
	if (memchr_inv(sm->sm_reserved, 0, sizeof(sm->sm_reserved)))
		goto out;

	error = -ENOENT;
	/* Do we know about this type of metadata? */
	if (sm->sm_type >= XFS_SCRUB_TYPE_NR)
		goto out;
	ops = &meta_scrub_ops[sm->sm_type];
	if (ops->setup == NULL || ops->scrub == NULL)
		goto out;
	/* Does this fs even support this type of metadata? */
	if (ops->has && !ops->has(mp))
		goto out;

	error = -EINVAL;
	/* restricting fields must be appropriate for type */
	switch (ops->type) {
	case ST_NONE:
	case ST_FS:
		if (sm->sm_ino || sm->sm_gen || sm->sm_agno)
			goto out;
		break;
	case ST_PERAG:
		if (sm->sm_ino || sm->sm_gen ||
		    sm->sm_agno >= mp->m_sb.sb_agcount)
			goto out;
		break;
	case ST_INODE:
		if (sm->sm_agno || (sm->sm_gen && !sm->sm_ino))
			goto out;
		break;
	default:
		goto out;
	}

	/*
	 * We only want to repair read-write v5+ filesystems.  Defer the check
	 * for ops->repair until after our scrub confirms that we need to
	 * perform repairs so that we avoid failing due to not supporting
	 * repairing an object that doesn't need repairs.
	 */
	if (sm->sm_flags & XFS_SCRUB_IFLAG_REPAIR) {
		error = -EOPNOTSUPP;
		if (!xfs_has_crc(mp))
			goto out;

		error = -EROFS;
		if (xfs_is_readonly(mp))
			goto out;
	}

	error = 0;
out:
	return error;
}

#ifdef CONFIG_XFS_ONLINE_REPAIR
static inline void xchk_postmortem(struct xfs_scrub *sc)
{
	/*
	 * Userspace asked us to repair something, we repaired it, rescanned
	 * it, and the rescan says it's still broken.  Scream about this in
	 * the system logs.
	 */
	if ((sc->sm->sm_flags & XFS_SCRUB_IFLAG_REPAIR) &&
	    (sc->sm->sm_flags & (XFS_SCRUB_OFLAG_CORRUPT |
				 XFS_SCRUB_OFLAG_XCORRUPT)))
		xrep_failure(sc->mp);
}
#else
static inline void xchk_postmortem(struct xfs_scrub *sc)
{
	/*
	 * Userspace asked us to scrub something, it's broken, and we have no
	 * way of fixing it.  Scream in the logs.
	 */
	if (sc->sm->sm_flags & (XFS_SCRUB_OFLAG_CORRUPT |
				XFS_SCRUB_OFLAG_XCORRUPT))
		xfs_alert_ratelimited(sc->mp,
				"Corruption detected during scrub.");
}
#endif /* CONFIG_XFS_ONLINE_REPAIR */

/* Dispatch metadata scrubbing. */
int
xfs_scrub_metadata(
	struct file			*file,
	struct xfs_scrub_metadata	*sm)
{
<<<<<<< HEAD
	struct xfs_scrub		sc = {
		.file			= file,
		.sm			= sm,
	};
=======
	struct xfs_scrub		*sc;
>>>>>>> df0cc57e
	struct xfs_mount		*mp = XFS_I(file_inode(file))->i_mount;
	int				error = 0;

	BUILD_BUG_ON(sizeof(meta_scrub_ops) !=
		(sizeof(struct xchk_meta_ops) * XFS_SCRUB_TYPE_NR));

	trace_xchk_start(XFS_I(file_inode(file)), sm, error);

	/* Forbidden if we are shut down or mounted norecovery. */
	error = -ESHUTDOWN;
	if (xfs_is_shutdown(mp))
		goto out;
	error = -ENOTRECOVERABLE;
	if (xfs_has_norecovery(mp))
		goto out;

	error = xchk_validate_inputs(mp, sm);
	if (error)
		goto out;

	xchk_experimental_warning(mp);

	sc = kmem_zalloc(sizeof(struct xfs_scrub), KM_NOFS | KM_MAYFAIL);
	if (!sc) {
		error = -ENOMEM;
		goto out;
	}

	sc->mp = mp;
	sc->file = file;
	sc->sm = sm;
	sc->ops = &meta_scrub_ops[sm->sm_type];
	sc->sick_mask = xchk_health_mask_for_scrub_type(sm->sm_type);
retry_op:
	/*
	 * When repairs are allowed, prevent freezing or readonly remount while
	 * scrub is running with a real transaction.
	 */
	if (sm->sm_flags & XFS_SCRUB_IFLAG_REPAIR) {
		error = mnt_want_write_file(sc->file);
		if (error)
			goto out_sc;
	}

	/* Set up for the operation. */
	error = sc->ops->setup(sc);
	if (error)
		goto out_teardown;

	/* Scrub for errors. */
	error = sc->ops->scrub(sc);
	if (!(sc->flags & XCHK_TRY_HARDER) && error == -EDEADLOCK) {
		/*
		 * Scrubbers return -EDEADLOCK to mean 'try harder'.
		 * Tear down everything we hold, then set up again with
		 * preparation for worst-case scenarios.
		 */
		error = xchk_teardown(sc, 0);
		if (error)
			goto out_sc;
		sc->flags |= XCHK_TRY_HARDER;
		goto retry_op;
	} else if (error || (sm->sm_flags & XFS_SCRUB_OFLAG_INCOMPLETE))
		goto out_teardown;

	xchk_update_health(sc);

	if ((sc->sm->sm_flags & XFS_SCRUB_IFLAG_REPAIR) &&
	    !(sc->flags & XREP_ALREADY_FIXED)) {
		bool needs_fix;

		/* Let debug users force us into the repair routines. */
		if (XFS_TEST_ERROR(false, mp, XFS_ERRTAG_FORCE_SCRUB_REPAIR))
			sc->sm->sm_flags |= XFS_SCRUB_OFLAG_CORRUPT;

		needs_fix = (sc->sm->sm_flags & (XFS_SCRUB_OFLAG_CORRUPT |
						 XFS_SCRUB_OFLAG_XCORRUPT |
						 XFS_SCRUB_OFLAG_PREEN));
		/*
		 * If userspace asked for a repair but it wasn't necessary,
		 * report that back to userspace.
		 */
		if (!needs_fix) {
			sc->sm->sm_flags |= XFS_SCRUB_OFLAG_NO_REPAIR_NEEDED;
			goto out_nofix;
		}

		/*
		 * If it's broken, userspace wants us to fix it, and we haven't
		 * already tried to fix it, then attempt a repair.
		 */
		error = xrep_attempt(sc);
		if (error == -EAGAIN) {
			/*
			 * Either the repair function succeeded or it couldn't
			 * get all the resources it needs; either way, we go
			 * back to the beginning and call the scrub function.
			 */
			error = xchk_teardown(sc, 0);
			if (error) {
				xrep_failure(mp);
				goto out_sc;
			}
			goto retry_op;
		}
	}

out_nofix:
	xchk_postmortem(sc);
out_teardown:
	error = xchk_teardown(sc, error);
out_sc:
	kmem_free(sc);
out:
	trace_xchk_done(XFS_I(file_inode(file)), sm, error);
	if (error == -EFSCORRUPTED || error == -EFSBADCRC) {
		sm->sm_flags |= XFS_SCRUB_OFLAG_CORRUPT;
		error = 0;
	}
	return error;
}<|MERGE_RESOLUTION|>--- conflicted
+++ resolved
@@ -461,14 +461,7 @@
 	struct file			*file,
 	struct xfs_scrub_metadata	*sm)
 {
-<<<<<<< HEAD
-	struct xfs_scrub		sc = {
-		.file			= file,
-		.sm			= sm,
-	};
-=======
 	struct xfs_scrub		*sc;
->>>>>>> df0cc57e
 	struct xfs_mount		*mp = XFS_I(file_inode(file))->i_mount;
 	int				error = 0;
 
