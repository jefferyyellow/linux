--- conflicted
+++ resolved
@@ -324,16 +324,11 @@
 		   int id);
 void rsnd_mod_quit(struct rsnd_mod *mod);
 char *rsnd_mod_name(struct rsnd_mod *mod);
-<<<<<<< HEAD
-int rsnd_mod_is_working(struct rsnd_mod *mod);
-struct dma_chan *rsnd_mod_dma_req(struct rsnd_mod *mod);
-=======
 struct dma_chan *rsnd_mod_dma_req(struct rsnd_dai_stream *io,
 				  struct rsnd_mod *mod);
 void rsnd_mod_interrupt(struct rsnd_mod *mod,
 			void (*callback)(struct rsnd_mod *mod,
 					 struct rsnd_dai_stream *io));
->>>>>>> c99d49a8
 
 /*
  *	R-Car sound DAI
