--- conflicted
+++ resolved
@@ -1143,10 +1143,7 @@
 				"prevent further damage.\n",
 				sdp->sd_fsname, sdp->sd_log_error);
 			gfs2_withdraw(sdp);
-<<<<<<< HEAD
-=======
 			continue;
->>>>>>> 358c7c61
 		}
 
 		did_flush = false;
