/*
 * Copyright (c) 2015, Mellanox Technologies. All rights reserved.
 *
 * This software is available to you under a choice of one of two
 * licenses.  You may choose to be licensed under the terms of the GNU
 * General Public License (GPL) Version 2, available from the file
 * COPYING in the main directory of this source tree, or the
 * OpenIB.org BSD license below:
 *
 *     Redistribution and use in source and binary forms, with or
 *     without modification, are permitted provided that the following
 *     conditions are met:
 *
 *      - Redistributions of source code must retain the above
 *        copyright notice, this list of conditions and the following
 *        disclaimer.
 *
 *      - Redistributions in binary form must reproduce the above
 *        copyright notice, this list of conditions and the following
 *        disclaimer in the documentation and/or other materials
 *        provided with the distribution.
 *
 * THE SOFTWARE IS PROVIDED "AS IS", WITHOUT WARRANTY OF ANY KIND,
 * EXPRESS OR IMPLIED, INCLUDING BUT NOT LIMITED TO THE WARRANTIES OF
 * MERCHANTABILITY, FITNESS FOR A PARTICULAR PURPOSE AND
 * NONINFRINGEMENT. IN NO EVENT SHALL THE AUTHORS OR COPYRIGHT HOLDERS
 * BE LIABLE FOR ANY CLAIM, DAMAGES OR OTHER LIABILITY, WHETHER IN AN
 * ACTION OF CONTRACT, TORT OR OTHERWISE, ARISING FROM, OUT OF OR IN
 * CONNECTION WITH THE SOFTWARE OR THE USE OR OTHER DEALINGS IN THE
 * SOFTWARE.
 */

#include <linux/mutex.h>
#include <linux/mlx5/driver.h>
#include <linux/mlx5/vport.h>
#include <linux/mlx5/eswitch.h>

#include "mlx5_core.h"
#include "fs_core.h"
#include "fs_cmd.h"
#include "diag/fs_tracepoint.h"
#include "accel/ipsec.h"
#include "fpga/ipsec.h"
#include "eswitch.h"

#define INIT_TREE_NODE_ARRAY_SIZE(...)	(sizeof((struct init_tree_node[]){__VA_ARGS__}) /\
					 sizeof(struct init_tree_node))

#define ADD_PRIO(num_prios_val, min_level_val, num_levels_val, caps_val,\
		 ...) {.type = FS_TYPE_PRIO,\
	.min_ft_level = min_level_val,\
	.num_levels = num_levels_val,\
	.num_leaf_prios = num_prios_val,\
	.caps = caps_val,\
	.children = (struct init_tree_node[]) {__VA_ARGS__},\
	.ar_size = INIT_TREE_NODE_ARRAY_SIZE(__VA_ARGS__) \
}

#define ADD_MULTIPLE_PRIO(num_prios_val, num_levels_val, ...)\
	ADD_PRIO(num_prios_val, 0, num_levels_val, {},\
		 __VA_ARGS__)\

#define ADD_NS(...) {.type = FS_TYPE_NAMESPACE,\
	.children = (struct init_tree_node[]) {__VA_ARGS__},\
	.ar_size = INIT_TREE_NODE_ARRAY_SIZE(__VA_ARGS__) \
}

#define INIT_CAPS_ARRAY_SIZE(...) (sizeof((long[]){__VA_ARGS__}) /\
				   sizeof(long))

#define FS_CAP(cap) (__mlx5_bit_off(flow_table_nic_cap, cap))

#define FS_REQUIRED_CAPS(...) {.arr_sz = INIT_CAPS_ARRAY_SIZE(__VA_ARGS__), \
			       .caps = (long[]) {__VA_ARGS__} }

#define FS_CHAINING_CAPS  FS_REQUIRED_CAPS(FS_CAP(flow_table_properties_nic_receive.flow_modify_en), \
					   FS_CAP(flow_table_properties_nic_receive.modify_root), \
					   FS_CAP(flow_table_properties_nic_receive.identified_miss_table_mode), \
					   FS_CAP(flow_table_properties_nic_receive.flow_table_modify))

#define FS_CHAINING_CAPS_EGRESS                                                \
	FS_REQUIRED_CAPS(                                                      \
		FS_CAP(flow_table_properties_nic_transmit.flow_modify_en),     \
		FS_CAP(flow_table_properties_nic_transmit.modify_root),        \
		FS_CAP(flow_table_properties_nic_transmit                      \
			       .identified_miss_table_mode),                   \
		FS_CAP(flow_table_properties_nic_transmit.flow_table_modify))

#define LEFTOVERS_NUM_LEVELS 1
#define LEFTOVERS_NUM_PRIOS 1

#define BY_PASS_PRIO_NUM_LEVELS 1
#define BY_PASS_MIN_LEVEL (ETHTOOL_MIN_LEVEL + MLX5_BY_PASS_NUM_PRIOS +\
			   LEFTOVERS_NUM_PRIOS)

#define ETHTOOL_PRIO_NUM_LEVELS 1
#define ETHTOOL_NUM_PRIOS 11
#define ETHTOOL_MIN_LEVEL (KERNEL_MIN_LEVEL + ETHTOOL_NUM_PRIOS)
/* Vlan, mac, ttc, inner ttc, aRFS */
#define KERNEL_NIC_PRIO_NUM_LEVELS 5
#define KERNEL_NIC_NUM_PRIOS 1
/* One more level for tc */
#define KERNEL_MIN_LEVEL (KERNEL_NIC_PRIO_NUM_LEVELS + 1)

#define KERNEL_NIC_TC_NUM_PRIOS  1
#define KERNEL_NIC_TC_NUM_LEVELS 2

#define ANCHOR_NUM_LEVELS 1
#define ANCHOR_NUM_PRIOS 1
#define ANCHOR_MIN_LEVEL (BY_PASS_MIN_LEVEL + 1)

#define OFFLOADS_MAX_FT 1
#define OFFLOADS_NUM_PRIOS 1
#define OFFLOADS_MIN_LEVEL (ANCHOR_MIN_LEVEL + 1)

#define LAG_PRIO_NUM_LEVELS 1
#define LAG_NUM_PRIOS 1
#define LAG_MIN_LEVEL (OFFLOADS_MIN_LEVEL + 1)

struct node_caps {
	size_t	arr_sz;
	long	*caps;
};

static struct init_tree_node {
	enum fs_node_type	type;
	struct init_tree_node *children;
	int ar_size;
	struct node_caps caps;
	int min_ft_level;
	int num_leaf_prios;
	int prio;
	int num_levels;
} root_fs = {
	.type = FS_TYPE_NAMESPACE,
	.ar_size = 7,
	.children = (struct init_tree_node[]) {
		ADD_PRIO(0, BY_PASS_MIN_LEVEL, 0,
			 FS_CHAINING_CAPS,
			 ADD_NS(ADD_MULTIPLE_PRIO(MLX5_BY_PASS_NUM_PRIOS,
						  BY_PASS_PRIO_NUM_LEVELS))),
		ADD_PRIO(0, LAG_MIN_LEVEL, 0,
			 FS_CHAINING_CAPS,
			 ADD_NS(ADD_MULTIPLE_PRIO(LAG_NUM_PRIOS,
						  LAG_PRIO_NUM_LEVELS))),
		ADD_PRIO(0, OFFLOADS_MIN_LEVEL, 0, {},
			 ADD_NS(ADD_MULTIPLE_PRIO(OFFLOADS_NUM_PRIOS, OFFLOADS_MAX_FT))),
		ADD_PRIO(0, ETHTOOL_MIN_LEVEL, 0,
			 FS_CHAINING_CAPS,
			 ADD_NS(ADD_MULTIPLE_PRIO(ETHTOOL_NUM_PRIOS,
						  ETHTOOL_PRIO_NUM_LEVELS))),
		ADD_PRIO(0, KERNEL_MIN_LEVEL, 0, {},
			 ADD_NS(ADD_MULTIPLE_PRIO(KERNEL_NIC_TC_NUM_PRIOS, KERNEL_NIC_TC_NUM_LEVELS),
				ADD_MULTIPLE_PRIO(KERNEL_NIC_NUM_PRIOS,
						  KERNEL_NIC_PRIO_NUM_LEVELS))),
		ADD_PRIO(0, BY_PASS_MIN_LEVEL, 0,
			 FS_CHAINING_CAPS,
			 ADD_NS(ADD_MULTIPLE_PRIO(LEFTOVERS_NUM_PRIOS, LEFTOVERS_NUM_LEVELS))),
		ADD_PRIO(0, ANCHOR_MIN_LEVEL, 0, {},
			 ADD_NS(ADD_MULTIPLE_PRIO(ANCHOR_NUM_PRIOS, ANCHOR_NUM_LEVELS))),
	}
};

static struct init_tree_node egress_root_fs = {
	.type = FS_TYPE_NAMESPACE,
	.ar_size = 1,
	.children = (struct init_tree_node[]) {
		ADD_PRIO(0, MLX5_BY_PASS_NUM_PRIOS, 0,
			 FS_CHAINING_CAPS_EGRESS,
			 ADD_NS(ADD_MULTIPLE_PRIO(MLX5_BY_PASS_NUM_PRIOS,
						  BY_PASS_PRIO_NUM_LEVELS))),
	}
};

enum fs_i_lock_class {
	FS_LOCK_GRANDPARENT,
	FS_LOCK_PARENT,
	FS_LOCK_CHILD
};

static const struct rhashtable_params rhash_fte = {
	.key_len = FIELD_SIZEOF(struct fs_fte, val),
	.key_offset = offsetof(struct fs_fte, val),
	.head_offset = offsetof(struct fs_fte, hash),
	.automatic_shrinking = true,
	.min_size = 1,
};

static const struct rhashtable_params rhash_fg = {
	.key_len = FIELD_SIZEOF(struct mlx5_flow_group, mask),
	.key_offset = offsetof(struct mlx5_flow_group, mask),
	.head_offset = offsetof(struct mlx5_flow_group, hash),
	.automatic_shrinking = true,
	.min_size = 1,

};

static void del_hw_flow_table(struct fs_node *node);
static void del_hw_flow_group(struct fs_node *node);
static void del_hw_fte(struct fs_node *node);
static void del_sw_flow_table(struct fs_node *node);
static void del_sw_flow_group(struct fs_node *node);
static void del_sw_fte(struct fs_node *node);
static void del_sw_prio(struct fs_node *node);
static void del_sw_ns(struct fs_node *node);
/* Delete rule (destination) is special case that 
 * requires to lock the FTE for all the deletion process.
 */
static void del_sw_hw_rule(struct fs_node *node);
static bool mlx5_flow_dests_cmp(struct mlx5_flow_destination *d1,
				struct mlx5_flow_destination *d2);
static void cleanup_root_ns(struct mlx5_flow_root_namespace *root_ns);
static struct mlx5_flow_rule *
find_flow_rule(struct fs_fte *fte,
	       struct mlx5_flow_destination *dest);

static void tree_init_node(struct fs_node *node,
			   void (*del_hw_func)(struct fs_node *),
			   void (*del_sw_func)(struct fs_node *))
{
	refcount_set(&node->refcount, 1);
	INIT_LIST_HEAD(&node->list);
	INIT_LIST_HEAD(&node->children);
	init_rwsem(&node->lock);
	node->del_hw_func = del_hw_func;
	node->del_sw_func = del_sw_func;
	node->active = false;
}

static void tree_add_node(struct fs_node *node, struct fs_node *parent)
{
	if (parent)
		refcount_inc(&parent->refcount);
	node->parent = parent;

	/* Parent is the root */
	if (!parent)
		node->root = node;
	else
		node->root = parent->root;
}

static int tree_get_node(struct fs_node *node)
{
	return refcount_inc_not_zero(&node->refcount);
}

static void nested_down_read_ref_node(struct fs_node *node,
				      enum fs_i_lock_class class)
{
	if (node) {
		down_read_nested(&node->lock, class);
		refcount_inc(&node->refcount);
	}
}

static void nested_down_write_ref_node(struct fs_node *node,
				       enum fs_i_lock_class class)
{
	if (node) {
		down_write_nested(&node->lock, class);
		refcount_inc(&node->refcount);
	}
}

static void down_write_ref_node(struct fs_node *node, bool locked)
{
	if (node) {
		if (!locked)
			down_write(&node->lock);
		refcount_inc(&node->refcount);
	}
}

static void up_read_ref_node(struct fs_node *node)
{
	refcount_dec(&node->refcount);
	up_read(&node->lock);
}

static void up_write_ref_node(struct fs_node *node, bool locked)
{
	refcount_dec(&node->refcount);
	if (!locked)
		up_write(&node->lock);
}

static void tree_put_node(struct fs_node *node, bool locked)
{
	struct fs_node *parent_node = node->parent;

	if (refcount_dec_and_test(&node->refcount)) {
		if (node->del_hw_func)
			node->del_hw_func(node);
		if (parent_node) {
			/* Only root namespace doesn't have parent and we just
			 * need to free its node.
			 */
			down_write_ref_node(parent_node, locked);
			list_del_init(&node->list);
			if (node->del_sw_func)
				node->del_sw_func(node);
			up_write_ref_node(parent_node, locked);
		} else {
			kfree(node);
		}
		node = NULL;
	}
	if (!node && parent_node)
		tree_put_node(parent_node, locked);
}

static int tree_remove_node(struct fs_node *node, bool locked)
{
	if (refcount_read(&node->refcount) > 1) {
		refcount_dec(&node->refcount);
		return -EEXIST;
	}
	tree_put_node(node, locked);
	return 0;
}

static struct fs_prio *find_prio(struct mlx5_flow_namespace *ns,
				 unsigned int prio)
{
	struct fs_prio *iter_prio;

	fs_for_each_prio(iter_prio, ns) {
		if (iter_prio->prio == prio)
			return iter_prio;
	}

	return NULL;
}

static bool check_valid_spec(const struct mlx5_flow_spec *spec)
{
	int i;

	for (i = 0; i < MLX5_ST_SZ_DW_MATCH_PARAM; i++)
		if (spec->match_value[i] & ~spec->match_criteria[i]) {
			pr_warn("mlx5_core: match_value differs from match_criteria\n");
			return false;
		}

	return true;
}

static struct mlx5_flow_root_namespace *find_root(struct fs_node *node)
{
	struct fs_node *root;
	struct mlx5_flow_namespace *ns;

	root = node->root;

	if (WARN_ON(root->type != FS_TYPE_NAMESPACE)) {
		pr_warn("mlx5: flow steering node is not in tree or garbaged\n");
		return NULL;
	}

	ns = container_of(root, struct mlx5_flow_namespace, node);
	return container_of(ns, struct mlx5_flow_root_namespace, ns);
}

static inline struct mlx5_flow_steering *get_steering(struct fs_node *node)
{
	struct mlx5_flow_root_namespace *root = find_root(node);

	if (root)
		return root->dev->priv.steering;
	return NULL;
}

static inline struct mlx5_core_dev *get_dev(struct fs_node *node)
{
	struct mlx5_flow_root_namespace *root = find_root(node);

	if (root)
		return root->dev;
	return NULL;
}

static void del_sw_ns(struct fs_node *node)
{
	kfree(node);
}

static void del_sw_prio(struct fs_node *node)
{
	kfree(node);
}

static void del_hw_flow_table(struct fs_node *node)
{
	struct mlx5_flow_root_namespace *root;
	struct mlx5_flow_table *ft;
	struct mlx5_core_dev *dev;
	int err;

	fs_get_obj(ft, node);
	dev = get_dev(&ft->node);
	root = find_root(&ft->node);
	trace_mlx5_fs_del_ft(ft);

	if (node->active) {
		err = root->cmds->destroy_flow_table(root, ft);
		if (err)
			mlx5_core_warn(dev, "flow steering can't destroy ft\n");
	}
}

static void del_sw_flow_table(struct fs_node *node)
{
	struct mlx5_flow_table *ft;
	struct fs_prio *prio;

	fs_get_obj(ft, node);

	rhltable_destroy(&ft->fgs_hash);
	fs_get_obj(prio, ft->node.parent);
	prio->num_ft--;
	kfree(ft);
}

static void modify_fte(struct fs_fte *fte)
{
	struct mlx5_flow_root_namespace *root;
	struct mlx5_flow_table *ft;
	struct mlx5_flow_group *fg;
	struct mlx5_core_dev *dev;
	int err;

	fs_get_obj(fg, fte->node.parent);
	fs_get_obj(ft, fg->node.parent);
	dev = get_dev(&fte->node);

	root = find_root(&ft->node);
<<<<<<< HEAD
	err = root->cmds->update_fte(dev, ft, fg->id, fte->modify_mask, fte);
=======
	err = root->cmds->update_fte(root, ft, fg, fte->modify_mask, fte);
>>>>>>> 0ecfebd2
	if (err)
		mlx5_core_warn(dev,
			       "%s can't del rule fg id=%d fte_index=%d\n",
			       __func__, fg->id, fte->index);
	fte->modify_mask = 0;
}

static void del_sw_hw_rule(struct fs_node *node)
{
	struct mlx5_flow_rule *rule;
	struct fs_fte *fte;

	fs_get_obj(rule, node);
	fs_get_obj(fte, rule->node.parent);
	trace_mlx5_fs_del_rule(rule);
	if (rule->sw_action == MLX5_FLOW_CONTEXT_ACTION_FWD_NEXT_PRIO) {
		mutex_lock(&rule->dest_attr.ft->lock);
		list_del(&rule->next_ft);
		mutex_unlock(&rule->dest_attr.ft->lock);
	}

	if (rule->dest_attr.type == MLX5_FLOW_DESTINATION_TYPE_COUNTER  &&
	    --fte->dests_size) {
		fte->modify_mask |=
			BIT(MLX5_SET_FTE_MODIFY_ENABLE_MASK_ACTION) |
			BIT(MLX5_SET_FTE_MODIFY_ENABLE_MASK_FLOW_COUNTERS);
		fte->action.action &= ~MLX5_FLOW_CONTEXT_ACTION_COUNT;
		goto out;
	}

	if ((fte->action.action & MLX5_FLOW_CONTEXT_ACTION_FWD_DEST) &&
	    --fte->dests_size) {
		fte->modify_mask |=
			BIT(MLX5_SET_FTE_MODIFY_ENABLE_MASK_DESTINATION_LIST);
	}
out:
	kfree(rule);
}

static void del_hw_fte(struct fs_node *node)
{
	struct mlx5_flow_root_namespace *root;
	struct mlx5_flow_table *ft;
	struct mlx5_flow_group *fg;
	struct mlx5_core_dev *dev;
	struct fs_fte *fte;
	int err;

	fs_get_obj(fte, node);
	fs_get_obj(fg, fte->node.parent);
	fs_get_obj(ft, fg->node.parent);

	trace_mlx5_fs_del_fte(fte);
	dev = get_dev(&ft->node);
	root = find_root(&ft->node);
	if (node->active) {
		err = root->cmds->delete_fte(root, ft, fte);
		if (err)
			mlx5_core_warn(dev,
				       "flow steering can't delete fte in index %d of flow group id %d\n",
				       fte->index, fg->id);
		node->active = 0;
	}
}

static void del_sw_fte(struct fs_node *node)
{
	struct mlx5_flow_steering *steering = get_steering(node);
	struct mlx5_flow_group *fg;
	struct fs_fte *fte;
	int err;

	fs_get_obj(fte, node);
	fs_get_obj(fg, fte->node.parent);

	err = rhashtable_remove_fast(&fg->ftes_hash,
				     &fte->hash,
				     rhash_fte);
	WARN_ON(err);
	ida_simple_remove(&fg->fte_allocator, fte->index - fg->start_index);
	kmem_cache_free(steering->ftes_cache, fte);
}

static void del_hw_flow_group(struct fs_node *node)
{
	struct mlx5_flow_root_namespace *root;
	struct mlx5_flow_group *fg;
	struct mlx5_flow_table *ft;
	struct mlx5_core_dev *dev;

	fs_get_obj(fg, node);
	fs_get_obj(ft, fg->node.parent);
	dev = get_dev(&ft->node);
	trace_mlx5_fs_del_fg(fg);

	root = find_root(&ft->node);
	if (fg->node.active && root->cmds->destroy_flow_group(root, ft, fg))
		mlx5_core_warn(dev, "flow steering can't destroy fg %d of ft %d\n",
			       fg->id, ft->id);
}

static void del_sw_flow_group(struct fs_node *node)
{
	struct mlx5_flow_steering *steering = get_steering(node);
	struct mlx5_flow_group *fg;
	struct mlx5_flow_table *ft;
	int err;

	fs_get_obj(fg, node);
	fs_get_obj(ft, fg->node.parent);

	rhashtable_destroy(&fg->ftes_hash);
	ida_destroy(&fg->fte_allocator);
	if (ft->autogroup.active)
		ft->autogroup.num_groups--;
	err = rhltable_remove(&ft->fgs_hash,
			      &fg->hash,
			      rhash_fg);
	WARN_ON(err);
	kmem_cache_free(steering->fgs_cache, fg);
}

static int insert_fte(struct mlx5_flow_group *fg, struct fs_fte *fte)
{
	int index;
	int ret;

	index = ida_simple_get(&fg->fte_allocator, 0, fg->max_ftes, GFP_KERNEL);
	if (index < 0)
		return index;

	fte->index = index + fg->start_index;
	ret = rhashtable_insert_fast(&fg->ftes_hash,
				     &fte->hash,
				     rhash_fte);
	if (ret)
		goto err_ida_remove;

	tree_add_node(&fte->node, &fg->node);
	list_add_tail(&fte->node.list, &fg->node.children);
	return 0;

err_ida_remove:
	ida_simple_remove(&fg->fte_allocator, index);
	return ret;
}

static struct fs_fte *alloc_fte(struct mlx5_flow_table *ft,
				u32 *match_value,
				struct mlx5_flow_act *flow_act)
{
	struct mlx5_flow_steering *steering = get_steering(&ft->node);
	struct fs_fte *fte;

	fte = kmem_cache_zalloc(steering->ftes_cache, GFP_KERNEL);
	if (!fte)
		return ERR_PTR(-ENOMEM);

	memcpy(fte->val, match_value, sizeof(fte->val));
	fte->node.type =  FS_TYPE_FLOW_ENTRY;
	fte->action = *flow_act;

	tree_init_node(&fte->node, NULL, del_sw_fte);

	return fte;
}

static void dealloc_flow_group(struct mlx5_flow_steering *steering,
			       struct mlx5_flow_group *fg)
{
	rhashtable_destroy(&fg->ftes_hash);
	kmem_cache_free(steering->fgs_cache, fg);
}

static struct mlx5_flow_group *alloc_flow_group(struct mlx5_flow_steering *steering,
						u8 match_criteria_enable,
						void *match_criteria,
						int start_index,
						int end_index)
{
	struct mlx5_flow_group *fg;
	int ret;

	fg = kmem_cache_zalloc(steering->fgs_cache, GFP_KERNEL);
	if (!fg)
		return ERR_PTR(-ENOMEM);

	ret = rhashtable_init(&fg->ftes_hash, &rhash_fte);
	if (ret) {
		kmem_cache_free(steering->fgs_cache, fg);
		return ERR_PTR(ret);
	}

	ida_init(&fg->fte_allocator);
	fg->mask.match_criteria_enable = match_criteria_enable;
	memcpy(&fg->mask.match_criteria, match_criteria,
	       sizeof(fg->mask.match_criteria));
	fg->node.type =  FS_TYPE_FLOW_GROUP;
	fg->start_index = start_index;
	fg->max_ftes = end_index - start_index + 1;

	return fg;
}

static struct mlx5_flow_group *alloc_insert_flow_group(struct mlx5_flow_table *ft,
						       u8 match_criteria_enable,
						       void *match_criteria,
						       int start_index,
						       int end_index,
						       struct list_head *prev)
{
	struct mlx5_flow_steering *steering = get_steering(&ft->node);
	struct mlx5_flow_group *fg;
	int ret;

	fg = alloc_flow_group(steering, match_criteria_enable, match_criteria,
			      start_index, end_index);
	if (IS_ERR(fg))
		return fg;

	/* initialize refcnt, add to parent list */
	ret = rhltable_insert(&ft->fgs_hash,
			      &fg->hash,
			      rhash_fg);
	if (ret) {
		dealloc_flow_group(steering, fg);
		return ERR_PTR(ret);
	}

	tree_init_node(&fg->node, del_hw_flow_group, del_sw_flow_group);
	tree_add_node(&fg->node, &ft->node);
	/* Add node to group list */
	list_add(&fg->node.list, prev);
	atomic_inc(&ft->node.version);

	return fg;
}

static struct mlx5_flow_table *alloc_flow_table(int level, u16 vport, int max_fte,
						enum fs_flow_table_type table_type,
						enum fs_flow_table_op_mod op_mod,
						u32 flags)
{
	struct mlx5_flow_table *ft;
	int ret;

	ft  = kzalloc(sizeof(*ft), GFP_KERNEL);
	if (!ft)
		return ERR_PTR(-ENOMEM);

	ret = rhltable_init(&ft->fgs_hash, &rhash_fg);
	if (ret) {
		kfree(ft);
		return ERR_PTR(ret);
	}

	ft->level = level;
	ft->node.type = FS_TYPE_FLOW_TABLE;
	ft->op_mod = op_mod;
	ft->type = table_type;
	ft->vport = vport;
	ft->max_fte = max_fte;
	ft->flags = flags;
	INIT_LIST_HEAD(&ft->fwd_rules);
	mutex_init(&ft->lock);

	return ft;
}

/* If reverse is false, then we search for the first flow table in the
 * root sub-tree from start(closest from right), else we search for the
 * last flow table in the root sub-tree till start(closest from left).
 */
static struct mlx5_flow_table *find_closest_ft_recursive(struct fs_node  *root,
							 struct list_head *start,
							 bool reverse)
{
#define list_advance_entry(pos, reverse)		\
	((reverse) ? list_prev_entry(pos, list) : list_next_entry(pos, list))

#define list_for_each_advance_continue(pos, head, reverse)	\
	for (pos = list_advance_entry(pos, reverse);		\
	     &pos->list != (head);				\
	     pos = list_advance_entry(pos, reverse))

	struct fs_node *iter = list_entry(start, struct fs_node, list);
	struct mlx5_flow_table *ft = NULL;

	if (!root || root->type == FS_TYPE_PRIO_CHAINS)
		return NULL;

	list_for_each_advance_continue(iter, &root->children, reverse) {
		if (iter->type == FS_TYPE_FLOW_TABLE) {
			fs_get_obj(ft, iter);
			return ft;
		}
		ft = find_closest_ft_recursive(iter, &iter->children, reverse);
		if (ft)
			return ft;
	}

	return ft;
}

/* If reverse if false then return the first flow table in next priority of
 * prio in the tree, else return the last flow table in the previous priority
 * of prio in the tree.
 */
static struct mlx5_flow_table *find_closest_ft(struct fs_prio *prio, bool reverse)
{
	struct mlx5_flow_table *ft = NULL;
	struct fs_node *curr_node;
	struct fs_node *parent;

	parent = prio->node.parent;
	curr_node = &prio->node;
	while (!ft && parent) {
		ft = find_closest_ft_recursive(parent, &curr_node->list, reverse);
		curr_node = parent;
		parent = curr_node->parent;
	}
	return ft;
}

/* Assuming all the tree is locked by mutex chain lock */
static struct mlx5_flow_table *find_next_chained_ft(struct fs_prio *prio)
{
	return find_closest_ft(prio, false);
}

/* Assuming all the tree is locked by mutex chain lock */
static struct mlx5_flow_table *find_prev_chained_ft(struct fs_prio *prio)
{
	return find_closest_ft(prio, true);
}

static int connect_fts_in_prio(struct mlx5_core_dev *dev,
			       struct fs_prio *prio,
			       struct mlx5_flow_table *ft)
{
	struct mlx5_flow_root_namespace *root = find_root(&prio->node);
	struct mlx5_flow_table *iter;
	int i = 0;
	int err;

	fs_for_each_ft(iter, prio) {
		i++;
		err = root->cmds->modify_flow_table(root, iter, ft);
		if (err) {
			mlx5_core_warn(dev, "Failed to modify flow table %d\n",
				       iter->id);
			/* The driver is out of sync with the FW */
			if (i > 1)
				WARN_ON(true);
			return err;
		}
	}
	return 0;
}

/* Connect flow tables from previous priority of prio to ft */
static int connect_prev_fts(struct mlx5_core_dev *dev,
			    struct mlx5_flow_table *ft,
			    struct fs_prio *prio)
{
	struct mlx5_flow_table *prev_ft;

	prev_ft = find_prev_chained_ft(prio);
	if (prev_ft) {
		struct fs_prio *prev_prio;

		fs_get_obj(prev_prio, prev_ft->node.parent);
		return connect_fts_in_prio(dev, prev_prio, ft);
	}
	return 0;
}

static int update_root_ft_create(struct mlx5_flow_table *ft, struct fs_prio
				 *prio)
{
	struct mlx5_flow_root_namespace *root = find_root(&prio->node);
	struct mlx5_ft_underlay_qp *uqp;
	int min_level = INT_MAX;
	int err = 0;
	u32 qpn;

	if (root->root_ft)
		min_level = root->root_ft->level;

	if (ft->level >= min_level)
		return 0;

	if (list_empty(&root->underlay_qpns)) {
		/* Don't set any QPN (zero) in case QPN list is empty */
		qpn = 0;
		err = root->cmds->update_root_ft(root, ft, qpn, false);
	} else {
		list_for_each_entry(uqp, &root->underlay_qpns, list) {
			qpn = uqp->qpn;
			err = root->cmds->update_root_ft(root, ft,
							 qpn, false);
			if (err)
				break;
		}
	}

	if (err)
		mlx5_core_warn(root->dev,
			       "Update root flow table of id(%u) qpn(%d) failed\n",
			       ft->id, qpn);
	else
		root->root_ft = ft;

	return err;
}

static int _mlx5_modify_rule_destination(struct mlx5_flow_rule *rule,
					 struct mlx5_flow_destination *dest)
{
	struct mlx5_flow_root_namespace *root;
	struct mlx5_flow_table *ft;
	struct mlx5_flow_group *fg;
	struct fs_fte *fte;
	int modify_mask = BIT(MLX5_SET_FTE_MODIFY_ENABLE_MASK_DESTINATION_LIST);
	int err = 0;

	fs_get_obj(fte, rule->node.parent);
	if (!(fte->action.action & MLX5_FLOW_CONTEXT_ACTION_FWD_DEST))
		return -EINVAL;
	down_write_ref_node(&fte->node, false);
	fs_get_obj(fg, fte->node.parent);
	fs_get_obj(ft, fg->node.parent);

	memcpy(&rule->dest_attr, dest, sizeof(*dest));
	root = find_root(&ft->node);
	err = root->cmds->update_fte(root, ft, fg,
				     modify_mask, fte);
	up_write_ref_node(&fte->node, false);

	return err;
}

int mlx5_modify_rule_destination(struct mlx5_flow_handle *handle,
				 struct mlx5_flow_destination *new_dest,
				 struct mlx5_flow_destination *old_dest)
{
	int i;

	if (!old_dest) {
		if (handle->num_rules != 1)
			return -EINVAL;
		return _mlx5_modify_rule_destination(handle->rule[0],
						     new_dest);
	}

	for (i = 0; i < handle->num_rules; i++) {
		if (mlx5_flow_dests_cmp(new_dest, &handle->rule[i]->dest_attr))
			return _mlx5_modify_rule_destination(handle->rule[i],
							     new_dest);
	}

	return -EINVAL;
}

/* Modify/set FWD rules that point on old_next_ft to point on new_next_ft  */
static int connect_fwd_rules(struct mlx5_core_dev *dev,
			     struct mlx5_flow_table *new_next_ft,
			     struct mlx5_flow_table *old_next_ft)
{
	struct mlx5_flow_destination dest = {};
	struct mlx5_flow_rule *iter;
	int err = 0;

	/* new_next_ft and old_next_ft could be NULL only
	 * when we create/destroy the anchor flow table.
	 */
	if (!new_next_ft || !old_next_ft)
		return 0;

	dest.type = MLX5_FLOW_DESTINATION_TYPE_FLOW_TABLE;
	dest.ft = new_next_ft;

	mutex_lock(&old_next_ft->lock);
	list_splice_init(&old_next_ft->fwd_rules, &new_next_ft->fwd_rules);
	mutex_unlock(&old_next_ft->lock);
	list_for_each_entry(iter, &new_next_ft->fwd_rules, next_ft) {
		err = _mlx5_modify_rule_destination(iter, &dest);
		if (err)
			pr_err("mlx5_core: failed to modify rule to point on flow table %d\n",
			       new_next_ft->id);
	}
	return 0;
}

static int connect_flow_table(struct mlx5_core_dev *dev, struct mlx5_flow_table *ft,
			      struct fs_prio *prio)
{
	struct mlx5_flow_table *next_ft;
	int err = 0;

	/* Connect_prev_fts and update_root_ft_create are mutually exclusive */

	if (list_empty(&prio->node.children)) {
		err = connect_prev_fts(dev, ft, prio);
		if (err)
			return err;

		next_ft = find_next_chained_ft(prio);
		err = connect_fwd_rules(dev, ft, next_ft);
		if (err)
			return err;
	}

	if (MLX5_CAP_FLOWTABLE(dev,
			       flow_table_properties_nic_receive.modify_root))
		err = update_root_ft_create(ft, prio);
	return err;
}

static void list_add_flow_table(struct mlx5_flow_table *ft,
				struct fs_prio *prio)
{
	struct list_head *prev = &prio->node.children;
	struct mlx5_flow_table *iter;

	fs_for_each_ft(iter, prio) {
		if (iter->level > ft->level)
			break;
		prev = &iter->node.list;
	}
	list_add(&ft->node.list, prev);
}

static struct mlx5_flow_table *__mlx5_create_flow_table(struct mlx5_flow_namespace *ns,
							struct mlx5_flow_table_attr *ft_attr,
							enum fs_flow_table_op_mod op_mod,
							u16 vport)
{
	struct mlx5_flow_root_namespace *root = find_root(&ns->node);
	struct mlx5_flow_table *next_ft = NULL;
	struct fs_prio *fs_prio = NULL;
	struct mlx5_flow_table *ft;
	int log_table_sz;
	int err;

	if (!root) {
		pr_err("mlx5: flow steering failed to find root of namespace\n");
		return ERR_PTR(-ENODEV);
	}

	mutex_lock(&root->chain_lock);
	fs_prio = find_prio(ns, ft_attr->prio);
	if (!fs_prio) {
		err = -EINVAL;
		goto unlock_root;
	}
	if (ft_attr->level >= fs_prio->num_levels) {
		err = -ENOSPC;
		goto unlock_root;
	}
	/* The level is related to the
	 * priority level range.
	 */
	ft_attr->level += fs_prio->start_level;
	ft = alloc_flow_table(ft_attr->level,
			      vport,
			      ft_attr->max_fte ? roundup_pow_of_two(ft_attr->max_fte) : 0,
			      root->table_type,
			      op_mod, ft_attr->flags);
	if (IS_ERR(ft)) {
		err = PTR_ERR(ft);
		goto unlock_root;
	}

	tree_init_node(&ft->node, del_hw_flow_table, del_sw_flow_table);
	log_table_sz = ft->max_fte ? ilog2(ft->max_fte) : 0;
	next_ft = find_next_chained_ft(fs_prio);
	err = root->cmds->create_flow_table(root, ft, log_table_sz, next_ft);
	if (err)
		goto free_ft;

	err = connect_flow_table(root->dev, ft, fs_prio);
	if (err)
		goto destroy_ft;
	ft->node.active = true;
	down_write_ref_node(&fs_prio->node, false);
	tree_add_node(&ft->node, &fs_prio->node);
	list_add_flow_table(ft, fs_prio);
	fs_prio->num_ft++;
	up_write_ref_node(&fs_prio->node, false);
	mutex_unlock(&root->chain_lock);
	trace_mlx5_fs_add_ft(ft);
	return ft;
destroy_ft:
	root->cmds->destroy_flow_table(root, ft);
free_ft:
	kfree(ft);
unlock_root:
	mutex_unlock(&root->chain_lock);
	return ERR_PTR(err);
}

struct mlx5_flow_table *mlx5_create_flow_table(struct mlx5_flow_namespace *ns,
					       struct mlx5_flow_table_attr *ft_attr)
{
	return __mlx5_create_flow_table(ns, ft_attr, FS_FT_OP_MOD_NORMAL, 0);
}

struct mlx5_flow_table *mlx5_create_vport_flow_table(struct mlx5_flow_namespace *ns,
						     int prio, int max_fte,
						     u32 level, u16 vport)
{
	struct mlx5_flow_table_attr ft_attr = {};

	ft_attr.max_fte = max_fte;
	ft_attr.level   = level;
	ft_attr.prio    = prio;

	return __mlx5_create_flow_table(ns, &ft_attr, FS_FT_OP_MOD_NORMAL, vport);
}

struct mlx5_flow_table*
mlx5_create_lag_demux_flow_table(struct mlx5_flow_namespace *ns,
				 int prio, u32 level)
{
	struct mlx5_flow_table_attr ft_attr = {};

	ft_attr.level = level;
	ft_attr.prio  = prio;
	return __mlx5_create_flow_table(ns, &ft_attr, FS_FT_OP_MOD_LAG_DEMUX, 0);
}
EXPORT_SYMBOL(mlx5_create_lag_demux_flow_table);

struct mlx5_flow_table*
mlx5_create_auto_grouped_flow_table(struct mlx5_flow_namespace *ns,
				    int prio,
				    int num_flow_table_entries,
				    int max_num_groups,
				    u32 level,
				    u32 flags)
{
	struct mlx5_flow_table_attr ft_attr = {};
	struct mlx5_flow_table *ft;

	if (max_num_groups > num_flow_table_entries)
		return ERR_PTR(-EINVAL);

	ft_attr.max_fte = num_flow_table_entries;
	ft_attr.prio    = prio;
	ft_attr.level   = level;
	ft_attr.flags   = flags;

	ft = mlx5_create_flow_table(ns, &ft_attr);
	if (IS_ERR(ft))
		return ft;

	ft->autogroup.active = true;
	ft->autogroup.required_groups = max_num_groups;

	return ft;
}
EXPORT_SYMBOL(mlx5_create_auto_grouped_flow_table);

struct mlx5_flow_group *mlx5_create_flow_group(struct mlx5_flow_table *ft,
					       u32 *fg_in)
{
	struct mlx5_flow_root_namespace *root = find_root(&ft->node);
	void *match_criteria = MLX5_ADDR_OF(create_flow_group_in,
					    fg_in, match_criteria);
	u8 match_criteria_enable = MLX5_GET(create_flow_group_in,
					    fg_in,
					    match_criteria_enable);
	int start_index = MLX5_GET(create_flow_group_in, fg_in,
				   start_flow_index);
	int end_index = MLX5_GET(create_flow_group_in, fg_in,
				 end_flow_index);
	struct mlx5_flow_group *fg;
	int err;

	if (ft->autogroup.active)
		return ERR_PTR(-EPERM);

	down_write_ref_node(&ft->node, false);
	fg = alloc_insert_flow_group(ft, match_criteria_enable, match_criteria,
				     start_index, end_index,
				     ft->node.children.prev);
	up_write_ref_node(&ft->node, false);
	if (IS_ERR(fg))
		return fg;

	err = root->cmds->create_flow_group(root, ft, fg_in, fg);
	if (err) {
		tree_put_node(&fg->node, false);
		return ERR_PTR(err);
	}
	trace_mlx5_fs_add_fg(fg);
	fg->node.active = true;

	return fg;
}

static struct mlx5_flow_rule *alloc_rule(struct mlx5_flow_destination *dest)
{
	struct mlx5_flow_rule *rule;

	rule = kzalloc(sizeof(*rule), GFP_KERNEL);
	if (!rule)
		return NULL;

	INIT_LIST_HEAD(&rule->next_ft);
	rule->node.type = FS_TYPE_FLOW_DEST;
	if (dest)
		memcpy(&rule->dest_attr, dest, sizeof(*dest));

	return rule;
}

static struct mlx5_flow_handle *alloc_handle(int num_rules)
{
	struct mlx5_flow_handle *handle;

	handle = kzalloc(struct_size(handle, rule, num_rules), GFP_KERNEL);
	if (!handle)
		return NULL;

	handle->num_rules = num_rules;

	return handle;
}

static void destroy_flow_handle(struct fs_fte *fte,
				struct mlx5_flow_handle *handle,
				struct mlx5_flow_destination *dest,
				int i)
{
	for (; --i >= 0;) {
		if (refcount_dec_and_test(&handle->rule[i]->node.refcount)) {
			fte->dests_size--;
			list_del(&handle->rule[i]->node.list);
			kfree(handle->rule[i]);
		}
	}
	kfree(handle);
}

static struct mlx5_flow_handle *
create_flow_handle(struct fs_fte *fte,
		   struct mlx5_flow_destination *dest,
		   int dest_num,
		   int *modify_mask,
		   bool *new_rule)
{
	struct mlx5_flow_handle *handle;
	struct mlx5_flow_rule *rule = NULL;
	static int count = BIT(MLX5_SET_FTE_MODIFY_ENABLE_MASK_FLOW_COUNTERS);
	static int dst = BIT(MLX5_SET_FTE_MODIFY_ENABLE_MASK_DESTINATION_LIST);
	int type;
	int i = 0;

	handle = alloc_handle((dest_num) ? dest_num : 1);
	if (!handle)
		return ERR_PTR(-ENOMEM);

	do {
		if (dest) {
			rule = find_flow_rule(fte, dest + i);
			if (rule) {
				refcount_inc(&rule->node.refcount);
				goto rule_found;
			}
		}

		*new_rule = true;
		rule = alloc_rule(dest + i);
		if (!rule)
			goto free_rules;

		/* Add dest to dests list- we need flow tables to be in the
		 * end of the list for forward to next prio rules.
		 */
		tree_init_node(&rule->node, NULL, del_sw_hw_rule);
		if (dest &&
		    dest[i].type != MLX5_FLOW_DESTINATION_TYPE_FLOW_TABLE)
			list_add(&rule->node.list, &fte->node.children);
		else
			list_add_tail(&rule->node.list, &fte->node.children);
		if (dest) {
			fte->dests_size++;

			type = dest[i].type ==
				MLX5_FLOW_DESTINATION_TYPE_COUNTER;
			*modify_mask |= type ? count : dst;
		}
rule_found:
		handle->rule[i] = rule;
	} while (++i < dest_num);

	return handle;

free_rules:
	destroy_flow_handle(fte, handle, dest, i);
	return ERR_PTR(-ENOMEM);
}

/* fte should not be deleted while calling this function */
static struct mlx5_flow_handle *
add_rule_fte(struct fs_fte *fte,
	     struct mlx5_flow_group *fg,
	     struct mlx5_flow_destination *dest,
	     int dest_num,
	     bool update_action)
{
	struct mlx5_flow_root_namespace *root;
	struct mlx5_flow_handle *handle;
	struct mlx5_flow_table *ft;
	int modify_mask = 0;
	int err;
	bool new_rule = false;

	handle = create_flow_handle(fte, dest, dest_num, &modify_mask,
				    &new_rule);
	if (IS_ERR(handle) || !new_rule)
		goto out;

	if (update_action)
		modify_mask |= BIT(MLX5_SET_FTE_MODIFY_ENABLE_MASK_ACTION);

	fs_get_obj(ft, fg->node.parent);
	root = find_root(&fg->node);
	if (!(fte->status & FS_FTE_STATUS_EXISTING))
		err = root->cmds->create_fte(root, ft, fg, fte);
	else
		err = root->cmds->update_fte(root, ft, fg, modify_mask, fte);
	if (err)
		goto free_handle;

	fte->node.active = true;
	fte->status |= FS_FTE_STATUS_EXISTING;
	atomic_inc(&fte->node.version);

out:
	return handle;

free_handle:
	destroy_flow_handle(fte, handle, dest, handle->num_rules);
	return ERR_PTR(err);
}

static struct mlx5_flow_group *alloc_auto_flow_group(struct mlx5_flow_table  *ft,
						     struct mlx5_flow_spec *spec)
{
	struct list_head *prev = &ft->node.children;
	struct mlx5_flow_group *fg;
	unsigned int candidate_index = 0;
	unsigned int group_size = 0;

	if (!ft->autogroup.active)
		return ERR_PTR(-ENOENT);

	if (ft->autogroup.num_groups < ft->autogroup.required_groups)
		/* We save place for flow groups in addition to max types */
		group_size = ft->max_fte / (ft->autogroup.required_groups + 1);

	/*  ft->max_fte == ft->autogroup.max_types */
	if (group_size == 0)
		group_size = 1;

	/* sorted by start_index */
	fs_for_each_fg(fg, ft) {
		if (candidate_index + group_size > fg->start_index)
			candidate_index = fg->start_index + fg->max_ftes;
		else
			break;
		prev = &fg->node.list;
	}

	if (candidate_index + group_size > ft->max_fte)
		return ERR_PTR(-ENOSPC);

	fg = alloc_insert_flow_group(ft,
				     spec->match_criteria_enable,
				     spec->match_criteria,
				     candidate_index,
				     candidate_index + group_size - 1,
				     prev);
	if (IS_ERR(fg))
		goto out;

	ft->autogroup.num_groups++;

out:
	return fg;
}

static int create_auto_flow_group(struct mlx5_flow_table *ft,
				  struct mlx5_flow_group *fg)
{
	struct mlx5_flow_root_namespace *root = find_root(&ft->node);
	int inlen = MLX5_ST_SZ_BYTES(create_flow_group_in);
	void *match_criteria_addr;
	u8 src_esw_owner_mask_on;
	void *misc;
	int err;
	u32 *in;

	in = kvzalloc(inlen, GFP_KERNEL);
	if (!in)
		return -ENOMEM;

	MLX5_SET(create_flow_group_in, in, match_criteria_enable,
		 fg->mask.match_criteria_enable);
	MLX5_SET(create_flow_group_in, in, start_flow_index, fg->start_index);
	MLX5_SET(create_flow_group_in, in, end_flow_index,   fg->start_index +
		 fg->max_ftes - 1);

	misc = MLX5_ADDR_OF(fte_match_param, fg->mask.match_criteria,
			    misc_parameters);
	src_esw_owner_mask_on = !!MLX5_GET(fte_match_set_misc, misc,
					 source_eswitch_owner_vhca_id);
	MLX5_SET(create_flow_group_in, in,
		 source_eswitch_owner_vhca_id_valid, src_esw_owner_mask_on);

	match_criteria_addr = MLX5_ADDR_OF(create_flow_group_in,
					   in, match_criteria);
	memcpy(match_criteria_addr, fg->mask.match_criteria,
	       sizeof(fg->mask.match_criteria));

	err = root->cmds->create_flow_group(root, ft, in, fg);
	if (!err) {
		fg->node.active = true;
		trace_mlx5_fs_add_fg(fg);
	}

	kvfree(in);
	return err;
}

static bool mlx5_flow_dests_cmp(struct mlx5_flow_destination *d1,
				struct mlx5_flow_destination *d2)
{
	if (d1->type == d2->type) {
		if ((d1->type == MLX5_FLOW_DESTINATION_TYPE_VPORT &&
		     d1->vport.num == d2->vport.num &&
		     d1->vport.flags == d2->vport.flags &&
<<<<<<< HEAD
=======
		     ((d1->vport.flags & MLX5_FLOW_DEST_VPORT_VHCA_ID) ?
		      (d1->vport.vhca_id == d2->vport.vhca_id) : true) &&
>>>>>>> 0ecfebd2
		     ((d1->vport.flags & MLX5_FLOW_DEST_VPORT_REFORMAT_ID) ?
		      (d1->vport.reformat_id == d2->vport.reformat_id) : true)) ||
		    (d1->type == MLX5_FLOW_DESTINATION_TYPE_FLOW_TABLE &&
		     d1->ft == d2->ft) ||
		    (d1->type == MLX5_FLOW_DESTINATION_TYPE_TIR &&
		     d1->tir_num == d2->tir_num) ||
		    (d1->type == MLX5_FLOW_DESTINATION_TYPE_FLOW_TABLE_NUM &&
		     d1->ft_num == d2->ft_num))
			return true;
	}

	return false;
}

static struct mlx5_flow_rule *find_flow_rule(struct fs_fte *fte,
					     struct mlx5_flow_destination *dest)
{
	struct mlx5_flow_rule *rule;

	list_for_each_entry(rule, &fte->node.children, node.list) {
		if (mlx5_flow_dests_cmp(&rule->dest_attr, dest))
			return rule;
	}
	return NULL;
}

static bool check_conflicting_actions(u32 action1, u32 action2)
{
	u32 xored_actions = action1 ^ action2;

	/* if one rule only wants to count, it's ok */
	if (action1 == MLX5_FLOW_CONTEXT_ACTION_COUNT ||
	    action2 == MLX5_FLOW_CONTEXT_ACTION_COUNT)
		return false;

	if (xored_actions & (MLX5_FLOW_CONTEXT_ACTION_DROP  |
			     MLX5_FLOW_CONTEXT_ACTION_PACKET_REFORMAT |
			     MLX5_FLOW_CONTEXT_ACTION_DECAP |
			     MLX5_FLOW_CONTEXT_ACTION_MOD_HDR  |
			     MLX5_FLOW_CONTEXT_ACTION_VLAN_POP |
			     MLX5_FLOW_CONTEXT_ACTION_VLAN_PUSH |
			     MLX5_FLOW_CONTEXT_ACTION_VLAN_POP_2 |
			     MLX5_FLOW_CONTEXT_ACTION_VLAN_PUSH_2))
		return true;

	return false;
}

static int check_conflicting_ftes(struct fs_fte *fte, const struct mlx5_flow_act *flow_act)
{
	if (check_conflicting_actions(flow_act->action, fte->action.action)) {
		mlx5_core_warn(get_dev(&fte->node),
			       "Found two FTEs with conflicting actions\n");
		return -EEXIST;
	}

	if ((flow_act->flags & FLOW_ACT_HAS_TAG) &&
	    fte->action.flow_tag != flow_act->flow_tag) {
		mlx5_core_warn(get_dev(&fte->node),
			       "FTE flow tag %u already exists with different flow tag %u\n",
			       fte->action.flow_tag,
			       flow_act->flow_tag);
		return -EEXIST;
	}

	return 0;
}

static struct mlx5_flow_handle *add_rule_fg(struct mlx5_flow_group *fg,
					    u32 *match_value,
					    struct mlx5_flow_act *flow_act,
					    struct mlx5_flow_destination *dest,
					    int dest_num,
					    struct fs_fte *fte)
{
	struct mlx5_flow_handle *handle;
	int old_action;
	int i;
	int ret;

	ret = check_conflicting_ftes(fte, flow_act);
	if (ret)
		return ERR_PTR(ret);

	old_action = fte->action.action;
	fte->action.action |= flow_act->action;
	handle = add_rule_fte(fte, fg, dest, dest_num,
			      old_action != flow_act->action);
	if (IS_ERR(handle)) {
		fte->action.action = old_action;
		return handle;
	}
	trace_mlx5_fs_set_fte(fte, false);

	for (i = 0; i < handle->num_rules; i++) {
		if (refcount_read(&handle->rule[i]->node.refcount) == 1) {
			tree_add_node(&handle->rule[i]->node, &fte->node);
			trace_mlx5_fs_add_rule(handle->rule[i]);
		}
	}
	return handle;
}

static bool counter_is_valid(u32 action)
{
	return (action & (MLX5_FLOW_CONTEXT_ACTION_DROP |
			  MLX5_FLOW_CONTEXT_ACTION_FWD_DEST));
}

static bool dest_is_valid(struct mlx5_flow_destination *dest,
			  u32 action,
			  struct mlx5_flow_table *ft)
{
	if (dest && (dest->type == MLX5_FLOW_DESTINATION_TYPE_COUNTER))
		return counter_is_valid(action);

	if (!(action & MLX5_FLOW_CONTEXT_ACTION_FWD_DEST))
		return true;

	if (!dest || ((dest->type ==
	    MLX5_FLOW_DESTINATION_TYPE_FLOW_TABLE) &&
	    (dest->ft->level <= ft->level)))
		return false;
	return true;
}

struct match_list {
	struct list_head	list;
	struct mlx5_flow_group *g;
};

struct match_list_head {
	struct list_head  list;
	struct match_list first;
};

static void free_match_list(struct match_list_head *head)
{
	if (!list_empty(&head->list)) {
		struct match_list *iter, *match_tmp;

		list_del(&head->first.list);
		tree_put_node(&head->first.g->node, false);
		list_for_each_entry_safe(iter, match_tmp, &head->list,
					 list) {
			tree_put_node(&iter->g->node, false);
			list_del(&iter->list);
			kfree(iter);
		}
	}
}

static int build_match_list(struct match_list_head *match_head,
			    struct mlx5_flow_table *ft,
			    struct mlx5_flow_spec *spec)
{
	struct rhlist_head *tmp, *list;
	struct mlx5_flow_group *g;
	int err = 0;

	rcu_read_lock();
	INIT_LIST_HEAD(&match_head->list);
	/* Collect all fgs which has a matching match_criteria */
	list = rhltable_lookup(&ft->fgs_hash, spec, rhash_fg);
	/* RCU is atomic, we can't execute FW commands here */
	rhl_for_each_entry_rcu(g, tmp, list, hash) {
		struct match_list *curr_match;

		if (likely(list_empty(&match_head->list))) {
			if (!tree_get_node(&g->node))
				continue;
			match_head->first.g = g;
			list_add_tail(&match_head->first.list,
				      &match_head->list);
			continue;
		}

		curr_match = kmalloc(sizeof(*curr_match), GFP_ATOMIC);
		if (!curr_match) {
			free_match_list(match_head);
			err = -ENOMEM;
			goto out;
		}
		if (!tree_get_node(&g->node)) {
			kfree(curr_match);
			continue;
		}
		curr_match->g = g;
		list_add_tail(&curr_match->list, &match_head->list);
	}
out:
	rcu_read_unlock();
	return err;
}

static u64 matched_fgs_get_version(struct list_head *match_head)
{
	struct match_list *iter;
	u64 version = 0;

	list_for_each_entry(iter, match_head, list)
		version += (u64)atomic_read(&iter->g->node.version);
	return version;
}

static struct fs_fte *
lookup_fte_locked(struct mlx5_flow_group *g,
		  u32 *match_value,
		  bool take_write)
{
	struct fs_fte *fte_tmp;

	if (take_write)
		nested_down_write_ref_node(&g->node, FS_LOCK_PARENT);
	else
		nested_down_read_ref_node(&g->node, FS_LOCK_PARENT);
	fte_tmp = rhashtable_lookup_fast(&g->ftes_hash, match_value,
					 rhash_fte);
	if (!fte_tmp || !tree_get_node(&fte_tmp->node)) {
		fte_tmp = NULL;
		goto out;
	}
	if (!fte_tmp->node.active) {
		tree_put_node(&fte_tmp->node, false);
		fte_tmp = NULL;
		goto out;
	}

	nested_down_write_ref_node(&fte_tmp->node, FS_LOCK_CHILD);
out:
	if (take_write)
		up_write_ref_node(&g->node, false);
	else
		up_read_ref_node(&g->node);
	return fte_tmp;
}

static struct mlx5_flow_handle *
try_add_to_existing_fg(struct mlx5_flow_table *ft,
		       struct list_head *match_head,
		       struct mlx5_flow_spec *spec,
		       struct mlx5_flow_act *flow_act,
		       struct mlx5_flow_destination *dest,
		       int dest_num,
		       int ft_version)
{
	struct mlx5_flow_steering *steering = get_steering(&ft->node);
	struct mlx5_flow_group *g;
	struct mlx5_flow_handle *rule;
	struct match_list *iter;
	bool take_write = false;
	struct fs_fte *fte;
	u64  version;
	int err;

	fte = alloc_fte(ft, spec->match_value, flow_act);
	if (IS_ERR(fte))
		return  ERR_PTR(-ENOMEM);

search_again_locked:
	version = matched_fgs_get_version(match_head);
	if (flow_act->flags & FLOW_ACT_NO_APPEND)
		goto skip_search;
	/* Try to find a fg that already contains a matching fte */
	list_for_each_entry(iter, match_head, list) {
		struct fs_fte *fte_tmp;

		g = iter->g;
		fte_tmp = lookup_fte_locked(g, spec->match_value, take_write);
		if (!fte_tmp)
			continue;
		rule = add_rule_fg(g, spec->match_value,
				   flow_act, dest, dest_num, fte_tmp);
		up_write_ref_node(&fte_tmp->node, false);
		tree_put_node(&fte_tmp->node, false);
		kmem_cache_free(steering->ftes_cache, fte);
		return rule;
	}

skip_search:
	/* No group with matching fte found, or we skipped the search.
	 * Try to add a new fte to any matching fg.
	 */

	/* Check the ft version, for case that new flow group
	 * was added while the fgs weren't locked
	 */
	if (atomic_read(&ft->node.version) != ft_version) {
		rule = ERR_PTR(-EAGAIN);
		goto out;
	}

	/* Check the fgs version, for case the new FTE with the
	 * same values was added while the fgs weren't locked
	 */
	if (version != matched_fgs_get_version(match_head)) {
		take_write = true;
		goto search_again_locked;
	}

	list_for_each_entry(iter, match_head, list) {
		g = iter->g;

		if (!g->node.active)
			continue;

		nested_down_write_ref_node(&g->node, FS_LOCK_PARENT);

		err = insert_fte(g, fte);
		if (err) {
			up_write_ref_node(&g->node, false);
			if (err == -ENOSPC)
				continue;
			kmem_cache_free(steering->ftes_cache, fte);
			return ERR_PTR(err);
		}

		nested_down_write_ref_node(&fte->node, FS_LOCK_CHILD);
		up_write_ref_node(&g->node, false);
		rule = add_rule_fg(g, spec->match_value,
				   flow_act, dest, dest_num, fte);
		up_write_ref_node(&fte->node, false);
		tree_put_node(&fte->node, false);
		return rule;
	}
	rule = ERR_PTR(-ENOENT);
out:
	kmem_cache_free(steering->ftes_cache, fte);
	return rule;
}

static struct mlx5_flow_handle *
_mlx5_add_flow_rules(struct mlx5_flow_table *ft,
		     struct mlx5_flow_spec *spec,
		     struct mlx5_flow_act *flow_act,
		     struct mlx5_flow_destination *dest,
		     int dest_num)

{
	struct mlx5_flow_steering *steering = get_steering(&ft->node);
	struct mlx5_flow_group *g;
	struct mlx5_flow_handle *rule;
	struct match_list_head match_head;
	bool take_write = false;
	struct fs_fte *fte;
	int version;
	int err;
	int i;

	if (!check_valid_spec(spec))
		return ERR_PTR(-EINVAL);

	for (i = 0; i < dest_num; i++) {
		if (!dest_is_valid(&dest[i], flow_act->action, ft))
			return ERR_PTR(-EINVAL);
	}
	nested_down_read_ref_node(&ft->node, FS_LOCK_GRANDPARENT);
search_again_locked:
	version = atomic_read(&ft->node.version);

	/* Collect all fgs which has a matching match_criteria */
	err = build_match_list(&match_head, ft, spec);
	if (err) {
		if (take_write)
			up_write_ref_node(&ft->node, false);
		else
			up_read_ref_node(&ft->node);
		return ERR_PTR(err);
	}

	if (!take_write)
		up_read_ref_node(&ft->node);

	rule = try_add_to_existing_fg(ft, &match_head.list, spec, flow_act, dest,
				      dest_num, version);
	free_match_list(&match_head);
	if (!IS_ERR(rule) ||
	    (PTR_ERR(rule) != -ENOENT && PTR_ERR(rule) != -EAGAIN)) {
		if (take_write)
			up_write_ref_node(&ft->node, false);
		return rule;
	}

	if (!take_write) {
		nested_down_write_ref_node(&ft->node, FS_LOCK_GRANDPARENT);
		take_write = true;
	}

	if (PTR_ERR(rule) == -EAGAIN ||
	    version != atomic_read(&ft->node.version))
		goto search_again_locked;

	g = alloc_auto_flow_group(ft, spec);
	if (IS_ERR(g)) {
		rule = ERR_CAST(g);
		up_write_ref_node(&ft->node, false);
		return rule;
	}

	nested_down_write_ref_node(&g->node, FS_LOCK_PARENT);
	up_write_ref_node(&ft->node, false);

	err = create_auto_flow_group(ft, g);
	if (err)
		goto err_release_fg;

	fte = alloc_fte(ft, spec->match_value, flow_act);
	if (IS_ERR(fte)) {
		err = PTR_ERR(fte);
		goto err_release_fg;
	}

	err = insert_fte(g, fte);
	if (err) {
		kmem_cache_free(steering->ftes_cache, fte);
		goto err_release_fg;
	}

	nested_down_write_ref_node(&fte->node, FS_LOCK_CHILD);
	up_write_ref_node(&g->node, false);
	rule = add_rule_fg(g, spec->match_value, flow_act, dest,
			   dest_num, fte);
	up_write_ref_node(&fte->node, false);
	tree_put_node(&fte->node, false);
	tree_put_node(&g->node, false);
	return rule;

err_release_fg:
	up_write_ref_node(&g->node, false);
	tree_put_node(&g->node, false);
	return ERR_PTR(err);
}

static bool fwd_next_prio_supported(struct mlx5_flow_table *ft)
{
	return ((ft->type == FS_FT_NIC_RX) &&
		(MLX5_CAP_FLOWTABLE(get_dev(&ft->node), nic_rx_multi_path_tirs)));
}

struct mlx5_flow_handle *
mlx5_add_flow_rules(struct mlx5_flow_table *ft,
		    struct mlx5_flow_spec *spec,
		    struct mlx5_flow_act *flow_act,
		    struct mlx5_flow_destination *dest,
		    int num_dest)
{
	struct mlx5_flow_root_namespace *root = find_root(&ft->node);
	struct mlx5_flow_destination gen_dest = {};
	struct mlx5_flow_table *next_ft = NULL;
	struct mlx5_flow_handle *handle = NULL;
	u32 sw_action = flow_act->action;
	struct fs_prio *prio;

	fs_get_obj(prio, ft->node.parent);
	if (flow_act->action == MLX5_FLOW_CONTEXT_ACTION_FWD_NEXT_PRIO) {
		if (!fwd_next_prio_supported(ft))
			return ERR_PTR(-EOPNOTSUPP);
		if (num_dest)
			return ERR_PTR(-EINVAL);
		mutex_lock(&root->chain_lock);
		next_ft = find_next_chained_ft(prio);
		if (next_ft) {
			gen_dest.type = MLX5_FLOW_DESTINATION_TYPE_FLOW_TABLE;
			gen_dest.ft = next_ft;
			dest = &gen_dest;
			num_dest = 1;
			flow_act->action = MLX5_FLOW_CONTEXT_ACTION_FWD_DEST;
		} else {
			mutex_unlock(&root->chain_lock);
			return ERR_PTR(-EOPNOTSUPP);
		}
	}

	handle = _mlx5_add_flow_rules(ft, spec, flow_act, dest, num_dest);

	if (sw_action == MLX5_FLOW_CONTEXT_ACTION_FWD_NEXT_PRIO) {
		if (!IS_ERR_OR_NULL(handle) &&
		    (list_empty(&handle->rule[0]->next_ft))) {
			mutex_lock(&next_ft->lock);
			list_add(&handle->rule[0]->next_ft,
				 &next_ft->fwd_rules);
			mutex_unlock(&next_ft->lock);
			handle->rule[0]->sw_action = MLX5_FLOW_CONTEXT_ACTION_FWD_NEXT_PRIO;
		}
		mutex_unlock(&root->chain_lock);
	}
	return handle;
}
EXPORT_SYMBOL(mlx5_add_flow_rules);

void mlx5_del_flow_rules(struct mlx5_flow_handle *handle)
{
	struct fs_fte *fte;
	int i;

	/* In order to consolidate the HW changes we lock the FTE for other
	 * changes, and increase its refcount, in order not to perform the
	 * "del" functions of the FTE. Will handle them here.
	 * The removal of the rules is done under locked FTE.
	 * After removing all the handle's rules, if there are remaining
	 * rules, it means we just need to modify the FTE in FW, and
	 * unlock/decrease the refcount we increased before.
	 * Otherwise, it means the FTE should be deleted. First delete the
	 * FTE in FW. Then, unlock the FTE, and proceed the tree_put_node of
	 * the FTE, which will handle the last decrease of the refcount, as
	 * well as required handling of its parent.
	 */
	fs_get_obj(fte, handle->rule[0]->node.parent);
	down_write_ref_node(&fte->node, false);
	for (i = handle->num_rules - 1; i >= 0; i--)
		tree_remove_node(&handle->rule[i]->node, true);
	if (fte->modify_mask && fte->dests_size) {
		modify_fte(fte);
		up_write_ref_node(&fte->node, false);
	} else {
		del_hw_fte(&fte->node);
		up_write(&fte->node.lock);
		tree_put_node(&fte->node, false);
	}
	kfree(handle);
}
EXPORT_SYMBOL(mlx5_del_flow_rules);

/* Assuming prio->node.children(flow tables) is sorted by level */
static struct mlx5_flow_table *find_next_ft(struct mlx5_flow_table *ft)
{
	struct fs_prio *prio;

	fs_get_obj(prio, ft->node.parent);

	if (!list_is_last(&ft->node.list, &prio->node.children))
		return list_next_entry(ft, node.list);
	return find_next_chained_ft(prio);
}

static int update_root_ft_destroy(struct mlx5_flow_table *ft)
{
	struct mlx5_flow_root_namespace *root = find_root(&ft->node);
	struct mlx5_ft_underlay_qp *uqp;
	struct mlx5_flow_table *new_root_ft = NULL;
	int err = 0;
	u32 qpn;

	if (root->root_ft != ft)
		return 0;

	new_root_ft = find_next_ft(ft);
	if (!new_root_ft) {
		root->root_ft = NULL;
		return 0;
	}

	if (list_empty(&root->underlay_qpns)) {
		/* Don't set any QPN (zero) in case QPN list is empty */
		qpn = 0;
		err = root->cmds->update_root_ft(root, new_root_ft,
						 qpn, false);
	} else {
		list_for_each_entry(uqp, &root->underlay_qpns, list) {
			qpn = uqp->qpn;
			err = root->cmds->update_root_ft(root,
							 new_root_ft, qpn,
							 false);
			if (err)
				break;
		}
	}

	if (err)
		mlx5_core_warn(root->dev,
			       "Update root flow table of id(%u) qpn(%d) failed\n",
			       ft->id, qpn);
	else
		root->root_ft = new_root_ft;

	return 0;
}

/* Connect flow table from previous priority to
 * the next flow table.
 */
static int disconnect_flow_table(struct mlx5_flow_table *ft)
{
	struct mlx5_core_dev *dev = get_dev(&ft->node);
	struct mlx5_flow_table *next_ft;
	struct fs_prio *prio;
	int err = 0;

	err = update_root_ft_destroy(ft);
	if (err)
		return err;

	fs_get_obj(prio, ft->node.parent);
	if  (!(list_first_entry(&prio->node.children,
				struct mlx5_flow_table,
				node.list) == ft))
		return 0;

	next_ft = find_next_chained_ft(prio);
	err = connect_fwd_rules(dev, next_ft, ft);
	if (err)
		return err;

	err = connect_prev_fts(dev, next_ft, prio);
	if (err)
		mlx5_core_warn(dev, "Failed to disconnect flow table %d\n",
			       ft->id);
	return err;
}

int mlx5_destroy_flow_table(struct mlx5_flow_table *ft)
{
	struct mlx5_flow_root_namespace *root = find_root(&ft->node);
	int err = 0;

	mutex_lock(&root->chain_lock);
	err = disconnect_flow_table(ft);
	if (err) {
		mutex_unlock(&root->chain_lock);
		return err;
	}
	if (tree_remove_node(&ft->node, false))
		mlx5_core_warn(get_dev(&ft->node), "Flow table %d wasn't destroyed, refcount > 1\n",
			       ft->id);
	mutex_unlock(&root->chain_lock);

	return err;
}
EXPORT_SYMBOL(mlx5_destroy_flow_table);

void mlx5_destroy_flow_group(struct mlx5_flow_group *fg)
{
	if (tree_remove_node(&fg->node, false))
		mlx5_core_warn(get_dev(&fg->node), "Flow group %d wasn't destroyed, refcount > 1\n",
			       fg->id);
}

struct mlx5_flow_namespace *mlx5_get_fdb_sub_ns(struct mlx5_core_dev *dev,
						int n)
{
	struct mlx5_flow_steering *steering = dev->priv.steering;

	if (!steering || !steering->fdb_sub_ns)
		return NULL;

	return steering->fdb_sub_ns[n];
}
EXPORT_SYMBOL(mlx5_get_fdb_sub_ns);

struct mlx5_flow_namespace *mlx5_get_flow_namespace(struct mlx5_core_dev *dev,
						    enum mlx5_flow_namespace_type type)
{
	struct mlx5_flow_steering *steering = dev->priv.steering;
	struct mlx5_flow_root_namespace *root_ns;
	int prio = 0;
	struct fs_prio *fs_prio;
	struct mlx5_flow_namespace *ns;

	if (!steering)
		return NULL;

	switch (type) {
	case MLX5_FLOW_NAMESPACE_FDB:
		if (steering->fdb_root_ns)
			return &steering->fdb_root_ns->ns;
		return NULL;
	case MLX5_FLOW_NAMESPACE_SNIFFER_RX:
		if (steering->sniffer_rx_root_ns)
			return &steering->sniffer_rx_root_ns->ns;
		return NULL;
	case MLX5_FLOW_NAMESPACE_SNIFFER_TX:
		if (steering->sniffer_tx_root_ns)
			return &steering->sniffer_tx_root_ns->ns;
		return NULL;
	case MLX5_FLOW_NAMESPACE_RDMA_RX:
		if (steering->rdma_rx_root_ns)
			return &steering->rdma_rx_root_ns->ns;
		return NULL;
	default:
		break;
	}

	if (type == MLX5_FLOW_NAMESPACE_EGRESS) {
		root_ns = steering->egress_root_ns;
	} else { /* Must be NIC RX */
		root_ns = steering->root_ns;
		prio = type;
	}

	if (!root_ns)
		return NULL;

	fs_prio = find_prio(&root_ns->ns, prio);
	if (!fs_prio)
		return NULL;

	ns = list_first_entry(&fs_prio->node.children,
			      typeof(*ns),
			      node.list);

	return ns;
}
EXPORT_SYMBOL(mlx5_get_flow_namespace);

struct mlx5_flow_namespace *mlx5_get_flow_vport_acl_namespace(struct mlx5_core_dev *dev,
							      enum mlx5_flow_namespace_type type,
							      int vport)
{
	struct mlx5_flow_steering *steering = dev->priv.steering;

	if (!steering || vport >= MLX5_TOTAL_VPORTS(dev))
		return NULL;

	switch (type) {
	case MLX5_FLOW_NAMESPACE_ESW_EGRESS:
		if (steering->esw_egress_root_ns &&
		    steering->esw_egress_root_ns[vport])
			return &steering->esw_egress_root_ns[vport]->ns;
		else
			return NULL;
	case MLX5_FLOW_NAMESPACE_ESW_INGRESS:
		if (steering->esw_ingress_root_ns &&
		    steering->esw_ingress_root_ns[vport])
			return &steering->esw_ingress_root_ns[vport]->ns;
		else
			return NULL;
	default:
		return NULL;
	}
}

static struct fs_prio *_fs_create_prio(struct mlx5_flow_namespace *ns,
				       unsigned int prio,
				       int num_levels,
				       enum fs_node_type type)
{
	struct fs_prio *fs_prio;

	fs_prio = kzalloc(sizeof(*fs_prio), GFP_KERNEL);
	if (!fs_prio)
		return ERR_PTR(-ENOMEM);

	fs_prio->node.type = type;
	tree_init_node(&fs_prio->node, NULL, del_sw_prio);
	tree_add_node(&fs_prio->node, &ns->node);
	fs_prio->num_levels = num_levels;
	fs_prio->prio = prio;
	list_add_tail(&fs_prio->node.list, &ns->node.children);

	return fs_prio;
}

static struct fs_prio *fs_create_prio_chained(struct mlx5_flow_namespace *ns,
					      unsigned int prio,
					      int num_levels)
{
	return _fs_create_prio(ns, prio, num_levels, FS_TYPE_PRIO_CHAINS);
}

static struct fs_prio *fs_create_prio(struct mlx5_flow_namespace *ns,
				      unsigned int prio, int num_levels)
{
	return _fs_create_prio(ns, prio, num_levels, FS_TYPE_PRIO);
}

static struct mlx5_flow_namespace *fs_init_namespace(struct mlx5_flow_namespace
						     *ns)
{
	ns->node.type = FS_TYPE_NAMESPACE;

	return ns;
}

static struct mlx5_flow_namespace *fs_create_namespace(struct fs_prio *prio)
{
	struct mlx5_flow_namespace	*ns;

	ns = kzalloc(sizeof(*ns), GFP_KERNEL);
	if (!ns)
		return ERR_PTR(-ENOMEM);

	fs_init_namespace(ns);
	tree_init_node(&ns->node, NULL, del_sw_ns);
	tree_add_node(&ns->node, &prio->node);
	list_add_tail(&ns->node.list, &prio->node.children);

	return ns;
}

static int create_leaf_prios(struct mlx5_flow_namespace *ns, int prio,
			     struct init_tree_node *prio_metadata)
{
	struct fs_prio *fs_prio;
	int i;

	for (i = 0; i < prio_metadata->num_leaf_prios; i++) {
		fs_prio = fs_create_prio(ns, prio++, prio_metadata->num_levels);
		if (IS_ERR(fs_prio))
			return PTR_ERR(fs_prio);
	}
	return 0;
}

#define FLOW_TABLE_BIT_SZ 1
#define GET_FLOW_TABLE_CAP(dev, offset) \
	((be32_to_cpu(*((__be32 *)(dev->caps.hca_cur[MLX5_CAP_FLOW_TABLE]) +	\
			offset / 32)) >>					\
	  (32 - FLOW_TABLE_BIT_SZ - (offset & 0x1f))) & FLOW_TABLE_BIT_SZ)
static bool has_required_caps(struct mlx5_core_dev *dev, struct node_caps *caps)
{
	int i;

	for (i = 0; i < caps->arr_sz; i++) {
		if (!GET_FLOW_TABLE_CAP(dev, caps->caps[i]))
			return false;
	}
	return true;
}

static int init_root_tree_recursive(struct mlx5_flow_steering *steering,
				    struct init_tree_node *init_node,
				    struct fs_node *fs_parent_node,
				    struct init_tree_node *init_parent_node,
				    int prio)
{
	int max_ft_level = MLX5_CAP_FLOWTABLE(steering->dev,
					      flow_table_properties_nic_receive.
					      max_ft_level);
	struct mlx5_flow_namespace *fs_ns;
	struct fs_prio *fs_prio;
	struct fs_node *base;
	int i;
	int err;

	if (init_node->type == FS_TYPE_PRIO) {
		if ((init_node->min_ft_level > max_ft_level) ||
		    !has_required_caps(steering->dev, &init_node->caps))
			return 0;

		fs_get_obj(fs_ns, fs_parent_node);
		if (init_node->num_leaf_prios)
			return create_leaf_prios(fs_ns, prio, init_node);
		fs_prio = fs_create_prio(fs_ns, prio, init_node->num_levels);
		if (IS_ERR(fs_prio))
			return PTR_ERR(fs_prio);
		base = &fs_prio->node;
	} else if (init_node->type == FS_TYPE_NAMESPACE) {
		fs_get_obj(fs_prio, fs_parent_node);
		fs_ns = fs_create_namespace(fs_prio);
		if (IS_ERR(fs_ns))
			return PTR_ERR(fs_ns);
		base = &fs_ns->node;
	} else {
		return -EINVAL;
	}
	prio = 0;
	for (i = 0; i < init_node->ar_size; i++) {
		err = init_root_tree_recursive(steering, &init_node->children[i],
					       base, init_node, prio);
		if (err)
			return err;
		if (init_node->children[i].type == FS_TYPE_PRIO &&
		    init_node->children[i].num_leaf_prios) {
			prio += init_node->children[i].num_leaf_prios;
		}
	}

	return 0;
}

static int init_root_tree(struct mlx5_flow_steering *steering,
			  struct init_tree_node *init_node,
			  struct fs_node *fs_parent_node)
{
	int i;
	struct mlx5_flow_namespace *fs_ns;
	int err;

	fs_get_obj(fs_ns, fs_parent_node);
	for (i = 0; i < init_node->ar_size; i++) {
		err = init_root_tree_recursive(steering, &init_node->children[i],
					       &fs_ns->node,
					       init_node, i);
		if (err)
			return err;
	}
	return 0;
}

static struct mlx5_flow_root_namespace
*create_root_ns(struct mlx5_flow_steering *steering,
		enum fs_flow_table_type table_type)
{
	const struct mlx5_flow_cmds *cmds = mlx5_fs_cmd_get_default(table_type);
	struct mlx5_flow_root_namespace *root_ns;
	struct mlx5_flow_namespace *ns;

	if (mlx5_accel_ipsec_device_caps(steering->dev) & MLX5_ACCEL_IPSEC_CAP_DEVICE &&
	    (table_type == FS_FT_NIC_RX || table_type == FS_FT_NIC_TX))
		cmds = mlx5_fs_cmd_get_default_ipsec_fpga_cmds(table_type);

	/* Create the root namespace */
	root_ns = kzalloc(sizeof(*root_ns), GFP_KERNEL);
	if (!root_ns)
		return NULL;

	root_ns->dev = steering->dev;
	root_ns->table_type = table_type;
	root_ns->cmds = cmds;

	INIT_LIST_HEAD(&root_ns->underlay_qpns);

	ns = &root_ns->ns;
	fs_init_namespace(ns);
	mutex_init(&root_ns->chain_lock);
	tree_init_node(&ns->node, NULL, NULL);
	tree_add_node(&ns->node, NULL);

	return root_ns;
}

static void set_prio_attrs_in_prio(struct fs_prio *prio, int acc_level);

static int set_prio_attrs_in_ns(struct mlx5_flow_namespace *ns, int acc_level)
{
	struct fs_prio *prio;

	fs_for_each_prio(prio, ns) {
		 /* This updates prio start_level and num_levels */
		set_prio_attrs_in_prio(prio, acc_level);
		acc_level += prio->num_levels;
	}
	return acc_level;
}

static void set_prio_attrs_in_prio(struct fs_prio *prio, int acc_level)
{
	struct mlx5_flow_namespace *ns;
	int acc_level_ns = acc_level;

	prio->start_level = acc_level;
	fs_for_each_ns(ns, prio)
		/* This updates start_level and num_levels of ns's priority descendants */
		acc_level_ns = set_prio_attrs_in_ns(ns, acc_level);
	if (!prio->num_levels)
		prio->num_levels = acc_level_ns - prio->start_level;
	WARN_ON(prio->num_levels < acc_level_ns - prio->start_level);
}

static void set_prio_attrs(struct mlx5_flow_root_namespace *root_ns)
{
	struct mlx5_flow_namespace *ns = &root_ns->ns;
	struct fs_prio *prio;
	int start_level = 0;

	fs_for_each_prio(prio, ns) {
		set_prio_attrs_in_prio(prio, start_level);
		start_level += prio->num_levels;
	}
}

#define ANCHOR_PRIO 0
#define ANCHOR_SIZE 1
#define ANCHOR_LEVEL 0
static int create_anchor_flow_table(struct mlx5_flow_steering *steering)
{
	struct mlx5_flow_namespace *ns = NULL;
	struct mlx5_flow_table_attr ft_attr = {};
	struct mlx5_flow_table *ft;

	ns = mlx5_get_flow_namespace(steering->dev, MLX5_FLOW_NAMESPACE_ANCHOR);
	if (WARN_ON(!ns))
		return -EINVAL;

	ft_attr.max_fte = ANCHOR_SIZE;
	ft_attr.level   = ANCHOR_LEVEL;
	ft_attr.prio    = ANCHOR_PRIO;

	ft = mlx5_create_flow_table(ns, &ft_attr);
	if (IS_ERR(ft)) {
		mlx5_core_err(steering->dev, "Failed to create last anchor flow table");
		return PTR_ERR(ft);
	}
	return 0;
}

static int init_root_ns(struct mlx5_flow_steering *steering)
{
	int err;

	steering->root_ns = create_root_ns(steering, FS_FT_NIC_RX);
	if (!steering->root_ns)
		return -ENOMEM;

	err = init_root_tree(steering, &root_fs, &steering->root_ns->ns.node);
	if (err)
		goto out_err;

	set_prio_attrs(steering->root_ns);
	err = create_anchor_flow_table(steering);
	if (err)
		goto out_err;

	return 0;

out_err:
	cleanup_root_ns(steering->root_ns);
	steering->root_ns = NULL;
	return err;
}

static void clean_tree(struct fs_node *node)
{
	if (node) {
		struct fs_node *iter;
		struct fs_node *temp;

		tree_get_node(node);
		list_for_each_entry_safe(iter, temp, &node->children, list)
			clean_tree(iter);
		tree_put_node(node, false);
		tree_remove_node(node, false);
	}
}

static void cleanup_root_ns(struct mlx5_flow_root_namespace *root_ns)
{
	if (!root_ns)
		return;

	clean_tree(&root_ns->ns.node);
}

static void cleanup_egress_acls_root_ns(struct mlx5_core_dev *dev)
{
	struct mlx5_flow_steering *steering = dev->priv.steering;
	int i;

	if (!steering->esw_egress_root_ns)
		return;

	for (i = 0; i < MLX5_TOTAL_VPORTS(dev); i++)
		cleanup_root_ns(steering->esw_egress_root_ns[i]);

	kfree(steering->esw_egress_root_ns);
	steering->esw_egress_root_ns = NULL;
}

static void cleanup_ingress_acls_root_ns(struct mlx5_core_dev *dev)
{
	struct mlx5_flow_steering *steering = dev->priv.steering;
	int i;

	if (!steering->esw_ingress_root_ns)
		return;

	for (i = 0; i < MLX5_TOTAL_VPORTS(dev); i++)
		cleanup_root_ns(steering->esw_ingress_root_ns[i]);

	kfree(steering->esw_ingress_root_ns);
	steering->esw_ingress_root_ns = NULL;
}

void mlx5_cleanup_fs(struct mlx5_core_dev *dev)
{
	struct mlx5_flow_steering *steering = dev->priv.steering;

	cleanup_root_ns(steering->root_ns);
	cleanup_egress_acls_root_ns(dev);
	cleanup_ingress_acls_root_ns(dev);
	cleanup_root_ns(steering->fdb_root_ns);
	steering->fdb_root_ns = NULL;
	kfree(steering->fdb_sub_ns);
	steering->fdb_sub_ns = NULL;
	cleanup_root_ns(steering->sniffer_rx_root_ns);
	cleanup_root_ns(steering->sniffer_tx_root_ns);
	cleanup_root_ns(steering->rdma_rx_root_ns);
	cleanup_root_ns(steering->egress_root_ns);
	mlx5_cleanup_fc_stats(dev);
	kmem_cache_destroy(steering->ftes_cache);
	kmem_cache_destroy(steering->fgs_cache);
	kfree(steering);
}

static int init_sniffer_tx_root_ns(struct mlx5_flow_steering *steering)
{
	struct fs_prio *prio;

	steering->sniffer_tx_root_ns = create_root_ns(steering, FS_FT_SNIFFER_TX);
	if (!steering->sniffer_tx_root_ns)
		return -ENOMEM;

	/* Create single prio */
	prio = fs_create_prio(&steering->sniffer_tx_root_ns->ns, 0, 1);
	return PTR_ERR_OR_ZERO(prio);
}

static int init_sniffer_rx_root_ns(struct mlx5_flow_steering *steering)
{
	struct fs_prio *prio;

	steering->sniffer_rx_root_ns = create_root_ns(steering, FS_FT_SNIFFER_RX);
	if (!steering->sniffer_rx_root_ns)
		return -ENOMEM;

	/* Create single prio */
	prio = fs_create_prio(&steering->sniffer_rx_root_ns->ns, 0, 1);
	return PTR_ERR_OR_ZERO(prio);
}

static int init_rdma_rx_root_ns(struct mlx5_flow_steering *steering)
{
	struct fs_prio *prio;

	steering->rdma_rx_root_ns = create_root_ns(steering, FS_FT_RDMA_RX);
	if (!steering->rdma_rx_root_ns)
		return -ENOMEM;

	steering->rdma_rx_root_ns->def_miss_action =
		MLX5_FLOW_TABLE_MISS_ACTION_SWITCH_DOMAIN;

	/* Create single prio */
	prio = fs_create_prio(&steering->rdma_rx_root_ns->ns, 0, 1);
	return PTR_ERR_OR_ZERO(prio);
}
static int init_fdb_root_ns(struct mlx5_flow_steering *steering)
{
	struct mlx5_flow_namespace *ns;
	struct fs_prio *maj_prio;
	struct fs_prio *min_prio;
	int levels;
	int chain;
	int prio;
	int err;

	steering->fdb_root_ns = create_root_ns(steering, FS_FT_FDB);
	if (!steering->fdb_root_ns)
		return -ENOMEM;

	steering->fdb_sub_ns = kzalloc(sizeof(steering->fdb_sub_ns) *
				       (FDB_MAX_CHAIN + 1), GFP_KERNEL);
	if (!steering->fdb_sub_ns)
		return -ENOMEM;

	maj_prio = fs_create_prio(&steering->fdb_root_ns->ns, FDB_BYPASS_PATH,
				  1);
	if (IS_ERR(maj_prio)) {
		err = PTR_ERR(maj_prio);
		goto out_err;
	}

	levels = 2 * FDB_MAX_PRIO * (FDB_MAX_CHAIN + 1);
	maj_prio = fs_create_prio_chained(&steering->fdb_root_ns->ns,
					  FDB_FAST_PATH,
					  levels);
	if (IS_ERR(maj_prio)) {
		err = PTR_ERR(maj_prio);
		goto out_err;
	}

	for (chain = 0; chain <= FDB_MAX_CHAIN; chain++) {
		ns = fs_create_namespace(maj_prio);
		if (IS_ERR(ns)) {
			err = PTR_ERR(ns);
			goto out_err;
		}

		for (prio = 0; prio < FDB_MAX_PRIO * (chain + 1); prio++) {
			min_prio = fs_create_prio(ns, prio, 2);
			if (IS_ERR(min_prio)) {
				err = PTR_ERR(min_prio);
				goto out_err;
			}
		}

		steering->fdb_sub_ns[chain] = ns;
	}

	maj_prio = fs_create_prio(&steering->fdb_root_ns->ns, FDB_SLOW_PATH, 1);
	if (IS_ERR(maj_prio)) {
		err = PTR_ERR(maj_prio);
		goto out_err;
	}

	set_prio_attrs(steering->fdb_root_ns);
	return 0;

out_err:
	cleanup_root_ns(steering->fdb_root_ns);
	kfree(steering->fdb_sub_ns);
	steering->fdb_sub_ns = NULL;
	steering->fdb_root_ns = NULL;
	return err;
}

static int init_egress_acl_root_ns(struct mlx5_flow_steering *steering, int vport)
{
	struct fs_prio *prio;

	steering->esw_egress_root_ns[vport] = create_root_ns(steering, FS_FT_ESW_EGRESS_ACL);
	if (!steering->esw_egress_root_ns[vport])
		return -ENOMEM;

	/* create 1 prio*/
	prio = fs_create_prio(&steering->esw_egress_root_ns[vport]->ns, 0, 1);
	return PTR_ERR_OR_ZERO(prio);
}

static int init_ingress_acl_root_ns(struct mlx5_flow_steering *steering, int vport)
{
	struct fs_prio *prio;

	steering->esw_ingress_root_ns[vport] = create_root_ns(steering, FS_FT_ESW_INGRESS_ACL);
	if (!steering->esw_ingress_root_ns[vport])
		return -ENOMEM;

	/* create 1 prio*/
	prio = fs_create_prio(&steering->esw_ingress_root_ns[vport]->ns, 0, 1);
	return PTR_ERR_OR_ZERO(prio);
}

static int init_egress_acls_root_ns(struct mlx5_core_dev *dev)
{
	struct mlx5_flow_steering *steering = dev->priv.steering;
	int err;
	int i;

	steering->esw_egress_root_ns = kcalloc(MLX5_TOTAL_VPORTS(dev),
					       sizeof(*steering->esw_egress_root_ns),
					       GFP_KERNEL);
	if (!steering->esw_egress_root_ns)
		return -ENOMEM;

	for (i = 0; i < MLX5_TOTAL_VPORTS(dev); i++) {
		err = init_egress_acl_root_ns(steering, i);
		if (err)
			goto cleanup_root_ns;
	}

	return 0;

cleanup_root_ns:
	for (i--; i >= 0; i--)
		cleanup_root_ns(steering->esw_egress_root_ns[i]);
	kfree(steering->esw_egress_root_ns);
	steering->esw_egress_root_ns = NULL;
	return err;
}

static int init_ingress_acls_root_ns(struct mlx5_core_dev *dev)
{
	struct mlx5_flow_steering *steering = dev->priv.steering;
	int err;
	int i;

	steering->esw_ingress_root_ns = kcalloc(MLX5_TOTAL_VPORTS(dev),
						sizeof(*steering->esw_ingress_root_ns),
						GFP_KERNEL);
	if (!steering->esw_ingress_root_ns)
		return -ENOMEM;

	for (i = 0; i < MLX5_TOTAL_VPORTS(dev); i++) {
		err = init_ingress_acl_root_ns(steering, i);
		if (err)
			goto cleanup_root_ns;
	}

	return 0;

cleanup_root_ns:
	for (i--; i >= 0; i--)
		cleanup_root_ns(steering->esw_ingress_root_ns[i]);
	kfree(steering->esw_ingress_root_ns);
	steering->esw_ingress_root_ns = NULL;
	return err;
}

static int init_egress_root_ns(struct mlx5_flow_steering *steering)
{
	int err;

	steering->egress_root_ns = create_root_ns(steering,
						  FS_FT_NIC_TX);
	if (!steering->egress_root_ns)
		return -ENOMEM;

	err = init_root_tree(steering, &egress_root_fs,
			     &steering->egress_root_ns->ns.node);
	if (err)
		goto cleanup;
	set_prio_attrs(steering->egress_root_ns);
	return 0;
cleanup:
	cleanup_root_ns(steering->egress_root_ns);
	steering->egress_root_ns = NULL;
	return err;
}

int mlx5_init_fs(struct mlx5_core_dev *dev)
{
	struct mlx5_flow_steering *steering;
	int err = 0;

	err = mlx5_init_fc_stats(dev);
	if (err)
		return err;

	steering = kzalloc(sizeof(*steering), GFP_KERNEL);
	if (!steering)
		return -ENOMEM;
	steering->dev = dev;
	dev->priv.steering = steering;

	steering->fgs_cache = kmem_cache_create("mlx5_fs_fgs",
						sizeof(struct mlx5_flow_group), 0,
						0, NULL);
	steering->ftes_cache = kmem_cache_create("mlx5_fs_ftes", sizeof(struct fs_fte), 0,
						 0, NULL);
	if (!steering->ftes_cache || !steering->fgs_cache) {
		err = -ENOMEM;
		goto err;
	}

	if ((((MLX5_CAP_GEN(dev, port_type) == MLX5_CAP_PORT_TYPE_ETH) &&
	      (MLX5_CAP_GEN(dev, nic_flow_table))) ||
	     ((MLX5_CAP_GEN(dev, port_type) == MLX5_CAP_PORT_TYPE_IB) &&
	      MLX5_CAP_GEN(dev, ipoib_enhanced_offloads))) &&
	    MLX5_CAP_FLOWTABLE_NIC_RX(dev, ft_support)) {
		err = init_root_ns(steering);
		if (err)
			goto err;
	}

	if (MLX5_ESWITCH_MANAGER(dev)) {
		if (MLX5_CAP_ESW_FLOWTABLE_FDB(dev, ft_support)) {
			err = init_fdb_root_ns(steering);
			if (err)
				goto err;
		}
		if (MLX5_CAP_ESW_EGRESS_ACL(dev, ft_support)) {
			err = init_egress_acls_root_ns(dev);
			if (err)
				goto err;
		}
		if (MLX5_CAP_ESW_INGRESS_ACL(dev, ft_support)) {
			err = init_ingress_acls_root_ns(dev);
			if (err)
				goto err;
		}
	}

	if (MLX5_CAP_FLOWTABLE_SNIFFER_RX(dev, ft_support)) {
		err = init_sniffer_rx_root_ns(steering);
		if (err)
			goto err;
	}

	if (MLX5_CAP_FLOWTABLE_SNIFFER_TX(dev, ft_support)) {
		err = init_sniffer_tx_root_ns(steering);
		if (err)
			goto err;
	}

	if (MLX5_CAP_FLOWTABLE_RDMA_RX(dev, ft_support) &&
	    MLX5_CAP_FLOWTABLE_RDMA_RX(dev, table_miss_action_domain)) {
		err = init_rdma_rx_root_ns(steering);
		if (err)
			goto err;
	}

	if (MLX5_IPSEC_DEV(dev) || MLX5_CAP_FLOWTABLE_NIC_TX(dev, ft_support)) {
		err = init_egress_root_ns(steering);
		if (err)
			goto err;
	}

	return 0;
err:
	mlx5_cleanup_fs(dev);
	return err;
}

int mlx5_fs_add_rx_underlay_qpn(struct mlx5_core_dev *dev, u32 underlay_qpn)
{
	struct mlx5_flow_root_namespace *root = dev->priv.steering->root_ns;
	struct mlx5_ft_underlay_qp *new_uqp;
	int err = 0;

	new_uqp = kzalloc(sizeof(*new_uqp), GFP_KERNEL);
	if (!new_uqp)
		return -ENOMEM;

	mutex_lock(&root->chain_lock);

	if (!root->root_ft) {
		err = -EINVAL;
		goto update_ft_fail;
	}

	err = root->cmds->update_root_ft(root, root->root_ft, underlay_qpn,
					 false);
	if (err) {
		mlx5_core_warn(dev, "Failed adding underlay QPN (%u) to root FT err(%d)\n",
			       underlay_qpn, err);
		goto update_ft_fail;
	}

	new_uqp->qpn = underlay_qpn;
	list_add_tail(&new_uqp->list, &root->underlay_qpns);

	mutex_unlock(&root->chain_lock);

	return 0;

update_ft_fail:
	mutex_unlock(&root->chain_lock);
	kfree(new_uqp);
	return err;
}
EXPORT_SYMBOL(mlx5_fs_add_rx_underlay_qpn);

int mlx5_fs_remove_rx_underlay_qpn(struct mlx5_core_dev *dev, u32 underlay_qpn)
{
	struct mlx5_flow_root_namespace *root = dev->priv.steering->root_ns;
	struct mlx5_ft_underlay_qp *uqp;
	bool found = false;
	int err = 0;

	mutex_lock(&root->chain_lock);
	list_for_each_entry(uqp, &root->underlay_qpns, list) {
		if (uqp->qpn == underlay_qpn) {
			found = true;
			break;
		}
	}

	if (!found) {
		mlx5_core_warn(dev, "Failed finding underlay qp (%u) in qpn list\n",
			       underlay_qpn);
		err = -EINVAL;
		goto out;
	}

	err = root->cmds->update_root_ft(root, root->root_ft, underlay_qpn,
					 true);
	if (err)
		mlx5_core_warn(dev, "Failed removing underlay QPN (%u) from root FT err(%d)\n",
			       underlay_qpn, err);

	list_del(&uqp->list);
	mutex_unlock(&root->chain_lock);
	kfree(uqp);

	return 0;

out:
	mutex_unlock(&root->chain_lock);
	return err;
}
EXPORT_SYMBOL(mlx5_fs_remove_rx_underlay_qpn);<|MERGE_RESOLUTION|>--- conflicted
+++ resolved
@@ -435,11 +435,7 @@
 	dev = get_dev(&fte->node);
 
 	root = find_root(&ft->node);
-<<<<<<< HEAD
-	err = root->cmds->update_fte(dev, ft, fg->id, fte->modify_mask, fte);
-=======
 	err = root->cmds->update_fte(root, ft, fg, fte->modify_mask, fte);
->>>>>>> 0ecfebd2
 	if (err)
 		mlx5_core_warn(dev,
 			       "%s can't del rule fg id=%d fte_index=%d\n",
@@ -1384,11 +1380,8 @@
 		if ((d1->type == MLX5_FLOW_DESTINATION_TYPE_VPORT &&
 		     d1->vport.num == d2->vport.num &&
 		     d1->vport.flags == d2->vport.flags &&
-<<<<<<< HEAD
-=======
 		     ((d1->vport.flags & MLX5_FLOW_DEST_VPORT_VHCA_ID) ?
 		      (d1->vport.vhca_id == d2->vport.vhca_id) : true) &&
->>>>>>> 0ecfebd2
 		     ((d1->vport.flags & MLX5_FLOW_DEST_VPORT_REFORMAT_ID) ?
 		      (d1->vport.reformat_id == d2->vport.reformat_id) : true)) ||
 		    (d1->type == MLX5_FLOW_DESTINATION_TYPE_FLOW_TABLE &&
