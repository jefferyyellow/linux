--- conflicted
+++ resolved
@@ -28,12 +28,6 @@
 uvc_video_encode_header(struct uvc_video *video, struct uvc_buffer *buf,
 		u8 *data, int len)
 {
-<<<<<<< HEAD
-	data[0] = UVCG_REQUEST_HEADER_LEN;
-	data[1] = UVC_STREAM_EOH | video->fid;
-
-	if (buf->bytesused - video->queue.buf_used <= len - UVCG_REQUEST_HEADER_LEN)
-=======
 	struct uvc_device *uvc = container_of(video, struct uvc_device, video);
 	struct usb_composite_dev *cdev = uvc->func.config->cdev;
 	struct timespec64 ts = ns_to_timespec64(buf->buf.vb2_buf.timestamp);
@@ -66,7 +60,6 @@
 	data[0] = pos;
 
 	if (buf->bytesused - video->queue.buf_used <= len - pos)
->>>>>>> df0cc57e
 		data[1] |= UVC_STREAM_EOF;
 
 	return pos;
@@ -140,37 +133,22 @@
 	unsigned int len = video->req_size;
 	unsigned int sg_left, part = 0;
 	unsigned int i;
-<<<<<<< HEAD
-	int ret;
-=======
 	int header_len;
->>>>>>> df0cc57e
 
 	sg = ureq->sgt.sgl;
 	sg_init_table(sg, ureq->sgt.nents);
 
 	/* Init the header. */
-<<<<<<< HEAD
-	ret = uvc_video_encode_header(video, buf, ureq->header,
-				      video->req_size);
-	sg_set_buf(sg, ureq->header, UVCG_REQUEST_HEADER_LEN);
-	len -= ret;
-=======
 	header_len = uvc_video_encode_header(video, buf, ureq->header,
 				      video->req_size);
 	sg_set_buf(sg, ureq->header, header_len);
 	len -= header_len;
->>>>>>> df0cc57e
 
 	if (pending <= len)
 		len = pending;
 
 	req->length = (len == pending) ?
-<<<<<<< HEAD
-		len + UVCG_REQUEST_HEADER_LEN : video->req_size;
-=======
 		len + header_len : video->req_size;
->>>>>>> df0cc57e
 
 	/* Init the pending sgs with payload */
 	sg = sg_next(sg);
@@ -199,11 +177,7 @@
 	req->num_sgs = i + 1;
 
 	req->length -= len;
-<<<<<<< HEAD
-	video->queue.buf_used += req->length - UVCG_REQUEST_HEADER_LEN;
-=======
 	video->queue.buf_used += req->length - header_len;
->>>>>>> df0cc57e
 
 	if (buf->bytesused == video->queue.buf_used || !buf->sg) {
 		video->queue.buf_used = 0;
@@ -306,21 +280,12 @@
 	if (video->ureq) {
 		for (i = 0; i < video->uvc_num_requests; ++i) {
 			sg_free_table(&video->ureq[i].sgt);
-<<<<<<< HEAD
 
 			if (video->ureq[i].req) {
 				usb_ep_free_request(video->ep, video->ureq[i].req);
 				video->ureq[i].req = NULL;
 			}
 
-=======
-
-			if (video->ureq[i].req) {
-				usb_ep_free_request(video->ep, video->ureq[i].req);
-				video->ureq[i].req = NULL;
-			}
-
->>>>>>> df0cc57e
 			if (video->ureq[i].req_buffer) {
 				kfree(video->ureq[i].req_buffer);
 				video->ureq[i].req_buffer = NULL;
@@ -371,13 +336,8 @@
 		list_add_tail(&video->ureq[i].req->list, &video->req_free);
 		/* req_size/PAGE_SIZE + 1 for overruns and + 1 for header */
 		sg_alloc_table(&video->ureq[i].sgt,
-<<<<<<< HEAD
-			       DIV_ROUND_UP(req_size - 2, PAGE_SIZE) + 2,
-			       GFP_KERNEL);
-=======
 			       DIV_ROUND_UP(req_size - UVCG_REQUEST_HEADER_LEN,
 					    PAGE_SIZE) + 2, GFP_KERNEL);
->>>>>>> df0cc57e
 	}
 
 	video->req_size = req_size;
